--- conflicted
+++ resolved
@@ -981,11 +981,8 @@
     MediaConstraints                constraints   = new MediaConstraints();
     PeerConnection.RTCConfiguration configuration = new PeerConnection.RTCConfiguration(callContext.iceServers);
 
-<<<<<<< HEAD
     configuration.proxyInfo = callContext.proxyInfo;
-=======
     configuration.sdpSemantics  = PeerConnection.SdpSemantics.PLAN_B;
->>>>>>> d2fa7619
     configuration.bundlePolicy  = PeerConnection.BundlePolicy.MAXBUNDLE;
     configuration.rtcpMuxPolicy = PeerConnection.RtcpMuxPolicy.REQUIRE;
     configuration.tcpCandidatePolicy = PeerConnection.TcpCandidatePolicy.DISABLED;
