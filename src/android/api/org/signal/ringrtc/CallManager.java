--- conflicted
+++ resolved
@@ -371,20 +371,6 @@
    * @throws CallException for native code failures
    *
    */
-<<<<<<< HEAD
-  public void proceed(@NonNull CallId                         callId,
-                      @NonNull Context                        context,
-                      @NonNull EglBase                        eglBase,
-                               AudioProcessingMethod          audioProcessingMethod,
-                      @NonNull VideoSink                      localSink,
-                      @NonNull VideoSink                      remoteSink,
-                      @NonNull CameraControl                  camera,
-                      @NonNull List<PeerConnection.IceServer> iceServers,
-                      @Nullable PeerConnection.ProxyInfo      proxyInfo,
-                               boolean                        hideIp,
-                               BandwidthMode                  bandwidthMode,
-                               boolean                        enableCamera)
-=======
   public void proceed(@NonNull  CallId                         callId,
                       @NonNull  Context                        context,
                       @NonNull  EglBase                        eglBase,
@@ -393,11 +379,11 @@
                       @NonNull  VideoSink                      remoteSink,
                       @NonNull  CameraControl                  camera,
                       @NonNull  List<PeerConnection.IceServer> iceServers,
+                      @Nullable PeerConnection.ProxyInfo       proxyInfo,
                                 boolean                        hideIp,
                                 BandwidthMode                  bandwidthMode,
                       @Nullable Integer                        audioLevelsIntervalMs,
                                 boolean                        enableCamera)
->>>>>>> 79f70a37
     throws CallException
   {
     checkCallManagerExists();
