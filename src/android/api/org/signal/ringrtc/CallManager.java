/*
 * Copyright 2019-2021 Signal Messenger, LLC
 * SPDX-License-Identifier: AGPL-3.0-only
 */

package org.signal.ringrtc;

import android.content.Context;
import android.util.LongSparseArray;
import androidx.annotation.NonNull;
import androidx.annotation.Nullable;

import android.os.Build;

import org.webrtc.AudioSource;
import org.webrtc.AudioTrack;
import org.webrtc.ContextUtils;
import org.webrtc.DefaultVideoDecoderFactory;
import org.webrtc.DefaultVideoEncoderFactory;
import org.webrtc.SoftwareVideoDecoderFactory;
import org.webrtc.SoftwareVideoEncoderFactory;
import org.webrtc.EglBase;
import org.webrtc.Logging.Severity;
import org.webrtc.MediaConstraints;
import org.webrtc.MediaStream;
import org.webrtc.NativeLibraryLoader;
import org.webrtc.PeerConnection;
import org.webrtc.PeerConnection.ProxyInfo;
import org.webrtc.PeerConnectionFactory;
import org.webrtc.VideoDecoderFactory;
import org.webrtc.VideoEncoderFactory;
import org.webrtc.VideoSource;
import org.webrtc.VideoTrack;
import org.webrtc.VideoSink;
import org.webrtc.audio.AudioDeviceModule;
import org.webrtc.audio.JavaAudioDeviceModule;
import org.webrtc.audio.OboeAudioDeviceModule;

import java.util.ArrayList;
import java.util.Collection;
import java.util.Collections;
import java.util.HashMap;
import java.util.HashSet;
import java.util.Map;
import java.util.Set;
import java.util.List;
import java.util.UUID;

/**
 *
 * Provides an interface to the RingRTC Call Manager.
 *
 */
public class CallManager {
  private static final String  TAG = CallManager.class.getSimpleName();

  private static       boolean isInitialized;

  private long                                nativeCallManager;

  @NonNull
  private Observer                            observer;

  // Keep a hash/mapping of a callId to a GroupCall object. CallId is a u32
  // and will fit in to the long type.
  @NonNull
  private LongSparseArray<GroupCall>          groupCallByClientId;

  @NonNull
  private Requests<HttpResult<PeekInfo>>      peekRequests;

  @NonNull
  private Requests<HttpResult<CallLinkState>> callLinkRequests;

  @NonNull
  private Requests<HttpResult<Boolean>>       emptyRequests;

  @Nullable
  private PeerConnectionFactory               groupFactory;

  static {
    Log.d(TAG, "Loading ringrtc library");
    System.loadLibrary("ringrtc");
  }

  /**
   *
   * Global one time system initialization
   *
   * <p>This method is called once from an application's initialization code.
   *
   * @param applicationContext  The global application context
   * @param logger              An instance of the package specific logger class
   * @param fieldTrials         Configuration to alter WebRTC's default behavior
   */
  public static void initialize(Context applicationContext, Log.Logger logger, Map<String, String> fieldTrials) {

    try {
      Log.initialize(logger);

      PeerConnectionFactory.InitializationOptions.Builder builder = PeerConnectionFactory.InitializationOptions.builder(applicationContext)
        .setNativeLibraryLoader(new NoOpLoader());

      BuildInfo buildInfo = ringrtcGetBuildInfo();

      Map<String, String> fieldTrialsWithDefaults = new HashMap<>();
      fieldTrialsWithDefaults.put("RingRTC-PruneTurnPorts", "Enabled");
      fieldTrialsWithDefaults.put("WebRTC-Bwe-ProbingConfiguration", "skip_if_est_larger_than_fraction_of_max:0.99");
      fieldTrialsWithDefaults.put("WebRTC-IncreaseIceCandidatePriorityHostSrflx", "Enabled");
      fieldTrialsWithDefaults.putAll(fieldTrials);

      String fieldTrialsString = buildFieldTrialsString(fieldTrialsWithDefaults);

      Log.i(TAG, "CallManager.initialize(): (" + (buildInfo.debug ? "debug" : "release") + " build, field trials = " + fieldTrialsString + ")");

      if (buildInfo.debug) {
        // Show all WebRTC logs via application Logger while debugging.
        builder.setInjectableLogger(new WebRtcLogger(), Severity.LS_INFO);
      } else {
        // Show WebRTC error and warning logs via application Logger for release builds.
        builder.setInjectableLogger(new WebRtcLogger(), Severity.LS_WARNING);
      }

      builder.setFieldTrials(fieldTrialsString);

      PeerConnectionFactory.initialize(builder.createInitializationOptions());
      ringrtcInitialize();
      CallManager.isInitialized = true;
      Log.i(TAG, "CallManager.initialize() returned");
    } catch (UnsatisfiedLinkError e) {
      Log.w(TAG, "Unable to load ringrtc library", e);
      throw new AssertionError("Unable to load ringrtc library", e);
    } catch  (CallException e) {
      Log.w(TAG, "Unable to initialize ringrtc library", e);
      throw new AssertionError("Unable to initialize ringrtc library", e);
    }

  }

  private static void checkInitializeHasBeenCalled() {
    if (!CallManager.isInitialized) {
      throw new IllegalStateException("CallManager.initialize has not been called");
    }
  }

  private static String buildFieldTrialsString(Map<String, String> fieldTrials) {
    StringBuilder builder = new StringBuilder();

    for (Map.Entry<String, String> entry : fieldTrials.entrySet()) {
      builder.append(entry.getKey());
      builder.append('/');
      builder.append(entry.getValue());
      builder.append('/');
    }

    return builder.toString();
  }

  class PeerConnectionFactoryOptions extends PeerConnectionFactory.Options {
    public PeerConnectionFactoryOptions() {
      // Give the (native default) behavior of filtering out loopback addresses.
      this.networkIgnoreMask = PeerConnectionFactory.Options.ADAPTER_TYPE_LOOPBACK;
    }
  }

  /// Creates a PeerConnectionFactory appropriate for our use of WebRTC.
  ///
  /// If `eglBase` is present, hardware codecs will be used unless they are known to be broken
  /// in some way. Otherwise, we'll fall back to software codecs.
  private PeerConnectionFactory createPeerConnectionFactory(@Nullable EglBase     eglBase,
                                                            @NonNull  AudioConfig audioConfig) {
    Set<String> HARDWARE_ENCODING_BLOCKLIST = new HashSet<String>() {{
      // Samsung S6 with Exynos 7420 SoC
      add("SM-G920F");
      add("SM-G920FD");
      add("SM-G920FQ");
      add("SM-G920I");
      add("SM-G920A");
      add("SM-G920T");

      // Samsung S7 with Exynos 8890 SoC
      add("SM-G930F");
      add("SM-G930FD");
      add("SM-G930W8");
      add("SM-G930S");
      add("SM-G930K");
      add("SM-G930L");

      // Samsung S7 Edge with Exynos 8890 SoC
      add("SM-G935F");
      add("SM-G935FD");
      add("SM-G935W8");
      add("SM-G935S");
      add("SM-G935K");
      add("SM-G935L");

      // Samsung A3 with Exynos 7870 SoC
      add("SM-A320F");
      add("SM-A320FL");
      add("SM-A320F/DS");
      add("SM-A320Y/DS");
      add("SM-A320Y");

      // Samsung S22 5G with Exynos 2200 SoC
      add("SM-S901B");
    }};

    VideoEncoderFactory encoderFactory;
    if (eglBase == null || HARDWARE_ENCODING_BLOCKLIST.contains(Build.MODEL)) {
      encoderFactory = new SoftwareVideoEncoderFactory();
    } else {
      encoderFactory = new DefaultVideoEncoderFactory(eglBase.getEglBaseContext(), true, true);
    }

    VideoDecoderFactory decoderFactory;
    if (eglBase == null) {
      decoderFactory = new SoftwareVideoDecoderFactory();
    } else {
      decoderFactory = new DefaultVideoDecoderFactory(eglBase.getEglBaseContext());
    }

    Log.i(TAG, "createPeerConnectionFactory(): audioConfig: " + audioConfig.toString());

    // ContextUtils.getApplicationContext() is deprecated;
    // we're supposed to have a Context on hand instead.
    @SuppressWarnings("deprecation")
    Context context = ContextUtils.getApplicationContext();

    AudioDeviceModule adm;

    if (audioConfig.useOboe) {
      // Use the Oboe Audio Device Module.
      adm = OboeAudioDeviceModule.builder()
        .setUseSoftwareAcousticEchoCanceler(audioConfig.useSoftwareAec)
        .setUseSoftwareNoiseSuppressor(audioConfig.useSoftwareNs)
        .setExclusiveSharingMode(true)
        .setInputLowLatency(audioConfig.useInputLowLatency)
        .setInputVoiceCommPreset(audioConfig.useInputVoiceComm)
        .createAudioDeviceModule();
    } else {
      // Use the Java Audio Device Module.
      adm = JavaAudioDeviceModule.builder(context)
        .setUseHardwareAcousticEchoCanceler(!audioConfig.useSoftwareAec)
        .setUseHardwareNoiseSuppressor(!audioConfig.useSoftwareNs)
        .createAudioDeviceModule();
    }

    PeerConnectionFactory factory = PeerConnectionFactory.builder()
            .setOptions(new PeerConnectionFactoryOptions())
            .setAudioDeviceModule(adm)
            .setVideoEncoderFactory(encoderFactory)
            .setVideoDecoderFactory(decoderFactory)
            .createPeerConnectionFactory();
    adm.release();
    return factory;
  }

  private void checkCallManagerExists() {
    if (nativeCallManager == 0) {
      throw new IllegalStateException("CallManager has been disposed");
    }
  }

  CallManager(@NonNull Observer observer) {
    Log.i(TAG, "CallManager():");

    this.observer            = observer;
    this.nativeCallManager   = 0;
    this.groupCallByClientId = new LongSparseArray<>();
    this.peekRequests        = new Requests<>();
    this.callLinkRequests    = new Requests<>();
    this.emptyRequests       = new Requests<>();
  }

  @Nullable
  public static CallManager createCallManager(@NonNull Observer observer)
    throws CallException
  {
    Log.i(TAG, "createCallManager():");
    checkInitializeHasBeenCalled();

    CallManager callManager = new CallManager(observer);

    long nativeCallManager = ringrtcCreateCallManager(callManager);
    if (nativeCallManager != 0) {
      callManager.nativeCallManager = nativeCallManager;
      return callManager;
    } else {
      Log.w(TAG, "Unable to create Call Manager");
      return null;
    }
  }

  /**
   *
   * Notification from application to close down the call manager.
   *
   */
  public void close()
    throws CallException
  {
    checkCallManagerExists();

    Log.i(TAG, "close():");

    if (this.groupCallByClientId != null &&
        this.groupCallByClientId.size() > 0) {
      Log.w(TAG, "Closing CallManager but groupCallByClientId still has objects");
    }

    if (this.groupFactory != null) {
      this.groupFactory.dispose();
    }

    ringrtcClose(nativeCallManager);
    nativeCallManager = 0;
  }

  /**
   *
   * Updates the UUID used for the current user.
   *
   * @param uuid  The new UUID to use
   *
   * @throws CallException for native code failures
   *
   */
  public void setSelfUuid(@NonNull UUID uuid)
    throws CallException
  {
    checkCallManagerExists();

    Log.i(TAG, "setSelfUuid():");

    ringrtcSetSelfUuid(nativeCallManager, Util.getBytesFromUuid(uuid));
  }

  /**
   *
   * Indication from application to start a new outgoing call
   *
   * @param remote         remote side fo the call
   * @param callMediaType  used to specify origination as an audio or video call
   * @param localDeviceId  the local deviceId of the client
   *
   * @throws CallException for native code failures
   *
   */
  public void call(         Remote        remote,
                   @NonNull CallMediaType callMediaType,
                   @NonNull Integer       localDeviceId)
    throws CallException
  {
    checkCallManagerExists();

    Log.i(TAG, "call(): creating new call:");

    ringrtcCall(nativeCallManager, remote, callMediaType.ordinal(), localDeviceId);
  }

  /**
   *
   * Indication from application to proceed with call
   *
   * @param callId                 callId for the call
   * @param context                Call service context
   * @param eglBase                eglBase to use for this Call
   * @param audioConfig            the audio configuration to use
   * @param localSink              local video sink to use for this Call
   * @param remoteSink             remote video sink to use for this Call
   * @param camera                 camera control to use for this Call
   * @param iceServers             list of ICE servers to use for this Call
   * @param hideIp                 if true hide caller's IP by using a TURN server
   * @param dataMode               desired data mode to start the session with
   * @param audioLevelsIntervalMs  if greater than 0, enable audio levels with this interval (in milliseconds)
   * @param enableCamera           if true, enable the local camera video track when created
   *
   * @throws CallException for native code failures
   *
   */
  public void proceed(@NonNull  CallId                         callId,
                      @NonNull  Context                        context,
                      @NonNull  EglBase                        eglBase,
                      @NonNull  AudioConfig                    audioConfig,
                      @NonNull  VideoSink                      localSink,
                      @NonNull  VideoSink                      remoteSink,
                      @NonNull  CameraControl                  camera,
                      @NonNull  List<PeerConnection.IceServer> iceServers,
                      @Nullable PeerConnection.ProxyInfo       proxyInfo,
                                boolean                        hideIp,
                                DataMode                       dataMode,
                      @Nullable Integer                        audioLevelsIntervalMs,
                                boolean                        enableCamera)
    throws CallException
  {
    checkCallManagerExists();

    Log.i(TAG, "proceed(): callId: " + callId + ", hideIp: " + hideIp);
    for (PeerConnection.IceServer iceServer : iceServers) {
      for (String url : iceServer.urls) {
        Log.i(TAG, "  server: " + url);
      }
    }

    PeerConnectionFactory factory = this.createPeerConnectionFactory(eglBase, audioConfig);

    CallContext callContext = new CallContext(callId,
                                              context,
                                              factory,
                                              localSink,
                                              remoteSink,
                                              camera,
                                              iceServers,
                                              proxyInfo,
                                              hideIp);

    callContext.setVideoEnabled(enableCamera);

    int audioLevelsIntervalMillis = audioLevelsIntervalMs == null ? 0 : audioLevelsIntervalMs.intValue();
    ringrtcProceed(nativeCallManager,
                   callId.longValue(),
                   callContext,
                   dataMode.ordinal(),
                   audioLevelsIntervalMillis);
  }

  /**
   *
   * Indication from application to drop the active call, without
   * proceeding.
   *
   * @param callId   callId for the call
   *
   * @throws CallException for native code failures
   *
   */
  public void drop(@NonNull CallId callId)
    throws CallException
  {
    checkCallManagerExists();

    Log.i(TAG, "drop(): " + callId);
    ringrtcDrop(nativeCallManager, callId.longValue());
  }

  /**
   *
   * Indication from application to completely reset the call manager.
   * This will close out any outstanding calls and return the Call
   * Manager to a freshly initialized state.
   *
   * @throws CallException for native code failures
   *
   */
  public void reset()
    throws CallException
  {
    checkCallManagerExists();

    Log.i(TAG, "reset():");
    ringrtcReset(nativeCallManager);
  }

  /**
   *
   * Indication from application that signaling message was sent successfully
   *
   * @param callId  callId for the call
   *
   * @throws CallException for native code failures
   *
   */
  public void messageSent(@NonNull CallId callId)
    throws CallException
  {
    checkCallManagerExists();

    Log.i(TAG, "messageSent(): " + callId);
    ringrtcMessageSent(nativeCallManager, callId.longValue());
  }

  /**
   *
   * Indication from application that signaling message was not sent successfully
   *
   * @param callId  callId for the call
   *
   * @throws CallException for native code failures
   *
   */
  public void messageSendFailure(@NonNull CallId callId)
    throws CallException
  {
    checkCallManagerExists();

    Log.i(TAG, "messageSendFailure(): " + callId);
    ringrtcMessageSendFailure(nativeCallManager, callId.longValue());
  }

  /**
   *
   * Notification from application of a received Offer
   *
   * This is the beginning of an incoming call.
   *
   * @param callId                   callId for the call
   * @param remote                   remote side fo the call
   * @param remoteDeviceId           deviceId of remote peer
   * @param opaque                   the opaque offer
   * @param messageAgeSec            approximate age of the offer message, in seconds
   * @param callMediaType            the origination type for the call, audio or video
   * @param localDeviceId            the local deviceId of the client
   * @param senderIdentityKey        the identity key of the remote client
   * @param receiverIdentityKey      the identity key of the local client
   *
   * @throws CallException for native code failures
   *
   */
  public void receivedOffer(         CallId        callId,
                                     Remote        remote,
                                     Integer       remoteDeviceId,
                            @NonNull byte[]        opaque,
                                     Long          messageAgeSec,
                                     CallMediaType callMediaType,
                                     Integer       localDeviceId,
                            @NonNull byte[]        senderIdentityKey,
                            @NonNull byte[]        receiverIdentityKey)
    throws CallException
  {
    checkCallManagerExists();

    Log.i(TAG, "receivedOffer(): id: " + callId.format(remoteDeviceId));

    ringrtcReceivedOffer(nativeCallManager,
                         callId.longValue(),
                         remote,
                         remoteDeviceId,
                         opaque,
                         messageAgeSec,
                         callMediaType.ordinal(),
                         localDeviceId,
                         senderIdentityKey,
                         receiverIdentityKey);
  }

  /**
   *
   * Notification from application of a received Answer
   *
   * @param callId                   callId for the call
   * @param remoteDeviceId           deviceId of remote peer
   * @param opaque                   the opaque answer
   * @param senderIdentityKey        the identity key of the remote client
   * @param receiverIdentityKey      the identity key of the local client
   *
   * @throws CallException for native code failures
   *
   */
  public void receivedAnswer(         CallId  callId,
                                      Integer remoteDeviceId,
                             @NonNull byte[]  opaque,
                             @NonNull byte[]  senderIdentityKey,
                             @NonNull byte[]  receiverIdentityKey)
    throws CallException
  {
    checkCallManagerExists();

    Log.i(TAG, "receivedAnswer(): id: " + callId.format(remoteDeviceId));

    ringrtcReceivedAnswer(nativeCallManager,
                          callId.longValue(),
                          remoteDeviceId,
                          opaque,
                          senderIdentityKey,
                          receiverIdentityKey);
  }

  /**
   *
   * Notification from application of received ICE candidates
   *
   * @param callId          callId for the call
   * @param remoteDeviceId  deviceId of remote peer
   * @param iceCandidates   list of Ice Candidates
   *
   * @throws CallException for native code failures
   *
   */
  public void receivedIceCandidates(         CallId       callId,
                                             Integer      remoteDeviceId,
                                    @NonNull List<byte[]> iceCandidates)
    throws CallException
  {
    checkCallManagerExists();

    Log.i(TAG, "receivedIceCandidates(): id: " + callId.format(remoteDeviceId) + ", count: " + iceCandidates.size());

    ringrtcReceivedIceCandidates(nativeCallManager,
                                 callId.longValue(),
                                 remoteDeviceId,
                                 iceCandidates);
  }

  /**
   *
   * Notification from application of received Hangup message
   *
   * @param callId          callId for the call
   * @param remoteDeviceId  deviceId of remote peer
   * @param hangupType      type of hangup, normal or handled elsewhere
   * @param deviceId        if not a normal hangup, the associated deviceId
   *
   * @throws CallException for native code failures
   *
   */
  public void receivedHangup(CallId     callId,
                             Integer    remoteDeviceId,
                             HangupType hangupType,
                             Integer    deviceId)
    throws CallException
  {
    checkCallManagerExists();

    Log.i(TAG, "receivedHangup(): id: " + callId.format(remoteDeviceId));

    ringrtcReceivedHangup(nativeCallManager,
                          callId.longValue(),
                          remoteDeviceId,
                          hangupType.ordinal(),
                          deviceId);
  }

  /**
   *
   * Notification from application of received Busy message
   *
   * @param callId          callId for the call
   * @param remoteDeviceId  deviceId of remote peer
   *
   * @throws CallException for native code failures
   *
   */
  public void receivedBusy(CallId callId, Integer remoteDeviceId)
    throws CallException
  {
    checkCallManagerExists();

    Log.i(TAG, "receivedBusy(): id: " + callId.format(remoteDeviceId));

    ringrtcReceivedBusy(nativeCallManager,
                        callId.longValue(),
                        remoteDeviceId);
  }

  /**
   *
   * Provides a generic call message that has been received to the
   * RingRTC Call Manager for handling.
   *
   * @param senderUuid      the UUID of the sending user
   * @param senderDeviceId  the deviceId of the sending device
   * @param localDeviceId   the local deviceId
   * @param message         the byte array of the actual message
   * @param messageAgeSec   the age of the message, in seconds
   *
   * @throws CallException for native code failures
   *
   */
  public void receivedCallMessage(@NonNull UUID    senderUuid,
                                  @NonNull Integer senderDeviceId,
                                  @NonNull Integer localDeviceId,
                                  @NonNull byte[]  message,
                                  @NonNull Long    messageAgeSec)
    throws CallException
  {
    checkCallManagerExists();

    Log.i(TAG, "receivedCallMessage():");

    ringrtcReceivedCallMessage(nativeCallManager,
                               Util.getBytesFromUuid(senderUuid),
                               senderDeviceId,
                               localDeviceId,
                               message,
                               messageAgeSec);
  }

  /**
   *
   * Provides a HTTP response that has been received for a prior request
   * to the RingRTC Call Manager for handling.
   *
   * @param requestId       the Id of the request that the response belongs to
   * @param status          the standard HTTP status value of the response
   * @param body            the body of the response
   *
   * @throws CallException for native code failures
   *
   */
  public void receivedHttpResponse(         long   requestId,
                                            int    status,
                                   @NonNull byte[] body)
    throws CallException
  {
    checkCallManagerExists();

    Log.i(TAG, "receivedHttpResponse(): requestId: " + requestId);
    ringrtcReceivedHttpResponse(nativeCallManager,
                                requestId,
                                status,
                                body);
  }

  /**
   *
   * Indicates a failure that has been detected for a HTTP request.
   *
   * @param requestId       the Id of the request that the response belongs to
   *
   * @throws CallException for native code failures
   *
   */
  public void httpRequestFailed(long requestId)
    throws CallException
  {
    checkCallManagerExists();

    Log.i(TAG, "httpRequestFailed(): requestId: " + requestId);
    ringrtcHttpRequestFailed(nativeCallManager, requestId);
  }

  /**
   *
   * Indication from application to accept the active call.
   *
   * @param callId  callId for the call
   *
   * @throws CallException for native code failures
   *
   */
  public void acceptCall(@NonNull CallId callId)
    throws CallException
  {
    checkCallManagerExists();

    Log.i(TAG, "accept(): " + callId);
    ringrtcAcceptCall(nativeCallManager, callId.longValue());
  }

  /**
   *
   * Notification from application to enable/disable local audio
   * recording and transmission.
   *
   * @param enable       if true, then enable local audio recording and transmission
   *
   * @throws CallException for native code failures
   *
   */
  public void setAudioEnable(boolean enable)
    throws CallException
  {
    checkCallManagerExists();

    Connection connection = ringrtcGetActiveConnection(nativeCallManager);
    connection.setAudioEnabled(enable);

    ringrtcSetAudioEnable(nativeCallManager, enable);
  }

  /**
   *
   * Notification from application to enable/disable local video
   * recording and transmission.
   *
   * @param enable   if true, then enable local video recording and transmission
   *
   * @throws CallException for native code failures
   *
   */
  public void setVideoEnable(boolean enable)
    throws CallException
  {
    checkCallManagerExists();

    CallContext callContext = ringrtcGetActiveCallContext(nativeCallManager);
    callContext.setVideoEnabled(enable);

    ringrtcSetVideoEnable(nativeCallManager, enable);
  }

  /**
   *
   * Sets a data mode, allowing the client to limit the media bandwidth used.
   *
   * @param dataMode  one of the DataMode enumerated values
   *
   * @throws CallException for native code failures
   *
   */
  public void updateDataMode(DataMode dataMode)
    throws CallException
  {
    checkCallManagerExists();

    ringrtcUpdateDataMode(nativeCallManager, dataMode.ordinal());
  }

  /**
   *
   * Notification from application to hangup the active call.
   *
   * @throws CallException for native code failures
   *
   */
  public void hangup()
    throws CallException
  {
    checkCallManagerExists();

    Log.i(TAG, "hangup():");
    ringrtcHangup(nativeCallManager);
  }

  /** Describes why a ring was cancelled. */
  public enum RingCancelReason {
    /** The user explicitly clicked "Decline". */
    DeclinedByUser,
    /** The device is busy with another call. */
    Busy
  }

  /**
   *
   * Notification from application that a group ring is being cancelled.
   *
   * @param groupId the unique identifier for the group
   * @param ringId  identifies the ring being declined
   * @param reason  if non-null, a reason for the cancellation that should be communicated to the
   *                user's other devices
   *
   * @throws CallException for native code failures
   *
   */
  public void cancelGroupRing(@NonNull byte[] groupId, long ringId, @Nullable RingCancelReason reason)
    throws CallException
  {
    checkCallManagerExists();

    Log.i(TAG, "cancelGroupRing():");
    int rawReason = reason != null ? reason.ordinal() : -1;
    ringrtcCancelGroupRing(nativeCallManager, groupId, ringId, rawReason);
  }

  // Group Calls and Call Links

  public interface ResponseHandler<T> {
    void handleResponse(T response);
  }

  public static class HttpResult<T> {
    @Nullable
    private final T value;
    private final short status;

    @CalledByNative
    HttpResult(@NonNull T value) {
      this.value = value;
      this.status = 200;
    }

    @CalledByNative
    HttpResult(short status) {
      this.value = null;
      this.status = status;
    }

    @Nullable
    public T getValue() {
      return value;
    }

    /** Note that this includes "artificial" error codes in the 6xx and 7xx range used by RingRTC. */
    public short getStatus() {
      return status;
    }

    public boolean isSuccess() {
      return value != null;
    }
  }

  static class Requests<T> {
    private long nextId = 1;
    @NonNull private LongSparseArray<ResponseHandler<T>> handlerById = new LongSparseArray<>();

    long add(ResponseHandler<T> handler) {
      long id = this.nextId++;
      this.handlerById.put(id, handler);
      return id;
    }

    boolean resolve(long id, T response) {
      ResponseHandler<T> handler = this.handlerById.get(id);
      if (handler == null) {
        return false;
      }
      handler.handleResponse(response);
      this.handlerById.delete(id);
      return true;
    }
  }

  /**
   *
   * Asynchronous request to get information about a call link.
   *
   * @param sfuUrl                     the URL to use when accessing the SFU
   * @param authCredentialPresentation a serialized CallLinkAuthCredentialPresentation
   * @param linkRootKey                the root key for the call link
   * @param epoch                      optional call link epoch
   * @param handler                    a handler function which is invoked with the room's current state, or an error status code
   *
   * Expected failure codes include:
   * <ul>
   *   <li>404: the room does not exist (or expired so long ago that it has been removed from the server)
   * </ul>
   *
   * @throws CallException for native code failures
   *
   */
  public void readCallLink(
    @NonNull  String                                     sfuUrl,
    @NonNull  byte[]                                     authCredentialPresentation,
    @NonNull  CallLinkRootKey                            linkRootKey,
    @Nullable CallLinkEpoch                              epoch,
    @NonNull  ResponseHandler<HttpResult<CallLinkState>> handler)
    throws CallException
  {
    checkCallManagerExists();
    Log.i(TAG, "readCallLink():");

    long requestId = this.callLinkRequests.add(handler);
    ringrtcReadCallLink(nativeCallManager, sfuUrl, authCredentialPresentation, linkRootKey.getKeyBytes(), epoch, requestId);
  }

  /**
   *
   * Asynchronous request to create a new call link.
   *
   * This request is idempotent; if it fails due to a network issue, it is safe to retry.
   *
   * <pre>
   * CallLinkRootKey linkKey = CallLinkRootKey.generate();
   * byte[] adminPasskey = CallLinkRootKey.generateAdminPasskey();
   * byte[] roomId = linkKey.deriveRoomId();
   * CreateCallLinkCredential credential = requestCreateCredentialFromChatServer(roomId); // using libsignal
   * CallLinkSecretParams secretParams = CallLinkSecretParams.deriveFromRootKey(linkKey.getKeyBytes());
   * byte[] credentialPresentation = credential.present(roomId, secretParams).serialize();
   * byte[] serializedPublicParams = secretParams.getPublicParams().serialize();
   * CallLinkState.Restrictions restrictions = CallLinkState.Restrictions.NONE;
   * callManager.createCallLink(sfuUrl, credentialPresentation, linkKey, adminPasskey, serializedPublicParams, restrictions, result -> {
   *   if (result.isSuccess()) {
   *     CallLinkState state = result.getValue();
   *     // In actuality you may not want to do this until the user clicks Done.
   *     saveToDatabase(linkKey.getKeyBytes(), adminPasskey, state);
   *     syncToOtherDevices(linkKey.getKeyBytes(), adminPasskey);
   *   } else {
   *     switch (result.getStatus()) {
   *     case 409:
   *       // The room already exists (and isn't yours), i.e. you've hit a 1-in-a-billion conflict.
   *       // Fall through to kicking the user out to try again later.
   *     default:
   *       // Unexpected error, kick the user out for now.
   *     }
   *   }
   * });
   * </pre>
   *
   * @param sfuUrl                       the URL to use when accessing the SFU
   * @param createCredentialPresentation a serialized CreateCallLinkCredentialPresentation
   * @param linkRootKey                  the root key for the call link
   * @param adminPasskey                 the arbitrary passkey to use for the new room
   * @param callLinkPublicParams         the serialized CallLinkPublicParams for the new room
   * @param handler                      a handler function which is invoked with the newly-created room's initial state, or an error status code
   *
   * @throws CallException for native code failures
   *
   */
  public void createCallLink(
    @NonNull String                                     sfuUrl,
    @NonNull byte[]                                     createCredentialPresentation,
    @NonNull CallLinkRootKey                            linkRootKey,
    @NonNull byte[]                                     adminPasskey,
    @NonNull byte[]                                     callLinkPublicParams,
    @NonNull CallLinkState.Restrictions                 restrictions,
    @NonNull ResponseHandler<HttpResult<CallLinkState>> handler)
    throws CallException
  {
    checkCallManagerExists();
    Log.i(TAG, "createCallLink():");

    long requestId = this.callLinkRequests.add(handler);
    ringrtcCreateCallLink(nativeCallManager, sfuUrl, createCredentialPresentation, linkRootKey.getKeyBytes(), adminPasskey, callLinkPublicParams, restrictions.ordinal(), requestId);
  }

  /**
   *
   * Asynchronous request to update a call link's name.
   *
   * Possible failure codes include:
   * <ul>
   *   <li>401: the room does not exist (and this is the wrong API to create a new room)
   *   <li>403: the admin passkey is incorrect
   * </ul>
   *
   * This request is idempotent; if it fails due to a network issue, it is safe to retry.
   *
   * @param sfuUrl                     the URL to use when accessing the SFU
   * @param authCredentialPresentation a serialized CallLinkAuthCredentialPresentation
   * @param linkRootKey                the root key for the call link
   * @param epoch                      optional call link epoch
   * @param adminPasskey               the passkey specified when the link was created
   * @param newName                    the new name to use
   * @param handler                    a handler function which is invoked with the room's updated state, or an error status code
   *
   * @throws CallException for native code failures
   *
   */
  public void updateCallLinkName(
    @NonNull  String                                     sfuUrl,
    @NonNull  byte[]                                     authCredentialPresentation,
    @NonNull  CallLinkRootKey                            linkRootKey,
    @Nullable CallLinkEpoch                              epoch,
    @NonNull  byte[]                                     adminPasskey,
    @NonNull  String                                     newName,
    @NonNull  ResponseHandler<HttpResult<CallLinkState>> handler)
    throws CallException
  {
    checkCallManagerExists();
    Log.i(TAG, "updateCallLinkName():");

    long requestId = this.callLinkRequests.add(handler);
    ringrtcUpdateCallLink(nativeCallManager, sfuUrl, authCredentialPresentation, linkRootKey.getKeyBytes(), epoch, adminPasskey, newName, -1, -1, requestId);
  }

  /**
   *
   * Asynchronous request to update a call link's restrictions.
   *
   * Possible failure codes include:
   * <ul>
   *   <li>401: the room does not exist (and this is the wrong API to create a new room)
   *   <li>403: the admin passkey is incorrect
   *   <li>409: the room is currently in use, so restrictions cannot be changed at the moment
   * </ul>
   *
   * This request is idempotent; if it fails due to a network issue, it is safe to retry.
   *
   * @param sfuUrl                     the URL to use when accessing the SFU
   * @param authCredentialPresentation a serialized CallLinkAuthCredentialPresentation
   * @param linkRootKey                the root key for the call link
   * @param epoch                      optional call link epoch
   * @param adminPasskey               the passkey specified when the link was created
   * @param restrictions               the new restrictions to use
   * @param handler                    a handler function which is invoked with the room's updated state, or an error status code
   *
   * @throws CallException for native code failures
   *
   */
  public void updateCallLinkRestrictions(
    @NonNull  String                                     sfuUrl,
    @NonNull  byte[]                                     authCredentialPresentation,
    @NonNull  CallLinkRootKey                            linkRootKey,
    @Nullable CallLinkEpoch                              epoch,
    @NonNull  byte[]                                     adminPasskey,
    @NonNull  CallLinkState.Restrictions                 restrictions,
    @NonNull  ResponseHandler<HttpResult<CallLinkState>> handler)
    throws CallException
  {
    checkCallManagerExists();
    Log.i(TAG, "updateCallLinkRestrictions():");
    if (restrictions == CallLinkState.Restrictions.UNKNOWN) {
      throw new IllegalArgumentException("cannot set a call link's restrictions to UNKNOWN");
    }

    long requestId = this.callLinkRequests.add(handler);
    ringrtcUpdateCallLink(nativeCallManager, sfuUrl, authCredentialPresentation, linkRootKey.getKeyBytes(), epoch, adminPasskey, null, restrictions.ordinal(), -1, requestId);
  }

  /**
   *
   * Asynchronous request to delete a call link.
   *
   * Possible failure codes include:
   * <ul>
   *   <li>403: the admin passkey is incorrect
   *   <li>409: there is an ongoing call using the call link
   * </ul>
   *
   * This request is idempotent; if it fails due to a network issue, it is safe to retry.
   *
   * @param sfuUrl                     the URL to use when accessing the SFU
   * @param authCredentialPresentation a serialized CallLinkAuthCredentialPresentation
   * @param linkRootKey                the root key for the call link
   * @param epoch                      optional call link epoch
   * @param adminPasskey               the passkey specified when the link was created
   * @param handler                    a handler function which is invoked with a trash boolean, or an error status code
   *
   * @throws CallException for native code failures
   *
   */
  public void deleteCallLink(
    @NonNull  String                                     sfuUrl,
    @NonNull  byte[]                                     authCredentialPresentation,
    @NonNull  CallLinkRootKey                            linkRootKey,
    @Nullable CallLinkEpoch                              epoch,
    @NonNull  byte[]                                     adminPasskey,
    @NonNull  ResponseHandler<HttpResult<Boolean>>       handler)
    throws CallException
  {
    checkCallManagerExists();
    Log.i(TAG, "deleteCallLink():");

    long requestId = this.emptyRequests.add(handler);
    ringrtcDeleteCallLink(nativeCallManager, sfuUrl, authCredentialPresentation, linkRootKey.getKeyBytes(), epoch, adminPasskey, requestId);
  }

  /**
   *
   * Asynchronous request for the group call state from the SFU for a particular
   * group. Does not require a group call object.
   *
   * @param sfuUrl           the URL to use when accessing the SFU
   * @param membershipProof  byte array containing the proof for accessing a specific group call
   * @param groupMembers     a GroupMemberInfo object for each member in a group
   * @param handler          a handler function which is invoked once the data is available
   *
   * @throws CallException for native code failures
   *
   */
  public void peekGroupCall(@NonNull String                                sfuUrl,
                            @NonNull byte[]                                membershipProof,
                            @NonNull Collection<GroupCall.GroupMemberInfo> groupMembers,
                            @NonNull ResponseHandler<PeekInfo>             handler)
    throws CallException
  {
    checkCallManagerExists();

    Log.i(TAG, "peekGroupCall():");

    long requestId = this.peekRequests.add(result -> {
      if (result.isSuccess()) {
        handler.handleResponse(result.getValue());
      } else {
        handler.handleResponse(new PeekInfo(Collections.emptyList(), null, null, null, 0, 0, Collections.emptyList(), null));
      }
    });
    ringrtcPeekGroupCall(nativeCallManager, requestId, sfuUrl, membershipProof, Util.serializeFromGroupMemberInfo(groupMembers));
  }

  /**
   *
   * Asynchronous request for the active call state from the SFU for a particular
   * call link. Does not require a group call object.
   *
   * Possible (synthetic) failure codes include:
   * <ul>
   *   <li>{@link PeekInfo#EXPIRED_CALL_LINK_STATUS}: the call link has expired or been revoked
   *   <li>{@link PeekInfo#INVALID_CALL_LINK_STATUS}: the call link is invalid; it may have expired a long time ago
   * </ul>
   *
   * Will produce an "empty" {@link PeekInfo} if the link is valid but no call is active.
   *
   * @param sfuUrl                     the URL to use when accessing the SFU
   * @param authCredentialPresentation a serialized CallLinkAuthCredentialPresentation
   * @param linkRootKey                the root key for the call link
   * @param epoch                      optional call link epoch
   * @param handler                    a handler function which is invoked once the data is available
   *
   * @throws CallException for native code failures
   *
   */
  public void peekCallLinkCall(
    @NonNull  String                                sfuUrl,
    @NonNull  byte[]                                authCredentialPresentation,
    @NonNull  CallLinkRootKey                       linkRootKey,
    @Nullable CallLinkEpoch                         epoch,
    @NonNull  ResponseHandler<HttpResult<PeekInfo>> handler)
    throws CallException
  {
    checkCallManagerExists();

    Log.i(TAG, "peekCallLink():");

    long requestId = this.peekRequests.add(handler);
    ringrtcPeekCallLinkCall(nativeCallManager, requestId, sfuUrl, authCredentialPresentation, linkRootKey.getKeyBytes(), epoch);
  }

  /**
   *
   * Creates and returns a GroupCall object.
   *
   * If there is any error when allocating resources for the object,
   * null is returned.
   *
   * @param groupId                the unique identifier for the group
   * @param sfuUrl                 the URL to use when accessing the SFU
   * @param hkdfExtraInfo          additional entropy to use for the connection with the SFU (it's okay if this is empty)
   * @param audioLevelsIntervalMs  if provided, the observer will receive audio level callbacks at this interval
   * @param audioConfig            the audio configuration to use
   * @param observer               the observer that the group call object will use for callback notifications
   *
   */
  @Nullable
  public GroupCall createGroupCall(@NonNull  byte[]             groupId,
                                   @NonNull  String             sfuUrl,
                                   @Nullable ProxyInfo          proxyInfo,
                                   @NonNull  byte[]             hkdfExtraInfo,
                                   @Nullable Integer            audioLevelsIntervalMs,
                                   @NonNull  AudioConfig        audioConfig,
                                   @NonNull  GroupCall.Observer observer)
  {
    checkCallManagerExists();

    if (this.groupFactory == null) {
      // The first GroupCall object will create a factory that will be re-used.
      this.groupFactory = this.createPeerConnectionFactory(null, audioConfig);
      if (this.groupFactory == null) {
        Log.e(TAG, "createPeerConnectionFactory failed");
        return null;
      }
    }

    GroupCall groupCall = GroupCall.create(nativeCallManager, groupId, sfuUrl, proxyInfo, hkdfExtraInfo, audioLevelsIntervalMs, this.groupFactory, observer);

    if (groupCall != null) {
      // Add the groupCall to the map.
      this.groupCallByClientId.append(groupCall.clientId, groupCall);
    }

    return groupCall;
  }

  /**
   *
   * Creates and returns a GroupCall object for a call link call.
   *
   * If there is any error when allocating resources for the object,
   * null is returned.
   *
   * @param sfuUrl                     the URL to use when accessing the SFU
   * @param authCredentialPresentation a serialized CallLinkAuthCredentialPresentation
   * @param linkRootKey                the root key for the call link
   * @param adminPasskey               if present, the opaque passkey authorizing this user as an admin for the call link
   * @param hkdfExtraInfo              additional entropy to use for the connection with the SFU (it's okay if this is empty)
   * @param audioLevelsIntervalMs      if provided, the observer will receive audio level callbacks at this interval
   * @param audioConfig                the audio configuration to use
   * @param observer                   the observer that the group call object will use for callback notifications
   *
   * @throws CallException for native code failures
   *
   */
  @Nullable
<<<<<<< HEAD
  public GroupCall createCallLinkCall(@NonNull  String             sfuUrl,
                                      @Nullable ProxyInfo          proxyInfo,
                                      @NonNull  byte[]             authCredentialPresentation,
                                      @NonNull  CallLinkRootKey    linkRootKey,
                                      @Nullable byte[]             adminPasskey,
                                      @NonNull  byte[]             hkdfExtraInfo,
                                      @Nullable Integer            audioLevelsIntervalMs,
                                      @NonNull  AudioConfig        audioConfig,
                                      @NonNull  GroupCall.Observer observer)
=======
  public GroupCall createCallLinkCall(@NonNull  String                sfuUrl,
                                      @NonNull  byte[]                authCredentialPresentation,
                                      @NonNull  CallLinkRootKey       linkRootKey,
                                      @Nullable CallLinkEpoch         epoch,
                                      @Nullable byte[]                adminPasskey,
                                      @NonNull  byte[]                hkdfExtraInfo,
                                      @Nullable Integer               audioLevelsIntervalMs,
                                      @NonNull  AudioConfig           audioConfig,
                                      @NonNull  GroupCall.Observer    observer)
>>>>>>> fca3e548
  {
    checkCallManagerExists();

    if (this.groupFactory == null) {
      // The first GroupCall object will create a factory that will be re-used.
      this.groupFactory = this.createPeerConnectionFactory(null, audioConfig);
      if (this.groupFactory == null) {
        Log.e(TAG, "createPeerConnectionFactory failed");
        return null;
      }
    }

<<<<<<< HEAD
    GroupCall groupCall = GroupCall.create(nativeCallManager, sfuUrl, proxyInfo, authCredentialPresentation, linkRootKey, adminPasskey, hkdfExtraInfo, audioLevelsIntervalMs, this.groupFactory, observer);
=======
    GroupCall groupCall = GroupCall.create(nativeCallManager, sfuUrl, authCredentialPresentation, linkRootKey, epoch, adminPasskey, hkdfExtraInfo, audioLevelsIntervalMs, this.groupFactory, observer);
>>>>>>> fca3e548

    if (groupCall != null) {
      // Add the groupCall to the map.
      this.groupCallByClientId.append(groupCall.clientId, groupCall);
    }

    return groupCall;
  }

  /****************************************************************************
   *
   * Below are only called by the native CM
   *
   */

  /**
   *
   * Envoked by native CallManager to create a Connection object.
   *
   */
  @CalledByNative
  @Nullable
  private Connection createConnection(long        nativeConnectionBorrowed,
                                      long        nativeCallId,
                                      int         remoteDeviceId,
                                      CallContext callContext,
                                      int         audioJitterBufferMaxPackets,
                                      int         audioJitterBufferMaxTargetDelayMs) {

    CallId callId = new CallId(nativeCallId);

    Log.i(TAG, "createConnection(): connectionId: " + callId.format(remoteDeviceId));

    MediaConstraints                constraints   = new MediaConstraints();
    PeerConnection.RTCConfiguration configuration = new PeerConnection.RTCConfiguration(callContext.iceServers);

    configuration.proxyInfo     = callContext.proxyInfo;
    configuration.sdpSemantics  = PeerConnection.SdpSemantics.UNIFIED_PLAN;
    configuration.bundlePolicy  = PeerConnection.BundlePolicy.MAXBUNDLE;
    configuration.rtcpMuxPolicy = PeerConnection.RtcpMuxPolicy.REQUIRE;
    configuration.tcpCandidatePolicy = PeerConnection.TcpCandidatePolicy.DISABLED;
    configuration.continualGatheringPolicy = PeerConnection.ContinualGatheringPolicy.GATHER_CONTINUALLY;

    if (callContext.hideIp) {
      configuration.iceTransportsType = PeerConnection.IceTransportsType.RELAY;
    }

    configuration.audioJitterBufferMaxPackets       = audioJitterBufferMaxPackets;
    configuration.audioJitterBufferMaxTargetDelayMs = audioJitterBufferMaxTargetDelayMs;

    PeerConnectionFactory factory       = callContext.factory;
    CameraControl         cameraControl = callContext.cameraControl;
    try {
      long nativePeerConnection = ringrtcCreatePeerConnection(factory.getNativeOwnedFactoryAndThreads(),
                                                              nativeConnectionBorrowed,
                                                              configuration,
                                                              constraints);
      if (nativePeerConnection == 0) {
        Log.w(TAG, "Unable to create native PeerConnection.");
        return null;
      }

      Connection connection = new Connection(new Connection.NativeFactory(nativePeerConnection,
                                                                          callId,
                                                                          remoteDeviceId));

      connection.setAudioPlayout(false);
      connection.setAudioRecording(false);

      MediaConstraints audioConstraints = new MediaConstraints();

      AudioSource audioSource = factory.createAudioSource(audioConstraints);
      // Note: This must stay "audio1" to stay in sync with V4 signaling.
      AudioTrack  audioTrack  = factory.createAudioTrack("audio1", audioSource);
      audioTrack.setEnabled(false);

      connection.addTrack(audioTrack, Collections.singletonList("s"));
      if (callContext.videoTrack != null) {
        connection.addTrack(callContext.videoTrack, Collections.singletonList("s"));
      }

      connection.setAudioSource(audioSource,
                                audioTrack);

      return connection;

    } catch  (CallException e) {
      Log.w(TAG, "Unable to create Peer Connection with native call", e);
      return null;
    }
  }

  /**
   *
   * Envoked by native CallManager when a remote "accepts" on a
   * Connection, allowing MediaStream of connection to attach to
   * application renderers and play back devices.
   *
   */
  @CalledByNative
  private void onConnectMedia(@NonNull CallContext callContext,
                              @NonNull MediaStream mediaStream)
  {
    Log.i(TAG, "onConnectMedia(): mediaStream: " + mediaStream);

    if (mediaStream == null) {
      Log.w(TAG, "Remote media stream unavailable");
      return;
    }

    if (mediaStream.audioTracks == null) {
      Log.w(TAG, "Remote media stream contains no audio tracks");
      return;
    }

    for (AudioTrack remoteAudioTrack : mediaStream.audioTracks) {
      Log.i(TAG, "onConnectMedia(): enabling audioTrack");
      remoteAudioTrack.setEnabled(true);
    }

    if (mediaStream.videoTracks == null) {
      Log.w(TAG, "Remote media stream contains no video tracks");
      return;
    }

    if (mediaStream.videoTracks.size() == 1) {
      Log.i(TAG, "onConnectMedia(): enabling videoTrack(0)");
      VideoTrack remoteVideoTrack = mediaStream.videoTracks.get(0);
      remoteVideoTrack.setEnabled(true);
      remoteVideoTrack.addSink(callContext.remoteSink);
    } else {
      Log.w(TAG, "onConnectMedia(): Media stream contains unexpected number of video tracks: " + mediaStream.videoTracks.size());
    }

  }

  /**
   *
   * Envoked by native CallManager when closing down a call to
   * shutdown media.
   *
   */
  @CalledByNative
  private void onCloseMedia(@NonNull CallContext callContext)
  {
    Log.i(TAG, "onCloseMedia():");
    callContext.setVideoEnabled(false);
  }

  @CalledByNative
  private void closeConnection(Connection connection) {
    Log.i(TAG, "closeConnection(): " + connection);
    connection.shutdown();
  }

  @CalledByNative
  private void closeCall(@NonNull CallContext callContext) {
    Log.i(TAG, "closeCall():");
    callContext.dispose();
  }

  @CalledByNative
  private void onStartCall(Remote remote, long callId, boolean isOutgoing, CallMediaType callMediaType) {
    Log.i(TAG, "onStartCall():");
    observer.onStartCall(remote, new CallId(callId), isOutgoing, callMediaType);
  }

  @CalledByNative
  private void onEvent(Remote remote, CallEvent event) {
    Log.i(TAG, "onEvent():");
    observer.onCallEvent(remote, event);
  }

  @CalledByNative
  private void onNetworkRouteChanged(Remote remote, int localNetworkAdapterType) {
    Log.i(TAG, "onNetworkRouteChange():");

    NetworkRoute networkRoute = new NetworkRoute(NetworkAdapterTypeFromRawValue(localNetworkAdapterType));

    observer.onNetworkRouteChanged(remote, networkRoute);
  }

  @CalledByNative
  private void onAudioLevels(Remote remote, int capturedLevel, int receivedLevel) {
    observer.onAudioLevels(remote, capturedLevel, receivedLevel);
  }

  @CalledByNative
  private void onLowBandwidthForVideo(Remote remote, boolean recovered) {
    observer.onLowBandwidthForVideo(remote, recovered);
  }

  // A faster version of PeerConnection.AdapterType.fromNativeIndex.
  // It also won't return null.
  @NonNull
  private PeerConnection.AdapterType NetworkAdapterTypeFromRawValue(int localNetworkAdapterType) {
    switch(localNetworkAdapterType) {
      case 0:
        return PeerConnection.AdapterType.UNKNOWN;
      case 1:
        return PeerConnection.AdapterType.ETHERNET;
      case 2:
        return PeerConnection.AdapterType.WIFI;
      case 4:
        return PeerConnection.AdapterType.CELLULAR;
      case 8:
        return PeerConnection.AdapterType.VPN;
      case 16:
        return PeerConnection.AdapterType.LOOPBACK;
      case 32:
        return PeerConnection.AdapterType.ADAPTER_TYPE_ANY;
      case 64:
        return PeerConnection.AdapterType.CELLULAR_2G;
      case 128:
        return PeerConnection.AdapterType.CELLULAR_3G;
      case 256:
        return PeerConnection.AdapterType.CELLULAR_4G;
      case 512:
        return PeerConnection.AdapterType.CELLULAR_5G;
    }
    return PeerConnection.AdapterType.UNKNOWN;
  }

  @CalledByNative
  private void onCallConcluded(Remote remote) {
    Log.i(TAG, "onCallConcluded():");
    observer.onCallConcluded(remote);
  }

  @CalledByNative
  private void onSendOffer(long callId, Remote remote, int remoteDeviceId, boolean broadcast, @NonNull byte[] opaque, CallMediaType callMediaType) {
    Log.i(TAG, "onSendOffer():");
    observer.onSendOffer(new CallId(callId), remote, remoteDeviceId, broadcast, opaque, callMediaType);
  }

  @CalledByNative
  private void onSendAnswer(long callId, Remote remote, int remoteDeviceId, boolean broadcast, @NonNull byte[] opaque) {
    Log.i(TAG, "onSendAnswer():");
    observer.onSendAnswer(new CallId(callId), remote, remoteDeviceId, broadcast, opaque);
  }

  @CalledByNative
  private void onSendIceCandidates(long callId, Remote remote, int remoteDeviceId, boolean broadcast, List<byte[]> iceCandidates) {
    Log.i(TAG, "onSendIceCandidates():");
    observer.onSendIceCandidates(new CallId(callId), remote, remoteDeviceId, broadcast, iceCandidates);
  }

  @CalledByNative
  private void onSendHangup(long callId, Remote remote, int remoteDeviceId, boolean broadcast, HangupType hangupType, int deviceId) {
    Log.i(TAG, "onSendHangup():");
    observer.onSendHangup(new CallId(callId), remote, remoteDeviceId, broadcast, hangupType, deviceId);
  }

  @CalledByNative
  private void onSendBusy(long callId, Remote remote, int remoteDeviceId, boolean broadcast) {
    Log.i(TAG, "onSendBusy():");
    observer.onSendBusy(new CallId(callId), remote, remoteDeviceId, broadcast);
  }

  @CalledByNative
  private void sendCallMessage(@NonNull byte[] recipientUuid, @NonNull byte[] message, int urgency) {
    Log.i(TAG, "sendCallMessage():");
    observer.onSendCallMessage(Util.getUuidFromBytes(recipientUuid), message, CallMessageUrgency.values()[urgency]);
  }

  @CalledByNative
  private void sendCallMessageToGroup(@NonNull byte[] groupId, @NonNull byte[] message, int urgency, @NonNull List<byte[]> overrideRecipients) {
    Log.i(TAG, "sendCallMessageToGroup():");

    List<UUID> finalOverrideRecipients = new ArrayList<UUID>();
    for (byte[] recipient : overrideRecipients) {
      finalOverrideRecipients.add(Util.getUuidFromBytes(recipient));
    }

    observer.onSendCallMessageToGroup(groupId, message, CallMessageUrgency.values()[urgency], finalOverrideRecipients);
  }

  @CalledByNative
  private void sendHttpRequest(long requestId, String url, HttpMethod method, List<HttpHeader> headers, @Nullable byte[] body) {
    Log.i(TAG, "sendHttpRequest():");
    observer.onSendHttpRequest(requestId, url, method, headers, body);
  }

  @CalledByNative
  private boolean compareRemotes(Remote remote1, Remote remote2) {
    Log.i(TAG, "compareRemotes():");
    if (remote1 != null) {
      return remote1.recipientEquals(remote2);
    }
    return false;
  }

  // Group Calls

  @CalledByNative
  private void groupCallRingUpdate(@NonNull byte[] groupId, long ringId, @NonNull byte[] sender, int state) {
    Log.i(TAG, "groupCallRingUpdate():");
    observer.onGroupCallRingUpdate(groupId, ringId, Util.getUuidFromBytes(sender), RingUpdate.values()[state]);
  }

  @CalledByNative
  private void handlePeekResponse(long requestId, HttpResult<PeekInfo> info) {
    if (!this.peekRequests.resolve(requestId, info)) {
      Log.w(TAG, "Invalid requestId for handlePeekResponse: " + requestId);
    }
  }

  @CalledByNative
  private void handleCallLinkResponse(long requestId, HttpResult<CallLinkState> response) {
    if (!this.callLinkRequests.resolve(requestId, response)) {
      Log.w(TAG, "Invalid requestId for handleCallLinkResponse: " + requestId);
    }
  }

  // HttpResult's success value cannot be null, so we use a Boolean. The value of the boolean is ignored
  @CalledByNative
  private void handleEmptyResponse(long requestId, HttpResult<Boolean> response) {
    if (!this.emptyRequests.resolve(requestId, response)) {
      Log.w(TAG, "Invalid requestId for handleEmptyResponse: " + requestId);
    }
  }

  @CalledByNative
  private void requestMembershipProof(long clientId) {
    Log.i(TAG, "requestMembershipProof():");

    GroupCall groupCall = this.groupCallByClientId.get(clientId);
    if (groupCall == null) {
      Log.w(TAG, "groupCall not found by clientId: " + clientId);
      return;
    }

    groupCall.requestMembershipProof();
  }

  @CalledByNative
  private void requestGroupMembers(long clientId) {
    Log.i(TAG, "requestGroupMembers():");

    GroupCall groupCall = this.groupCallByClientId.get(clientId);
    if (groupCall == null) {
      Log.w(TAG, "groupCall not found by clientId: " + clientId);
      return;
    }

    groupCall.requestGroupMembers();
  }

  @CalledByNative
  private void handleConnectionStateChanged(long clientId, GroupCall.ConnectionState connectionState) {
    Log.i(TAG, "handleConnectionStateChanged():");

    GroupCall groupCall = this.groupCallByClientId.get(clientId);
    if (groupCall == null) {
      Log.w(TAG, "groupCall not found by clientId: " + clientId);
      return;
    }

    groupCall.handleConnectionStateChanged(connectionState);
  }

  @CalledByNative
  private void handleNetworkRouteChanged(long clientId, int localNetworkAdapterType) {
    Log.i(TAG, "handleNetworkRouteChanged():");

    GroupCall groupCall = this.groupCallByClientId.get(clientId);
    if (groupCall == null) {
      Log.w(TAG, "groupCall not found by clientId: " + clientId);
      return;
    }

    NetworkRoute networkRoute = new NetworkRoute(NetworkAdapterTypeFromRawValue(localNetworkAdapterType));
    groupCall.handleNetworkRouteChanged(networkRoute);
  }

  @CalledByNative
  private void handleAudioLevels(long clientId, int capturedLevel, List<GroupCall.ReceivedAudioLevel> receivedLevels) {
    GroupCall groupCall = this.groupCallByClientId.get(clientId);
    if (groupCall == null) {
      Log.w(TAG, "groupCall not found by clientId: " + clientId);
      return;
    }

    groupCall.handleAudioLevels(capturedLevel, receivedLevels);
  }

  @CalledByNative
  private void handleLowBandwidthForVideo(long clientId, boolean recovered) {
    GroupCall groupCall = this.groupCallByClientId.get(clientId);
    if (groupCall == null) {
      Log.w(TAG, "groupCall not found by clientId: " + clientId);
      return;
    }

    groupCall.handleLowBandwidthForVideo(recovered);
  }

  @CalledByNative
  private void handleReactions(long clientId, List<GroupCall.Reaction> reactions) {
    GroupCall groupCall = this.groupCallByClientId.get(clientId);
    if (groupCall == null) {
      Log.w(TAG, "groupCall not found by clientId: " + clientId);
      return;
    }

    groupCall.handleReactions(reactions);
  }

  @CalledByNative
  private void handleRaisedHands(long clientId, List<Long> raisedHands) {
    GroupCall groupCall = this.groupCallByClientId.get(clientId);
    if (groupCall == null) {
      Log.w(TAG, "groupCall not found by clientId: " + clientId);
      return;
    }

    groupCall.handleRaisedHands(raisedHands);
  }

  @CalledByNative
  private void handleJoinStateChanged(long clientId, GroupCall.JoinState joinState, Long demuxId) {
    Log.i(TAG, "handleJoinStateChanged():");

    GroupCall groupCall = this.groupCallByClientId.get(clientId);
    if (groupCall == null) {
      Log.w(TAG, "groupCall not found by clientId: " + clientId);
      return;
    }

    groupCall.handleJoinStateChanged(joinState, demuxId);
  }

  @CalledByNative
  private void handleRemoteDevicesChanged(long clientId, List<GroupCall.RemoteDeviceState> remoteDeviceStates) {
    if (remoteDeviceStates != null) {
      Log.i(TAG, "handleRemoteDevicesChanged(): remoteDeviceStates.size = " + remoteDeviceStates.size());
    } else {
      Log.i(TAG, "handleRemoteDevicesChanged(): remoteDeviceStates is null!");
    }

    GroupCall groupCall = this.groupCallByClientId.get(clientId);
    if (groupCall == null) {
      Log.w(TAG, "groupCall not found by clientId: " + clientId);
      return;
    }

    groupCall.handleRemoteDevicesChanged(remoteDeviceStates);
  }

  @CalledByNative
  private void handleIncomingVideoTrack(long clientId, long remoteDemuxId, long nativeVideoTrackBorrowedRc) {
    Log.i(TAG, "handleIncomingVideoTrack():");

    GroupCall groupCall = this.groupCallByClientId.get(clientId);
    if (groupCall == null) {
      Log.w(TAG, "groupCall not found by clientId: " + clientId);
      return;
    }

    groupCall.handleIncomingVideoTrack(remoteDemuxId, nativeVideoTrackBorrowedRc);
  }

  @CalledByNative
  private void handlePeekChanged(long clientId, PeekInfo info) {
    GroupCall groupCall = this.groupCallByClientId.get(clientId);
    if (groupCall == null) {
      Log.w(TAG, "groupCall not found by clientId: " + clientId);
      return;
    }
    groupCall.handlePeekChanged(info);
  }

  @CalledByNative
  private void handleEnded(long clientId, GroupCall.GroupCallEndReason reason) {
    Log.i(TAG, "handleEnded():");

    GroupCall groupCall = this.groupCallByClientId.get(clientId);
    if (groupCall == null) {
      Log.w(TAG, "groupCall not found by clientId: " + clientId);
      return;
    }

    this.groupCallByClientId.delete(clientId);

    groupCall.handleEnded(reason);
  }

  @CalledByNative
  private void handleRemoteMuteRequest(long clientId, long sourceDemuxId) {
    Log.i(TAG, "handleRemoteMuteRequest():");

    GroupCall groupCall = this.groupCallByClientId.get(clientId);
    if (groupCall == null) {
      Log.w(TAG, "groupCall not found by clientId: " + clientId);
      return;
    }

    groupCall.handleRemoteMuteRequest(sourceDemuxId);
  }

  @CalledByNative
  private void handleObservedRemoteMute(long clientId, long sourceDemuxId, long targetDemuxId) {
    Log.i(TAG, "handleRemoteMuteRequest():");

    GroupCall groupCall = this.groupCallByClientId.get(clientId);
    if (groupCall == null) {
      Log.w(TAG, "groupCall not found by clientId: " + clientId);
      return;
    }

    groupCall.handleObservedRemoteMute(sourceDemuxId, targetDemuxId);
  }

  @CalledByNative
  private void handleSpeakingNotification(long clientId, GroupCall.SpeechEvent event) {
    Log.i(TAG, "handleSpeakingNotification():");

    GroupCall groupCall = this.groupCallByClientId.get(clientId);
    if (groupCall == null) {
      Log.w(TAG, "groupCall not found by clientId: " + clientId);
      return;
    }

    groupCall.handleSpeakingNotification(event);
  }


  /**
   *
   * Contains parameters for creating Connection objects
   */
  static class CallContext {

    @NonNull  private final String TAG = CallManager.CallContext.class.getSimpleName();
    /** CallId */
    @NonNull  public final  CallId                         callId;
    /** Connection factory */
    @NonNull  public final  PeerConnectionFactory          factory;
    /** Remote camera surface renderer */
    @NonNull  public final  VideoSink                      remoteSink;
    /** Camera controller */
    @NonNull  public final  CameraControl                  cameraControl;
    /** ICE server list */
    @NonNull  public final  List<PeerConnection.IceServer> iceServers;
    @Nullable public final  PeerConnection.ProxyInfo       proxyInfo;
    /** If true, use TURN servers */
              public final  boolean                        hideIp;
    @Nullable public final  VideoSource                    videoSource;
    @Nullable public final  VideoTrack                     videoTrack;

    public CallContext(@NonNull CallId                         callId,
                       @NonNull Context                        context,
                       @NonNull PeerConnectionFactory          factory,
                       @NonNull VideoSink                      localSink,
                       @NonNull VideoSink                      remoteSink,
                       @NonNull CameraControl                  camera,
                       @NonNull List<PeerConnection.IceServer> iceServers,
                       @Nullable PeerConnection.ProxyInfo      proxyInfo,
                                boolean                        hideIp) {

      Log.i(TAG, "ctor(): " + callId);

      this.callId        = callId;
      this.factory       = factory;
      this.remoteSink    = remoteSink;
      this.cameraControl = camera;
      this.iceServers    = iceServers;
      this.proxyInfo     = proxyInfo;
      this.hideIp        = hideIp;

      // Create a video track that will be shared across all
      // connection objects.  It must be disposed manually.
      if (cameraControl.hasCapturer()) {
        this.videoSource = factory.createVideoSource(false);
        // Note: This must stay "video1" to stay in sync with V4 signaling.
        this.videoTrack  = factory.createVideoTrack("video1", videoSource);
        videoTrack.setEnabled(false);

        // Connect camera as the local video source.
        cameraControl.initCapturer(videoSource.getCapturerObserver());
        videoTrack.addSink(localSink);
      } else {
        this.videoSource = null;
        this.videoTrack  = null;
      }

    }

    void setVideoEnabled(boolean enable) {
      Log.i(TAG, "setVideoEnabled(): " + callId);
      if (videoTrack != null) {
        videoTrack.setEnabled(enable);
        cameraControl.setEnabled(enable);
      }
    }

    void dispose() {
      Log.i(TAG, "dispose(): " + callId);

      if (cameraControl != null) {
        cameraControl.setEnabled(false);
      }

      if (videoSource != null) {
        videoSource.dispose();
      }

      if (videoTrack != null) {
        videoTrack.dispose();
      }

      factory.dispose();
    }
  }

  /**
   *
   * Enumeration of simple call status events
   *
   */
  public enum CallEvent {

    /** Inbound call only: The call signaling (ICE) is complete. */
    LOCAL_RINGING,

    /** Outbound call only: The call signaling (ICE) is complete. */
    REMOTE_RINGING,

    /** The local side has accepted and connected the call. */
    LOCAL_CONNECTED,

    /** The remote side has accepted and connected the call. */
    REMOTE_CONNECTED,

    /** The call ended because of a local hangup. */
    ENDED_LOCAL_HANGUP,

    /** The call ended because of a remote hangup. */
    ENDED_REMOTE_HANGUP,

    /** The call ended because the remote needs permission. */
    ENDED_REMOTE_HANGUP_NEED_PERMISSION,

    /** The call ended because the call was accepted by a different device. */
    ENDED_REMOTE_HANGUP_ACCEPTED,

    /** The call ended because the call was declined by a different device. */
    ENDED_REMOTE_HANGUP_DECLINED,

    /** The call ended because the call was declared busy by a different device. */
    ENDED_REMOTE_HANGUP_BUSY,

    /** The call ended because of a remote busy message. */
    ENDED_REMOTE_BUSY,

    /** The call ended because of glare, receiving an offer from same remote
        while calling them. */
    ENDED_REMOTE_GLARE,

    /** The call ended because of recall, receiving an offer from same remote
        while still in an existing call with them. */
    ENDED_REMOTE_RECALL,

    /** The call ended because it timed out during setup. */
    ENDED_TIMEOUT,

    /** The call ended because of an internal error condition. */
    ENDED_INTERNAL_FAILURE,

    /** The call ended because a signaling message couldn't be sent. */
    ENDED_SIGNALING_FAILURE,

    /** The call ended because there was a failure during glare handling. */
    ENDED_GLARE_HANDLING_FAILURE,

    /** The call ended because setting up the connection failed. */
    ENDED_CONNECTION_FAILURE,

    /** The call ended because the application wanted to drop the call. */
    ENDED_APP_DROPPED_CALL,

    /** The remote peer indicates its audio stream is enabled. */
    REMOTE_AUDIO_ENABLE,

    /** The remote peer indicates its audio stream is disabled. */
    REMOTE_AUDIO_DISABLE,

    /** The remote peer indicates its video stream is enabled. */
    REMOTE_VIDEO_ENABLE,

    /** The remote peer indicates its video stream is disabled. */
    REMOTE_VIDEO_DISABLE,

    /** The remote peer is sharing its screen. */
    REMOTE_SHARING_SCREEN_ENABLE,

    /** The remote peer is not (no longer) sharing its screen. */
    REMOTE_SHARING_SCREEN_DISABLE,

    /** The call dropped while connected and is now reconnecting. */
    RECONNECTING,

    /** The call dropped while connected and is now reconnected. */
    RECONNECTED,

    /** The received offer is expired. */
    RECEIVED_OFFER_EXPIRED,

    /** Received an offer while already handling an active call. */
    RECEIVED_OFFER_WHILE_ACTIVE,

    /** Received an offer while already handling an active call and glare was detected. */
    RECEIVED_OFFER_WITH_GLARE;

    @CalledByNative
    static CallEvent fromNativeIndex(int nativeIndex) {
      return values()[nativeIndex];
    }
  }

  /**
   *
   * Enumeration of the type of media for a call at time of origination
   *
   */
  public enum CallMediaType {

    /** Call should start as audio only. */
    AUDIO_CALL,

    /** Call should start as audio/video. */
    VIDEO_CALL;

    @CalledByNative
    static CallMediaType fromNativeIndex(int nativeIndex) {
      return values()[nativeIndex];
    }
  }

  /**
   *
   * Enumeration of the type of hangup messages
   *
   */
  public enum HangupType {

    /** Normal hangup, typically remote user initiated. */
    NORMAL,

    /** Call was accepted elsewhere by a different device. */
    ACCEPTED,

    /** Call was declined elsewhere by a different device. */
    DECLINED,

    /** Call was declared busy elsewhere by a different device. */
    BUSY,

    /** Call needed permission on a different device. */
    NEED_PERMISSION;

    @CalledByNative
    static HangupType fromNativeIndex(int nativeIndex) {
      return values()[nativeIndex];
    }
  }

  /**
   * The data mode allows the client to limit the media bandwidth used.
   */
  public enum DataMode {

    /**
     * Intended for low bitrate video calls. Useful to reduce
     * bandwidth costs, especially on mobile data networks.
     */
    LOW,

    /**
     * (Default) No specific constraints, but keep a relatively
     * high bitrate to ensure good quality.
     */
    NORMAL;

    @CalledByNative
    static DataMode fromNativeIndex(int nativeIndex) {
        return values()[nativeIndex];
    }
  }

  /**
   *
   * The HTTP method to use when making a request
   *
   */
  public enum HttpMethod {

    /**  */
    GET,

    /**  */
    PUT,

    /**  */
    POST,

    /**  */
    DELETE;

    @CalledByNative
    static HttpMethod fromNativeIndex(int nativeIndex) {
      return values()[nativeIndex];
    }
  }

  public enum CallMessageUrgency {
    DROPPABLE,
    HANDLE_IMMEDIATELY,
  }

  public enum RingUpdate {
    /** The sender is trying to ring this user. */
    REQUESTED,
    /** The sender tried to ring this user, but it's been too long. */
    EXPIRED_REQUEST,
    /** Call was accepted elsewhere by a different device. */
    ACCEPTED_ON_ANOTHER_DEVICE,
    /** Call was declined elsewhere by a different device. */
    DECLINED_ON_ANOTHER_DEVICE,
    /** This device is currently on a different call. */
    BUSY_LOCALLY,
    /** A different device is currently on a different call. */
    BUSY_ON_ANOTHER_DEVICE,
    /** The sender cancelled the ring request. */
    CANCELLED_BY_RINGER,
  }

  /**
   *
   * Interface for handling CallManager events and errors
   *
   */
  public interface Observer {

    /**
     *
     * Notification to start a call
     *
     * @param remote         remote peer of the call
     * @param callId         callId for the call
     * @param isOutgoing     true for an outgoing call, false for incoming
     * @param callMediaType  the origination type for the call, audio or video
     *
     */
    void onStartCall(Remote remote, CallId callId, Boolean isOutgoing, CallMediaType callMediaType);

    /**
     *
     * Notification of an event for the active call sent to the UI
     *
     * @param remote  remote peer of the call
     * @param event   event to be notified of
     *
     */
    void onCallEvent(Remote remote, CallEvent event);

    /**
     *
     * Notification that the network route changed
     *
     * @param remote        remote peer of the call
     * @param networkRoute  the current network route
     */
    void onNetworkRouteChanged(Remote remote, NetworkRoute networkRoute);

    /**
     *
     * Notification of audio levels
     *
     * @param remote        remote peer of the call
     * @param capturedLevel the audio level captured locally.  Range of 0-32767, where 0 is silence.
     * @param receivedLevel the audio level received from the remote peer.  Range of 0-32767, where 0 is silence.
     */
    void onAudioLevels(Remote remote, int capturedLevel, int receivedLevel);

    /**
     *
     * Notification of low upload bandwidth for sending video.
     *
     * When this is first called, recovered will be false. The second call (if
     * any) will have recovered set to true and will be called when the upload
     * bandwidth is high enough to send video.
     *
     * @param remote     remote peer of the call
     * @param recovered  whether there is enough bandwidth to send video
     *                   reliably
     */
    void onLowBandwidthForVideo(Remote remote, boolean recovered);

    /**
     *
     * Notification of that the call is completely concluded
     *
     * @param remote  remote peer of the call
     *
     */
    void onCallConcluded(Remote remote);

    /**
     *
     * Notification that an offer is ready to be sent
     *
     * @param callId          callId for the call
     * @param remote          remote peer of the outgoing call
     * @param remoteDeviceId  deviceId of remote peer
     * @param broadcast       if true, send broadcast message
     * @param opaque          the opaque offer
     * @param callMediaType   the origination type for the call, audio or video
     *
     */
    void onSendOffer(CallId callId, Remote remote, Integer remoteDeviceId, Boolean broadcast, @NonNull byte[] opaque, CallMediaType callMediaType);

    /**
     *
     * Notification that an answer is ready to be sent
     *
     * @param callId          callId for the call
     * @param remote          remote peer of the outgoing call
     * @param remoteDeviceId  deviceId of remote peer
     * @param broadcast       if true, send broadcast message
     * @param opaque          the opaque answer
     *
     */
    void onSendAnswer(CallId callId, Remote remote, Integer remoteDeviceId, Boolean broadcast, @NonNull byte[] opaque);

    /**
     *
     * Notification that ICE candidates are ready to be sent
     *
     * @param callId          callId for the call
     * @param remote          remote peer of the outgoing call
     * @param remoteDeviceId  deviceId of remote peer
     * @param broadcast       if true, send broadcast message
     * @param iceCandidates   ICE candidates
     *
     */
    void onSendIceCandidates(CallId callId, Remote remote, Integer remoteDeviceId, Boolean broadcast, List<byte[]> iceCandidates);

    /**
     *
     * Notification that hangup message is ready to be sent
     *
     * @param callId                  callId for the call
     * @param remote                  remote peer of the call
     * @param remoteDeviceId          deviceId of remote peer
     * @param broadcast               if true, send broadcast message
     * @param hangupType              type of hangup, normal or handled elsewhere
     * @param deviceId                if not a normal hangup, the associated deviceId
     *
     */
    void onSendHangup(CallId callId, Remote remote, Integer remoteDeviceId, Boolean broadcast, HangupType hangupType, Integer deviceId);

    /**
     *
     * Notification that busy message is ready to be sent
     *
     * @param callId          callId for the call
     * @param remote          remote peer of the incoming busy call
     * @param remoteDeviceId  deviceId of remote peer
     * @param broadcast       if true, send broadcast message
     *
     */
    void onSendBusy(CallId callId, Remote remote, Integer remoteDeviceId, Boolean broadcast);

    /**
     *
     * Send a generic call message to the given remote recipient.
     *
     * @param recipientUuid  UUID for the user to send the message to
     * @param message        the opaque bytes to send
     * @param urgency        controls whether recipients should immediately handle this message
     */
    void onSendCallMessage(@NonNull UUID recipientUuid, @NonNull byte[] message, @NonNull CallMessageUrgency urgency);

    /**
     *
     * Send a generic call message to a group. Send to all members of the group
     * or, if overrideRecipients is not empty, send to the given subset of members
     * using multi-recipient sealed sender. If the sealed sender request fails,
     * clients should provide a fallback mechanism.
     *
     * @param groupId             the ID of the group in question
     * @param message             the opaque bytes to send
     * @param urgency             controls whether recipients should immediately handle this message
     * @param overrideRecipients  a subset of group members to send to; if empty, send to all
     */
    void onSendCallMessageToGroup(@NonNull byte[] groupId, @NonNull byte[] message, @NonNull CallMessageUrgency urgency, @NonNull List<UUID> overrideRecipients);

    /**
     *
     * A HTTP request should be sent to the given url.
     *
     * @param requestId
     * @param url
     * @param method
     * @param headers
     * @param body
     *
     */
    void onSendHttpRequest(long requestId, @NonNull String url, @NonNull HttpMethod method, @Nullable List<HttpHeader> headers, @Nullable byte[] body);

    /**
     *
     * A group ring request or cancellation should be handled.
     *
     * @param groupId the ID of the group
     * @param ringId  uniquely identifies the original ring request
     * @param sender  the user responsible for the update (which may be the local user)
     * @param update  the updated state to handle
     */
    void onGroupCallRingUpdate(@NonNull byte[] groupId, long ringId, @NonNull UUID sender, RingUpdate update);
  }

  /**
   * A custom, NO-OP library loader for jingle_peerconnection_so, as
   * our rust shared library already loads it.
   */
  static class NoOpLoader implements NativeLibraryLoader {
    public NoOpLoader() {
    }

    @Override public boolean load(String name) {
      return true;
    }
  }

  /* Native methods below here */

  private static native
    BuildInfo ringrtcGetBuildInfo()
    throws CallException;

  private static native
    void ringrtcInitialize()
    throws CallException;

  private static native
    long ringrtcCreateCallManager(CallManager callManager)
    throws CallException;

  private native
    void ringrtcSetSelfUuid(long nativeCallManager, byte[] uuid)
    throws CallException;

  private native
    long ringrtcCreatePeerConnection(long                            nativePeerConnectionFactory,
                                     long                            nativeConnection,
                                     PeerConnection.RTCConfiguration rtcConfig,
                                     MediaConstraints                constraints)
    throws CallException;

  private native
    void ringrtcCall(long nativeCallManager, Remote remote, int callMediaType, int localDeviceId)
    throws CallException;

  private native
    void ringrtcProceed(long        nativeCallManager,
                        long        callId,
                        CallContext callContext,
                        int         dataMode,
                        int         audioLevelsIntervalMillis)
    throws CallException;

  private native
    void ringrtcMessageSent(long nativeCallManager, long callId)
    throws CallException;

  private native
    void ringrtcMessageSendFailure(long nativeCallManager, long callId)
    throws CallException;

  private native
    void ringrtcHangup(long nativeCallManager)
    throws CallException;

  private native
    void ringrtcCancelGroupRing(long nativeCallManager, byte[] groupId, long ringId, int reason)
    throws CallException;

  private native
    void ringrtcReceivedAnswer(long    nativeCallManager,
                               long    callId,
                               int     remoteDeviceId,
                               byte[]  opaque,
                               byte[]  senderIdentityKey,
                               byte[]  receiverIdentityKey)
    throws CallException;

  private native
    void ringrtcReceivedOffer(long    nativeCallManager,
                              long    callId,
                              Remote  remote,
                              int     remoteDeviceId,
                              byte[]  opaque,
                              long    messageAgeSec,
                              int     callMediaType,
                              int     localDeviceId,
                              byte[]  senderIdentityKey,
                              byte[]  receiverIdentityKey)
    throws CallException;

  private native
    void ringrtcReceivedIceCandidates(long         nativeCallManager,
                                      long         callId,
                                      int          remoteDeviceId,
                                      List<byte[]> iceCandidates)
    throws CallException;

  private native
    void ringrtcReceivedHangup(long nativeCallManager,
                               long callId,
                               int  remoteDeviceId,
                               int  hangupType,
                               int  deviceId)
    throws CallException;

  private native
    void ringrtcReceivedBusy(long nativeCallManager,
                             long callId,
                             int  remoteDeviceId)
    throws CallException;

  private native
    void ringrtcReceivedCallMessage(long   nativeCallManager,
                                    byte[] senderUuid,
                                    int    senderDeviceId,
                                    int    localDeviceId,
                                    byte[] message,
                                    long   messageAgeSec)
    throws CallException;

  private native
    void ringrtcReceivedHttpResponse(long   nativeCallManager,
                                     long   requestId,
                                     int    status,
                                     byte[] body)
    throws CallException;

  private native
    void ringrtcHttpRequestFailed(long nativeCallManager,
                                  long requestId)
    throws CallException;

  private native
    void ringrtcAcceptCall(long nativeCallManager, long callId)
    throws CallException;

  private native
    Connection ringrtcGetActiveConnection(long nativeCallManager)
    throws CallException;

  private native
    CallContext ringrtcGetActiveCallContext(long nativeCallManager)
    throws CallException;

  private native
    void ringrtcSetAudioEnable(long nativeCallManager, boolean enable)
    throws CallException;

  private native
    void ringrtcSetVideoEnable(long nativeCallManager, boolean enable)
    throws CallException;

  private native
    void ringrtcUpdateDataMode(long nativeCallManager, int dataMode)
    throws CallException;

  private native
    void ringrtcDrop(long nativeCallManager, long callId)
    throws CallException;

  private native
    void ringrtcReset(long nativeCallManager)
    throws CallException;

  private native
    void ringrtcClose(long nativeCallManager)
    throws CallException;

  private native
    void ringrtcPeekGroupCall(long   nativeCallManager,
                              long   requestId,
                              String sfuUrl,
                              byte[] membershipProof,
                              byte[] serializedGroupMembers)
    throws CallException;

  private native
    void ringrtcReadCallLink(long   nativeCallManager,
                             String sfuUrl,
                             byte[] authCredentialPresentation,
                             byte[] rootKeyBytes,
                             CallLinkEpoch epoch,
                             long   requestId)
    throws CallException;

  private native
    void ringrtcCreateCallLink(long   nativeCallManager,
                               String sfuUrl,
                               byte[] createCredentialPresentation,
                               byte[] rootKeyBytes,
                               byte[] adminPasskey,
                               byte[] callLinkPublicParams,
                               int    restrictions,
                               long   requestId)
    throws CallException;

  private native
    void ringrtcUpdateCallLink(long   nativeCallManager,
                               String sfuUrl,
                               byte[] authCredentialPresentation,
                               byte[] rootKeyBytes,
                               CallLinkEpoch epoch,
                               byte[] adminPasskey,
                               String newName,
                               int    newRestrictions,
                               int    newRevoked,
                               long   requestId)
    throws CallException;

  private native
    void ringrtcDeleteCallLink(long   nativeCallManager,
                               String sfuUrl,
                               byte[] authCredentialPresentation,
                               byte[] rootKeyBytes,
                               CallLinkEpoch epoch,
                               byte[] adminPasskey,
                               long   requestId)
    throws CallException;

  private native
    void ringrtcPeekCallLinkCall(long   nativeCallManager,
                                 long   requestId,
                                 String sfuUrl,
                                 byte[] authCredentialPresentation,
                                 byte[] rootKeyBytes,
                                 CallLinkEpoch epoch)
    throws CallException;
}<|MERGE_RESOLUTION|>--- conflicted
+++ resolved
@@ -1262,18 +1262,8 @@
    *
    */
   @Nullable
-<<<<<<< HEAD
-  public GroupCall createCallLinkCall(@NonNull  String             sfuUrl,
-                                      @Nullable ProxyInfo          proxyInfo,
-                                      @NonNull  byte[]             authCredentialPresentation,
-                                      @NonNull  CallLinkRootKey    linkRootKey,
-                                      @Nullable byte[]             adminPasskey,
-                                      @NonNull  byte[]             hkdfExtraInfo,
-                                      @Nullable Integer            audioLevelsIntervalMs,
-                                      @NonNull  AudioConfig        audioConfig,
-                                      @NonNull  GroupCall.Observer observer)
-=======
   public GroupCall createCallLinkCall(@NonNull  String                sfuUrl,
+                                      @Nullable ProxyInfo             proxyInfo,
                                       @NonNull  byte[]                authCredentialPresentation,
                                       @NonNull  CallLinkRootKey       linkRootKey,
                                       @Nullable CallLinkEpoch         epoch,
@@ -1282,7 +1272,6 @@
                                       @Nullable Integer               audioLevelsIntervalMs,
                                       @NonNull  AudioConfig           audioConfig,
                                       @NonNull  GroupCall.Observer    observer)
->>>>>>> fca3e548
   {
     checkCallManagerExists();
 
@@ -1295,11 +1284,7 @@
       }
     }
 
-<<<<<<< HEAD
-    GroupCall groupCall = GroupCall.create(nativeCallManager, sfuUrl, proxyInfo, authCredentialPresentation, linkRootKey, adminPasskey, hkdfExtraInfo, audioLevelsIntervalMs, this.groupFactory, observer);
-=======
-    GroupCall groupCall = GroupCall.create(nativeCallManager, sfuUrl, authCredentialPresentation, linkRootKey, epoch, adminPasskey, hkdfExtraInfo, audioLevelsIntervalMs, this.groupFactory, observer);
->>>>>>> fca3e548
+    GroupCall groupCall = GroupCall.create(nativeCallManager, sfuUrl, proxyInfo, authCredentialPresentation, linkRootKey, epoch, adminPasskey, hkdfExtraInfo, audioLevelsIntervalMs, this.groupFactory, observer);
 
     if (groupCall != null) {
       // Add the groupCall to the map.
