--- conflicted
+++ resolved
@@ -435,11 +435,7 @@
 
         GroupCall.Observer callObserver = mock();
         CallLinkEpoch epoch = CallLinkEpoch.fromBytes(new byte[] { 1, 2, 3, 4 });
-<<<<<<< HEAD
-        GroupCall call = callManager.createCallLinkCall("sfu.example", null, new byte[] { 1, 2, 3 }, EXAMPLE_KEY, epoch, null, new byte[] {}, null, new AudioConfig(), callObserver);
-=======
-        GroupCall call = callManager.createCallLinkCall("sfu.example", ENDORSEMENT_PUBLIC_KEY, new byte[] { 1, 2, 3 }, EXAMPLE_KEY, epoch, null, new byte[] {}, null, new AudioConfig(), callObserver);
->>>>>>> 6862564e
+        GroupCall call = callManager.createCallLinkCall("sfu.example", null, ENDORSEMENT_PUBLIC_KEY, new byte[] { 1, 2, 3 }, EXAMPLE_KEY, epoch, null, new byte[] {}, null, new AudioConfig(), callObserver);
         assertEquals(call.getKind(), GroupCall.Kind.CALL_LINK);
 
         call.connect();
