--- conflicted
+++ resolved
@@ -2910,11 +2910,8 @@
     pub fn create_call_link_call_client(
         &mut self,
         sfu_url: String,
-<<<<<<< HEAD
         proxy_info: Option<ProxyInfo>,
-=======
         endorsement_public_key: &[u8],
->>>>>>> 6862564e
         auth_presentation: &[u8],
         root_key: CallLinkRootKey,
         epoch: Option<CallLinkEpoch>,
