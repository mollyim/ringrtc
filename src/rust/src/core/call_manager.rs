//
// Copyright 2019-2021 Signal Messenger, LLC
// SPDX-License-Identifier: AGPL-3.0-only
//

//! The main Call Manager object definitions.

use std::cmp::Ordering;
use std::collections::{HashMap, HashSet, VecDeque};
use std::fmt;
use std::stringify;
use std::sync::{Arc, MutexGuard};
use std::thread;
use std::time::{Duration, Instant, SystemTime};

#[cfg(feature = "sim")]
use std::sync::{Condvar, Mutex};

use bytes::{Bytes, BytesMut};
use lazy_static::lazy_static;
use prost::Message;

use crate::common::actor::{Actor, Stopper};
use crate::common::{
    ApplicationEvent, CallConfig, CallDirection, CallId, CallMediaType, CallState, DataMode,
    DeviceId, Result, RingBench,
};
use crate::core::call::Call;
use crate::core::call_mutex::CallMutex;
use crate::core::connection::{Connection, ConnectionType};
use crate::core::group_call::{
    Client, ClientStartParams, GroupCallKind, HttpSfuClient, Observer, Reaction,
};
use crate::core::platform::Platform;
use crate::core::signaling::ReceivedOffer;
use crate::core::util::{try_scoped, uuid_to_string};
use crate::core::{group_call, signaling};
use crate::error::RingRtcError;
use crate::lite::call_links::{self, CallLinkRootKey};
use crate::lite::{
    http, sfu,
    sfu::{DemuxId, GroupMember, MembershipProof, PeekInfo, UserId},
};
use crate::protobuf;
use crate::webrtc::media::{AudioTrack, MediaStream, VideoSink, VideoTrack};
use crate::webrtc::peer_connection::{AudioLevel, ReceivedAudioLevel};
use crate::webrtc::peer_connection_factory::{PeerConnectionFactory, ProxyInfo};
use crate::webrtc::peer_connection_observer::NetworkRoute;

pub const MAX_MESSAGE_AGE: Duration = Duration::from_secs(60);
const TIME_OUT_PERIOD: Duration = Duration::from_secs(60);

lazy_static! {
    static ref INCOMING_GROUP_CALL_RING_TIME: Duration =
        std::env::var("INCOMING_GROUP_CALL_RING_SECS")
            .ok()
            .map(|secs| secs
                .parse()
                .expect("INCOMING_GROUP_CALL_RING_SECS must be an integer"))
            .map(Duration::from_secs)
            .unwrap_or(TIME_OUT_PERIOD);
}

/// Spawns a task on the worker thread to handle an API
/// request with error handling.
///
/// If the task fails:
/// - log the failure
/// - conclude the call with EndedInternalFailure
///
macro_rules! handle_active_call_api {
    (
        $s:ident,
        $f:expr
            $( , $a:expr)*
    ) => {{
        info!("API:{}():", stringify!($f).replace("::", ":"));
        let mut call_manager = $s.clone();
        $s.worker_spawn(move || {
            if let Err(err) = $f(&mut call_manager $( , $a)*) {
                error!("{} failed: {}", stringify!($f), err);
                let _ = call_manager.internal_api_error(err);
            }
        })
    }};
}

macro_rules! check_active_call {
    (
        $s:ident,
        $f:expr
    ) => {
        match $s.active_call() {
            Ok(v) => {
                info!("{}(): active call_id: {}", $f, v.call_id());
                v
            }
            _ => {
                ringbenchx!(RingBench::Cm, RingBench::App, "inactive");
                return Ok(());
            }
        }
    };
}

/// Spawns a task on the worker thread to handle an API
/// request with no error handling.
///
/// If the task fails:
/// - log the failure
///
macro_rules! handle_api {
    (
        $s:ident,
        $f:expr
            $( , $a:expr)*
    ) => {{
        let mut call_manager = $s.clone();
        info!("API:{}():", stringify!($f).replace("::", ":"));
        $s.worker_spawn(move || {
            if let Err(err) = $f(&mut call_manager $( , $a)*) {
                error!("{} failed: {}", stringify!($f), err);
            }
        })
    }};
}

/// Result from the message queue closures as to whether a message was
/// sent or not. If not, it is due to some non-error check and as a
/// result, no message is given to the application. In this case, no
/// message is in-flight and the next one can be sent right away, if
/// any.
#[derive(PartialEq)]
enum MessageSendResult {
    Sent,
    NotSent,
}

type MessageClosure<T> = Box<dyn FnOnce(&CallManager<T>) -> Result<MessageSendResult> + Send>;

/// A structure to hold messages in the message_queue, identified by their CallId.
pub struct SignalingMessageItem<T>
where
    T: Platform,
{
    /// The CallId of the Call that the message belongs to.
    call_id: CallId,
    /// The type of message the item corresponds to.
    message_type: signaling::MessageType,
    /// The closure to be called which will send the message.
    message_closure: MessageClosure<T>,
}

/// A structure implementing a message queue used to control the
/// timing of sending Signaling messages. This helps ensure that
/// messages are sent with the same cadence that they can actually
/// be placed on-the-wire.
pub struct SignalingMessageQueue<T>
where
    T: Platform,
{
    /// The message queue.
    queue: VecDeque<SignalingMessageItem<T>>,
    /// The type of the last message sent from the message queue.
    last_sent_message_type: Option<signaling::MessageType>,
    /// Whether or not a message is still being handled by the
    /// application (true if a message is currently in the process
    /// of being sent). We will only send one at a time to the
    /// application.
    messages_in_flight: bool,
}

impl<T> SignalingMessageQueue<T>
where
    T: Platform,
{
    /// Create a new SignalingMessageQueue.
    pub fn new() -> Result<Self> {
        Ok(Self {
            queue: VecDeque::new(),
            last_sent_message_type: None,
            messages_in_flight: false,
        })
    }
}

/// Information about a received group ring that hasn't yet been accepted or cancelled.
#[derive(Debug)]
struct OutstandingGroupRing {
    ring_id: group_call::RingId,
    received: Instant,
}

impl OutstandingGroupRing {
    fn has_expired(&self) -> bool {
        self.received.elapsed() >= TIME_OUT_PERIOD
    }
}

/// When receiving an offer, the possible collisions with the active call.
enum ReceivedOfferCollision {
    /// No active call, so we can proceed normally
    None,
    /// An active call with a different user, so act busy
    Busy,
    /// An active call with the same user, but we win so ignore the incoming call
    GlareWinner,
    /// An active call with the same user, but we lose so drop our call
    GlareLoser,
    /// An active call with the same user, but we both lose and drop both calls
    GlareDoubleLoser,
    /// An active call with the same user, but we were already connected but they
    /// are recalling us, so drop our call, no need to send hangup, they already ended
    ReCall,
}

/// Management of 1:1 call messages that arrive before the offer for a particular call.
///
/// We don't save all message kinds here, only the ones that can affect an incoming call.
enum PendingCallMessages {
    None,
    IceCandidates {
        call_id: CallId,
        received: Vec<signaling::ReceivedIce>,
    },
    Hangup {
        call_id: CallId,
        received: signaling::ReceivedHangup,
    },
}

impl PendingCallMessages {
    fn save_ice_candidates(&mut self, new_call_id: CallId, new_received: signaling::ReceivedIce) {
        info!("no active call; saving ice candidates for {}", new_call_id);
        match self {
            PendingCallMessages::IceCandidates { call_id, received } if call_id == &new_call_id => {
                // Avoid growing unbounded.
                if received.len() >= 30 {
                    received.remove(0);
                }
                received.push(new_received);
                return;
            }
            PendingCallMessages::Hangup { call_id, .. } if call_id == &new_call_id => {
                // Ice candidates arriving after a hangup are never needed.
                return;
            }
            PendingCallMessages::IceCandidates { call_id, .. }
            | PendingCallMessages::Hangup { call_id, .. } => {
                warn!("dropping pending messages for {}", call_id);
            }
            PendingCallMessages::None => {}
        }
        *self = PendingCallMessages::IceCandidates {
            call_id: new_call_id,
            received: vec![new_received],
        }
    }

    fn save_hangup(&mut self, new_call_id: CallId, new_received: signaling::ReceivedHangup) {
        info!("no active call; saving hangup for {}", new_call_id);
        match self {
            PendingCallMessages::IceCandidates { call_id, .. } if call_id == &new_call_id => {
                info!(
                    "discarding pending ice candidates for {} in favor of hangup",
                    call_id
                );
            }
            PendingCallMessages::Hangup { call_id, .. } if call_id == &new_call_id => {
                error!(
                    "received two hangup messages for {}; taking the later one",
                    call_id
                );
            }
            PendingCallMessages::IceCandidates { call_id, .. }
            | PendingCallMessages::Hangup { call_id, .. } => {
                warn!("dropping pending messages for {}", call_id);
            }
            PendingCallMessages::None => {}
        }

        *self = PendingCallMessages::Hangup {
            call_id: new_call_id,
            received: new_received,
        }
    }
}

impl Default for PendingCallMessages {
    fn default() -> Self {
        Self::None
    }
}

#[derive(Debug)]
pub enum OfferValidationError {
    Expired,
}

/// Statelessly evaluate the given offer.
pub fn validate_offer(
    received: &signaling::ReceivedOffer,
) -> std::result::Result<(), OfferValidationError> {
    if received.age > MAX_MESSAGE_AGE {
        return Err(OfferValidationError::Expired);
    }
    Ok(())
}

#[derive(Debug)]
pub enum OpaqueRingValidationError {
    NotARing,
    Expired,
    RejectedByCallback,
}

pub fn validate_call_message_as_opaque_ring(
    message: &protobuf::signaling::CallMessage,
    message_age: Duration,
    validate_group_ring: impl FnOnce(group_call::GroupIdRef, group_call::RingId) -> bool,
) -> std::result::Result<(), OpaqueRingValidationError> {
    match message {
        protobuf::signaling::CallMessage {
            ring_intention:
                Some(protobuf::signaling::call_message::RingIntention {
                    group_id: Some(group_id),
                    r#type: Some(ring_type),
                    ring_id: Some(ring_id),
                }),
            ..
        } => {
            // Must match the implementation of handle_received_call_message for RingIntentions.
            use protobuf::signaling::call_message::ring_intention::Type as IntentionType;
            if IntentionType::try_from(*ring_type) != Ok(IntentionType::Ring) {
                return Err(OpaqueRingValidationError::NotARing);
            }
            if message_age > MAX_MESSAGE_AGE {
                return Err(OpaqueRingValidationError::Expired);
            }
            if !validate_group_ring(group_id, group_call::RingId::from(*ring_id)) {
                // Gives the app an opportunity to reject the ring based on group,
                // or on prior remembered cancellations.
                return Err(OpaqueRingValidationError::RejectedByCallback);
            }
            Ok(())
        }
        _ => Err(OpaqueRingValidationError::NotARing),
    }
}

/// A wrapper for group call and call link clients.
#[derive(Clone)]
struct GroupCallClient {
    /// The underlying group call or call link client.
    client: group_call::Client,
    /// Flag to indicate if the client is active or not. For a specific group, duplicate
    /// clients can exist, but only one of those can be active at a time. A client is
    /// considered `active` until the UI initiates a `disconnect`.
    active: bool,
}

pub struct CallManager<T>
where
    T: Platform,
{
    /// Interface to platform specific methods.
    platform: Arc<CallMutex<T>>,
    /// The current user's UUID, or None if it's unknown.
    self_uuid: Arc<CallMutex<Option<UserId>>>,
    /// Map of all 1:1 calls.
    call_by_call_id: Arc<CallMutex<HashMap<CallId, Call<T>>>>,
    /// CallId of the active call.
    active_call_id: Arc<CallMutex<Option<CallId>>>,
    /// 1:1 call messages that arrived before the Offer for a particular call.
    pending_call_messages: Arc<CallMutex<PendingCallMessages>>,
    /// Map of all group calls.
    group_call_by_client_id: Arc<CallMutex<HashMap<group_call::ClientId, GroupCallClient>>>,
    /// Next value of the group call client id (sequential).
    next_group_call_client_id: Arc<CallMutex<u32>>,
    /// Recent outstanding group rings, keyed by group ID.
    outstanding_group_rings: Arc<CallMutex<HashMap<group_call::GroupId, OutstandingGroupRing>>>,
    /// Busy indication if in either a direct or group call.
    busy: Arc<CallMutex<bool>>,
    /// Dedicated actor for background task execution.
    worker: Actor<()>,
    /// Signaling message queue.
    message_queue: Arc<CallMutex<SignalingMessageQueue<T>>>,
    /// How to make HTTP requests to the SFU for group calls.
    http_client: http::DelegatingClient,
}

impl<T> fmt::Display for CallManager<T>
where
    T: Platform,
{
    fn fmt(&self, f: &mut fmt::Formatter) -> fmt::Result {
        let platform = match self.platform.lock() {
            Ok(v) => format!("{}", v),
            Err(_) => "unavailable".to_string(),
        };
        let active_call_id = match self.active_call_id.lock() {
            Ok(v) => format!("{:?}", v),
            Err(_) => "unavailable".to_string(),
        };
        write!(
            f,
            "thread: {:?}, platform: ({}), active_call_id: ({})",
            thread::current().id(),
            platform,
            active_call_id
        )
    }
}

impl<T> fmt::Debug for CallManager<T>
where
    T: Platform,
{
    fn fmt(&self, f: &mut fmt::Formatter) -> fmt::Result {
        write!(f, "{}", self)
    }
}

impl<T> Drop for CallManager<T>
where
    T: Platform,
{
    fn drop(&mut self) {
        if self.ref_count() == 1 {
            info!("CallManager: Dropping last reference.");
        } else {
            debug!("Dropping CallManager: ref_count: {}", self.ref_count());
        }
    }
}

impl<T> Clone for CallManager<T>
where
    T: Platform,
{
    fn clone(&self) -> Self {
        Self {
            platform: Arc::clone(&self.platform),
            self_uuid: Arc::clone(&self.self_uuid),
            call_by_call_id: Arc::clone(&self.call_by_call_id),
            active_call_id: Arc::clone(&self.active_call_id),
            pending_call_messages: Arc::clone(&self.pending_call_messages),
            group_call_by_client_id: Arc::clone(&self.group_call_by_client_id),
            next_group_call_client_id: Arc::clone(&self.next_group_call_client_id),
            outstanding_group_rings: Arc::clone(&self.outstanding_group_rings),
            busy: Arc::clone(&self.busy),
            worker: self.worker.clone(),
            message_queue: Arc::clone(&self.message_queue),
            http_client: self.http_client.clone(),
        }
    }
}

impl<T> CallManager<T>
where
    T: Platform,
{
    ////////////////////////////////////////////////////////////////////////
    // Public API (outside of this module) functions start here. These
    // functions are called by the application and need to be either
    // a) fast or b) asynchronous.
    ////////////////////////////////////////////////////////////////////////

    pub fn new(platform: T, http_client: http::DelegatingClient) -> Result<Self> {
        info!(
            "RingRTC v{}",
            option_env!("CARGO_PKG_VERSION").unwrap_or("unknown")
        );

        let worker_stopper = Stopper::new();

        Ok(Self {
            platform: Arc::new(CallMutex::new(platform, "platform")),
            self_uuid: Arc::new(CallMutex::new(None, "self_uuid")),
            call_by_call_id: Arc::new(CallMutex::new(HashMap::new(), "call_by_call_id")),
            active_call_id: Arc::new(CallMutex::new(None, "active_call_id")),
            pending_call_messages: Arc::new(CallMutex::new(
                PendingCallMessages::None,
                "pending_individual_call_messages",
            )),
            group_call_by_client_id: Arc::new(CallMutex::new(
                HashMap::new(),
                "group_call_by_client_id",
            )),
            next_group_call_client_id: Arc::new(CallMutex::new(0, "next_group_call_client_id")),
            outstanding_group_rings: Arc::new(CallMutex::new(
                HashMap::new(),
                "outstanding_group_rings",
            )),
            busy: Arc::new(CallMutex::new(false, "busy")),
            worker: Actor::start("call-manager-worker", worker_stopper, |_| Ok(()))?,
            message_queue: Arc::new(CallMutex::new(
                SignalingMessageQueue::new()?,
                "message_queue",
            )),
            http_client,
        })
    }

    pub fn http_client(&self) -> &dyn http::Client {
        &self.http_client
    }

    /// Updates the current user's UUID.
    pub fn set_self_uuid(&mut self, uuid: UserId) -> Result<()> {
        info!("set_self_uuid():");
        *self.self_uuid.lock()? = Some(uuid);
        Ok(())
    }

    /// Create an outgoing call.
    pub fn call(
        &mut self,
        remote_peer: <T as Platform>::AppRemotePeer,
        call_media_type: CallMediaType,
        local_device_id: DeviceId,
    ) -> Result<()> {
        info!("API:call():");
        let call_id = CallId::random();
        self.create_outgoing_call(remote_peer, call_id, call_media_type, local_device_id)
    }

    /// Create an outgoing call with specified CallId.
    pub fn create_outgoing_call(
        &mut self,
        remote_peer: <T as Platform>::AppRemotePeer,
        call_id: CallId,
        call_media_type: CallMediaType,
        local_device_id: DeviceId,
    ) -> Result<()> {
        info!("API:create_outgoing_call({}):", call_id);

        let mut call_manager = self.clone();
        self.worker_spawn(move || {
            let remote_peer_error = remote_peer.clone();
            if let Err(err) =
                call_manager.handle_call(remote_peer, call_id, call_media_type, local_device_id)
            {
                error!("Handle call failed: {}", err);
                call_manager.internal_create_api_error(&remote_peer_error, call_id, err);
            }
        })
    }

    /// Accept an incoming call.
    pub fn accept_call(&mut self, call_id: CallId) -> Result<()> {
        handle_active_call_api!(self, CallManager::handle_accept_call, call_id)
    }

    /// Drop the active call.
    pub fn drop_call(&mut self, call_id: CallId) -> Result<()> {
        handle_active_call_api!(self, CallManager::handle_drop_call, call_id)
    }

    /// Proceed with the outgoing call.
    pub fn proceed(
        &mut self,
        call_id: CallId,
        app_call_context: <T as Platform>::AppCallContext,
        call_config: CallConfig,
        audio_levels_interval: Option<Duration>,
    ) -> Result<()> {
        handle_active_call_api!(
            self,
            CallManager::handle_proceed,
            call_id,
            app_call_context,
            call_config,
            audio_levels_interval
        )
    }

    /// OK for the library to continue to send signaling messages.
    pub fn message_sent(&mut self, call_id: CallId) -> Result<()> {
        handle_active_call_api!(self, CallManager::handle_message_sent, call_id)
    }

    /// The previous message send failed. Handle, but continue to send signaling messages.
    pub fn message_send_failure(&mut self, call_id: CallId) -> Result<()> {
        handle_active_call_api!(self, CallManager::handle_message_send_failure, call_id)
    }

    /// Local hangup of the active call.
    pub fn hangup(&mut self) -> Result<()> {
        handle_active_call_api!(self, CallManager::handle_hangup)
    }

    fn remove_outstanding_group_ring(
        &mut self,
        group_id: group_call::GroupIdRef,
        ring_id: group_call::RingId,
    ) -> Result<()> {
        let mut outstanding_group_rings = self.outstanding_group_rings.lock()?;
        if let Some(ring) = outstanding_group_rings.get(group_id) {
            if ring.ring_id == ring_id {
                outstanding_group_rings.remove(group_id);
            }
        }
        Ok(())
    }

    /// Cancel a group ring.
    pub fn cancel_group_ring(
        &mut self,
        group_id: group_call::GroupId,
        ring_id: group_call::RingId,
        reason: Option<group_call::RingCancelReason>,
    ) -> Result<()> {
        info!("cancel_group_ring(): ring_id: {}", ring_id);

        self.remove_outstanding_group_ring(&group_id, ring_id)?;

        if let Some(reason) = reason {
            let self_uuid = self
                .self_uuid
                .lock()
                .expect("get self UUID")
                .as_ref()
                .cloned();
            if let Some(self_uuid) = self_uuid {
                use protobuf::signaling::call_message::ring_response::Type as ResponseType;
                let response_type = match reason {
                    group_call::RingCancelReason::DeclinedByUser => ResponseType::Declined,
                    group_call::RingCancelReason::Busy => ResponseType::Busy,
                };
                let message = protobuf::signaling::CallMessage {
                    ring_response: Some(protobuf::signaling::call_message::RingResponse {
                        group_id: Some(group_id),
                        ring_id: Some(ring_id.into()),
                        r#type: Some(response_type.into()),
                    }),
                    ..Default::default()
                };
                self.send_signaling_message(
                    self_uuid,
                    message,
                    group_call::SignalingMessageUrgency::HandleImmediately,
                );
            } else {
                error!("self UUID unknown; cannot notify other devices of cancellation");
            }
        }

        Ok(())
    }

    /// Received offer from application.
    pub fn received_offer(
        &mut self,
        remote_peer: <T as Platform>::AppRemotePeer,
        call_id: CallId,
        received: signaling::ReceivedOffer,
    ) -> Result<()> {
        info!("API:received_offer():");

        let mut call_manager = self.clone();
        self.worker_spawn(move || {
            let remote_peer_error = remote_peer.clone();
            if let Err(err) = call_manager.handle_received_offer(remote_peer, call_id, received) {
                error!("Handle received offer failed: {}", err);
                call_manager.internal_create_api_error(&remote_peer_error, call_id, err);
            }
        })
    }

    /// Received answer from application.
    pub fn received_answer(
        &mut self,
        call_id: CallId,
        received: signaling::ReceivedAnswer,
    ) -> Result<()> {
        handle_active_call_api!(self, CallManager::handle_received_answer, call_id, received)
    }

    /// Received ICE candidates from application.
    pub fn received_ice(
        &mut self,
        call_id: CallId,
        received: signaling::ReceivedIce,
    ) -> Result<()> {
        handle_active_call_api!(self, CallManager::handle_received_ice, call_id, received)
    }

    /// Received hangup message from application.
    pub fn received_hangup(
        &mut self,
        call_id: CallId,
        received: signaling::ReceivedHangup,
    ) -> Result<()> {
        handle_active_call_api!(self, CallManager::handle_received_hangup, call_id, received)
    }

    /// Received busy message from application.
    pub fn received_busy(
        &mut self,
        call_id: CallId,
        received: signaling::ReceivedBusy,
    ) -> Result<()> {
        handle_active_call_api!(self, CallManager::handle_received_busy, call_id, received)
    }

    /// Received a call message from the application.
    pub fn received_call_message(
        &mut self,
        sender_uuid: Vec<u8>,
        sender_device_id: DeviceId,
        local_device_id: DeviceId,
        message: Vec<u8>,
        message_age: Duration,
    ) -> Result<()> {
        handle_api!(
            self,
            CallManager::handle_received_call_message,
            sender_uuid,
            sender_device_id,
            local_device_id,
            message,
            message_age
        )
    }

    /// Received a HTTP response from the application.
    pub fn received_http_response(&mut self, request_id: u32, response: Option<http::Response>) {
        let _ = handle_api!(
            self,
            CallManager::handle_received_http_response,
            request_id,
            response
        );
    }

    /// Request to reset the Call Manager.
    ///
    /// Conclude all calls and clear active callId.  Do not notify the
    /// application at the conclusion.
    pub fn reset(&mut self) -> Result<()> {
        handle_api!(self, CallManager::handle_reset)
    }

    /// Close down the Call Manager.
    ///
    /// Close down the call manager and all the calls it is currently managing.
    ///
    /// This is a blocking call.
    pub fn close(&mut self) -> Result<()> {
        info!("close():");

        if !self.worker.stopper().has_been_stopped() {
            // Clear out any outstanding calls
            let _ = self.reset();

            self.worker.stopper().stop_all_and_join();

            info!("close(): complete");
        } else {
            info!("close(): already closed.");
        }

        Ok(())
    }

    /// Returns the active Call
    pub fn active_call(&self) -> Result<Call<T>> {
        let active_call_id = self.active_call_id.lock()?;
        match *active_call_id {
            Some(call_id) => {
                let call_map = self.call_by_call_id.lock()?;
                match call_map.get(&call_id) {
                    Some(call) => Ok(call.clone()),
                    None => Err(RingRtcError::CallIdNotFound(call_id).into()),
                }
            }
            None => Err(RingRtcError::NoActiveCall.into()),
        }
    }

    /// Return active connection object.
    pub fn active_connection(&self) -> Result<Connection<T>> {
        info!("active_connection():");
        let active_call = self.active_call()?;
        active_call.active_connection()
    }

    /// Checks if a call is active.
    pub fn call_active(&self) -> Result<bool> {
        Ok(self.active_call_id.lock()?.is_some())
    }

    /// Check if call_id refers to the active call.
    pub fn call_is_active(&self, call_id: CallId) -> Result<bool> {
        let active_call_id = self.active_call_id.lock()?;
        match *active_call_id {
            Some(v) => Ok(v == call_id),
            None => Ok(false),
        }
    }

    /// Checks if the CallManager is busy with either a 1:1 or group call.
    #[cfg(feature = "sim")]
    pub fn busy(&self) -> bool {
        *self
            .busy
            .lock()
            .expect("panicked in busy lock during testing")
    }

    /// Return the platform, under a locked mutex.
    pub fn platform(&self) -> Result<MutexGuard<'_, T>> {
        self.platform.lock()
    }

    /// Synchronize the call manager and all call FSMs.
    ///
    /// Blocks the caller while the call manager and call FSM event
    /// queues are flushed.
    ///
    /// `Called By:` Test infrastructure
    #[cfg(feature = "sim")]
    pub fn synchronize(&mut self) -> Result<()> {
        info!("synchronize():");

        self.sync_worker_thread()?;

        // sync several times, as simulated error injection can put more
        // events on the FSMs.
        for i in 0..3 {
            info!("synchronize(): pass: {}", i);
            let mut calls = self.call_by_call_id.lock()?.clone();
            for (_, call) in calls.iter_mut() {
                info!("synchronize(): syncing call: {}", call.call_id());
                call.synchronize()?;
            }

            let mut group_calls = self.group_call_by_client_id.lock()?.clone();
            for (client_id, group_call) in group_calls.iter_mut() {
                info!("synchronize(): syncing group call: {}", client_id);
                group_call.client.synchronize();
            }

            self.sync_worker_thread()?;
        }

        info!("synchronize(): complete");
        Ok(())
    }

    ////////////////////////////////////////////////////////////////////////
    // Private internal functions start here
    ////////////////////////////////////////////////////////////////////////

    /// Return the strong reference count on the platform.
    fn ref_count(&self) -> usize {
        Arc::strong_count(&self.platform)
    }

    /// Spawn a task on the worker thread, unless we are shutting down.
    fn worker_spawn<F>(&mut self, f: F) -> Result<()>
    where
        F: FnOnce() + Send + 'static,
    {
        if !self.worker.stopper().has_been_stopped() {
            self.worker.send(move |_| f());
        } else {
            warn!("worker_spawn(): worker unavailable");
        }
        Ok(())
    }

    #[cfg(feature = "sim")]
    fn worker_start_sync(&mut self, sync_condvar: Arc<(Mutex<bool>, Condvar)>) -> Result<()> {
        self.worker_spawn(move || {
            // signal the condvar
            info!("sync_worker_thread(): syncing");
            let (mutex, condvar) = &*sync_condvar;
            if let Ok(mut terminate_complete) = mutex.lock() {
                *terminate_complete = true;
                condvar.notify_one();
            } else {
                // Not much else to do here.
                error!("Close call manager mutex poisoned");
            }
        })
    }

    #[cfg(feature = "sim")]
    fn wait_worker_sync(&self, sync_condvar: Arc<(Mutex<bool>, Condvar)>) -> Result<()> {
        info!("wait_worker_sync(): waiting for sync...");

        let (mutex, condvar) = &*sync_condvar;
        if let Ok(mut terminate_complete) = mutex.lock() {
            while !*terminate_complete {
                terminate_complete = condvar.wait(terminate_complete).map_err(|_| {
                    RingRtcError::MutexPoisoned("Call Manager Close Condition Variable".to_string())
                })?;
            }
        } else {
            return Err(RingRtcError::MutexPoisoned(
                "Call Manager Close Condition Variable".to_string(),
            )
            .into());
        }

        info!("wait_worker_sync(): synchronized.");

        Ok(())
    }

    #[cfg(feature = "sim")]
    fn sync_worker_thread(&mut self) -> Result<()> {
        // cycle a condvar through the worker thread
        let condvar = Arc::new((Mutex::new(false), Condvar::new()));
        self.worker_start_sync(condvar.clone())?;

        // This blocks while the thread synchronizes.
        self.wait_worker_sync(condvar)
    }

    /// Clears the active call_id
    fn clear_active_call(&mut self) -> Result<()> {
        let _ = self.active_call_id.lock()?.take();
        Ok(())
    }

    /// Releases busy so another call can begin
    fn release_busy(&mut self) -> Result<()> {
        let mut busy = self.busy.lock()?;
        *busy = false;

        Ok(())
    }

    /// Terminates Call and optionally notifies application of the reason why.
    /// Also removes/drops it from the map.
    fn terminate_and_drop_call(&mut self, call_id: CallId) -> Result<()> {
        info!("terminate_call(): call_id: {}", call_id);

        let mut call = match self.call_by_call_id.lock()?.remove(&call_id) {
            Some(v) => v,
            None => return Err(RingRtcError::CallIdNotFound(call_id).into()),
        };

        // blocks while call FSM terminates
        call.terminate()
    }

    /// Sends a hangup message to a remote_peer via the application.
    pub(super) fn send_hangup(
        &mut self,
        call: Call<T>,
        call_id: CallId,
        send: signaling::SendHangup,
    ) -> Result<()> {
        info!("send_hangup(): call_id: {}", call_id);

        let hangup_closure = Box::new(move |cm: &CallManager<T>| {
            ringbench!(
                RingBench::Cm,
                RingBench::App,
                format!("send_hangup({:?})\t{}", send.hangup, call_id)
            );

            let remote_peer = call.remote_peer()?;

            let platform = cm.platform.lock()?;
            platform.on_send_hangup(&remote_peer, call_id, send)?;

            Ok(MessageSendResult::Sent)
        });

        let message_item = SignalingMessageItem {
            call_id,
            message_type: signaling::MessageType::Hangup,
            message_closure: hangup_closure,
        };

        self.send_next_message(Some(message_item))
    }

    /// Concludes the specified Call.
    ///
    /// Conclusion includes:
    /// - Trimming the message_queue, before possibly sending hangup message(s)
    /// - [optional] notifying application about call ended reason
    /// - closing down Call object
    /// - [optional] sending hangup on all connections via RTP data
    /// - [optional] sending Signal hangup message
    fn terminate_call(
        &mut self,
        mut call: Call<T>,
        hangup: Option<signaling::Hangup>,
        event: Option<ApplicationEvent>,
    ) -> Result<()> {
        let call_id = call.call_id();

        info!("conclude_call(): call_id: {}", call_id);

        self.trim_messages(call_id)?;

        if let Some(event) = event {
            let remote_peer = call.remote_peer()?;
            self.notify_application(&remote_peer, call_id, event)?;
        }

        if let Some(hangup) = hangup {
            // All connections send hangup via RTP data.
            call.inject_send_hangup_via_rtp_data_to_all(hangup)?;
        }

        let mut call_manager = self.clone();
        self.worker_spawn(move || {
            let err = try_scoped(|| {
                if let Some(hangup) = hangup {
                    // If we want to send a hangup message, be sure that
                    // the call actually should send one.
                    if call.should_send_hangup() {
                        call.send_hangup_via_signaling_to_all(hangup)?;
                    }
                }
                call_manager.terminate_and_drop_call(call_id)
            });
            if let Err(err) = err {
                error!("Conclude call failed: {}", err);
                if let Ok(remote_peer) = call.remote_peer() {
                    let _ = call_manager.notify_application(
                        &remote_peer,
                        call_id,
                        ApplicationEvent::EndedInternalFailure,
                    );
                }
            }
        })
    }

    /// Terminates the active call.
    fn terminate_active_call(&mut self, send_hangup: bool, event: ApplicationEvent) -> Result<()> {
        info!("terminate_active_call():");

        if !self.call_active()? {
            info!("terminate_active_call(): skipping, no active call");
            return Ok(());
        }

        let call = self.active_call()?;
        self.clear_active_call()?;
        self.release_busy()?;

        let hangup = if send_hangup {
            Some(signaling::Hangup::Normal)
        } else {
            None
        };

        self.terminate_call(call, hangup, Some(event))
    }

    /// Handle call() API from application.
    fn handle_call(
        &mut self,
        remote_peer: <T as Platform>::AppRemotePeer,
        call_id: CallId,
        call_media_type: CallMediaType,
        local_device_id: DeviceId,
    ) -> Result<()> {
        ringbench!(
            RingBench::App,
            RingBench::Cm,
            format!(
                "call()\t{}\t{}\t{}",
                call_id, call_media_type, local_device_id
            )
        );

        // If not busy, create a new direct call.
        let mut busy = self.busy.lock()?;
        if *busy {
            Err(RingRtcError::CallManagerIsBusy.into())
        } else {
            let mut active_call_id = self.active_call_id.lock()?;
            match *active_call_id {
                Some(v) => Err(RingRtcError::CallAlreadyInProgress(v).into()),
                None => {
                    let mut call = Call::new(
                        remote_peer,
                        call_id,
                        CallDirection::Outgoing,
                        call_media_type,
                        local_device_id,
                        self.clone(),
                    )?;

                    // Whenever there is a new call, ensure that messages can flow.
                    self.reset_messages_in_flight()?;

                    let mut call_map = self.call_by_call_id.lock()?;
                    call_map.insert(call_id, call.clone());

                    *busy = true;
                    *active_call_id = Some(call_id);
                    call.start_timeout_timer(TIME_OUT_PERIOD)?;
                    call.inject_start_call()
                }
            }
        }
    }

    /// Handle accept_call() API from application.
    fn handle_accept_call(&mut self, call_id: CallId) -> Result<()> {
        ringbench!(
            RingBench::App,
            RingBench::Cm,
            format!("accept()\t{}", call_id)
        );

        let mut active_call = check_active_call!(self, "handle_accept_call");
        if active_call.call_id() != call_id {
            ringbenchx!(RingBench::Cm, RingBench::App, "inactive call_id");
            return Ok(());
        }

        active_call.inject_accept_call()
    }

    fn handle_terminate_active_call(
        &mut self,
        active_call: Call<T>,
        hangup: Option<signaling::Hangup>,
        event: ApplicationEvent,
    ) -> Result<()> {
        self.clear_active_call()?;
        self.release_busy()?;
        self.terminate_call(active_call, hangup, Some(event))
    }

    /// Handle drop_call() API from application.
    fn handle_drop_call(&mut self, call_id: CallId) -> Result<()> {
        ringbench!(
            RingBench::App,
            RingBench::Cm,
            format!("drop()\t{}", call_id)
        );

        let active_call = check_active_call!(self, "handle_drop_call");
        if active_call.call_id() != call_id {
            ringbenchx!(RingBench::Cm, RingBench::App, "inactive call_id");
            return Ok(());
        }

        self.handle_terminate_active_call(active_call, None, ApplicationEvent::EndedAppDroppedCall)
    }

    /// Handle proceed() API from application.
    fn handle_proceed(
        &mut self,
        call_id: CallId,
        app_call_context: <T as Platform>::AppCallContext,
        call_config: CallConfig,
        audio_levels_interval: Option<Duration>,
    ) -> Result<()> {
        ringbench!(
            RingBench::App,
            RingBench::Cm,
            format!("proceed()\t{}", call_id)
        );

        let mut active_call = check_active_call!(self, "handle_proceed");
        if active_call.call_id() != call_id {
            ringbenchx!(RingBench::Cm, RingBench::App, "inactive call_id");
            Ok(())
        } else {
            active_call.set_call_context(app_call_context)?;
            active_call.inject_proceed(call_config, audio_levels_interval)
        }
    }

    /// Handle message_sent() API from application.
    fn handle_message_sent(&mut self, call_id: CallId) -> Result<()> {
        ringbench!(
            RingBench::App,
            RingBench::Cm,
            format!("message_sent()\t{}", call_id)
        );

        self.reset_messages_in_flight()?;
        self.send_next_message(None)
    }

    /// Handle message_send_failure() API from application.
    fn handle_message_send_failure(&mut self, call_id: CallId) -> Result<()> {
        let mut is_active_call = false;
        let mut should_handle = true;

        if let Ok(active_call) = self.active_call() {
            if active_call.call_id() == call_id {
                is_active_call = true;
                if let Ok(state) = active_call.state() {
                    if state.connected_or_reconnecting() {
                        // Get the last sent message type and see if it was for ICE.
                        // Since we are in a connected state, don't handle it if so.
                        if let Ok(message_queue) = self.message_queue.lock() {
                            if message_queue.last_sent_message_type
                                == Some(signaling::MessageType::Ice)
                            {
                                should_handle = false
                            }
                        }
                    }
                }
            }
        }

        if should_handle {
            if is_active_call {
                info!(
                    "handle_message_send_failure(): id: {}, concluding active call",
                    call_id
                );

                let _ = self.terminate_active_call(true, ApplicationEvent::EndedSignalingFailure);
            } else {
                // See if the associated call is in the call map.
                let mut call = None;
                {
                    if let Ok(call_map) = self.call_by_call_id.lock() {
                        if let Some(v) = call_map.get(&call_id) {
                            call = Some(v.clone());
                        };
                    }
                }

                match call {
                    Some(call) => {
                        info!(
                            "handle_message_send_failure(): id: {}, concluding call",
                            call_id
                        );
                        self.terminate_call(
                            call,
                            Some(signaling::Hangup::Normal),
                            Some(ApplicationEvent::EndedSignalingFailure),
                        )?;
                    }
                    None => {
                        info!("handle_message_send_failure(): no matching call found");
                    }
                }
            }
        }

        match self.message_queue.lock() {
            Ok(mut message_queue) => {
                message_queue.messages_in_flight = false;
            }
            Err(e) => {
                error!("Could not lock the message queue: {}", e);
                return Err(e);
            }
        }

        self.send_next_message(None)
    }

    /// Handle hangup() API from application.
    fn handle_hangup(&mut self) -> Result<()> {
        ringbench!(RingBench::App, RingBench::Cm, "hangup()");

        let active_call = check_active_call!(self, "handle_hangup");

        self.handle_terminate_active_call(
            active_call,
            Some(signaling::Hangup::Normal),
            ApplicationEvent::EndedLocalHangup,
        )
    }

    /// Handle received_offer() API from application.
    fn handle_received_offer(
        &mut self,
        remote_peer: <T as Platform>::AppRemotePeer,
        incoming_call_id: CallId,
        received: signaling::ReceivedOffer,
    ) -> Result<()> {
        ringbench!(
            RingBench::App,
            RingBench::Cm,
            format!(
                "received_offer()\t{}\t{}\tprimary={}\t{}\t{}",
                incoming_call_id,
                received.sender_device_id,
                received.receiver_device_is_primary,
                received.offer.to_info_string(),
                received.receiver_device_id,
            )
        );

        if let Err(e) = validate_offer(&received) {
            match e {
                OfferValidationError::Expired => {
                    ringbenchx!(RingBench::Cm, RingBench::App, "offer expired");
                    self.notify_offer_expired(&remote_peer, incoming_call_id, received.age)?;
                }
            }
            // Notify application we are completely done with this remote.
            self.notify_call_concluded(&remote_peer, incoming_call_id)?;
            return Ok(());
        }

        let cm_clone = self.clone();
        let mut busy = cm_clone.busy.lock()?;

        // Don't use self.active_call() because we need to know the active_call_id and active_call separately
        // to handle the case where the active_call_id is set but there is no active call in the map.
        let (active_call_id, active_call): (Option<CallId>, Option<Call<T>>) = {
            let active_call_id = self.active_call_id.lock()?;
            match *active_call_id {
                None => (None, None),
                Some(active_call_id) => {
                    let call_map = self.call_by_call_id.lock()?;
                    let active_call = call_map.get(&active_call_id).cloned();
                    (Some(active_call_id), active_call)
                }
            }
        };

        // Create the call object so that it will either be used as the
        // active call or properly concluded if dropped.
        let mut incoming_call = Call::new(
            remote_peer.clone(),
            incoming_call_id,
            CallDirection::Incoming,
            received.offer.call_media_type,
            received.receiver_device_id,
            self.clone(),
        )?;

        let collision = match (active_call_id, &active_call, *busy) {
            (None, None, false) => ReceivedOfferCollision::None,
            (None, None, true) => {
                info!("Group call exists, sending busy for received offer");
                ReceivedOfferCollision::Busy
            }
            (_, Some(active_call), _) => {
                self.check_for_collision(active_call, &remote_peer, &incoming_call_id, &received)
            }
            (Some(_), None, _) => {
                warn!("There is an active call_id without an active call, sending busy");
                ReceivedOfferCollision::Busy
            }
        };

        enum ActiveCallAction {
            DontTerminate,
            TerminateAndSendHangup(ApplicationEvent),
            TerminateWithoutSendingHangup(ApplicationEvent),
        }

        enum IncomingCallAction {
            Ignore(ApplicationEvent),
            RejectAsBusy(ApplicationEvent),
            Start,
        }

        let (active_call_action, incoming_call_action) = match collision {
            ReceivedOfferCollision::None => {
                (ActiveCallAction::DontTerminate, IncomingCallAction::Start)
            }
            ReceivedOfferCollision::Busy => (
                ActiveCallAction::DontTerminate,
                IncomingCallAction::RejectAsBusy(ApplicationEvent::ReceivedOfferWhileActive),
            ),
            ReceivedOfferCollision::GlareWinner => (
                ActiveCallAction::DontTerminate,
                IncomingCallAction::Ignore(ApplicationEvent::ReceivedOfferWithGlare),
            ),
            ReceivedOfferCollision::GlareLoser => (
                ActiveCallAction::TerminateAndSendHangup(ApplicationEvent::EndedRemoteGlare),
                IncomingCallAction::Start,
            ),
            ReceivedOfferCollision::GlareDoubleLoser => (
                ActiveCallAction::TerminateAndSendHangup(ApplicationEvent::EndedRemoteGlare),
                IncomingCallAction::RejectAsBusy(ApplicationEvent::EndedGlareHandlingFailure),
            ),
            ReceivedOfferCollision::ReCall => (
                ActiveCallAction::TerminateWithoutSendingHangup(
                    ApplicationEvent::EndedRemoteReCall,
                ),
                IncomingCallAction::Start,
            ),
        };

        match active_call_action {
            ActiveCallAction::DontTerminate => {}
            ActiveCallAction::TerminateAndSendHangup(app_event) => {
                self.clear_active_call()?;
                *busy = false;
                self.terminate_call(
                    active_call.unwrap(),
                    Some(signaling::Hangup::Normal),
                    Some(app_event),
                )?;
            }
            ActiveCallAction::TerminateWithoutSendingHangup(app_event) => {
                self.clear_active_call()?;
                *busy = false;
                self.terminate_call(active_call.unwrap(), None, Some(app_event))?;
            }
        }

        match incoming_call_action {
            IncomingCallAction::Ignore(app_event) => {
                self.notify_application(&remote_peer, incoming_call_id, app_event)?;
            }
            IncomingCallAction::RejectAsBusy(app_event) => {
                self.notify_application(&remote_peer, incoming_call_id, app_event)?;
                self.send_busy(incoming_call)?;
            }
            IncomingCallAction::Start => {
                let mut active_call_id = self.active_call_id.lock()?;
                if let Some(active_call_id) = *active_call_id {
                    return Err(RingRtcError::CallAlreadyInProgress(active_call_id).into());
                }

                // Whenever there is a new call, ensure that messages can flow.
                self.reset_messages_in_flight()?;

                let mut call_map = self.call_by_call_id.lock()?;
                call_map.insert(incoming_call_id, incoming_call.clone());

                *busy = true;
                *active_call_id = Some(incoming_call_id);
                incoming_call.start_timeout_timer(TIME_OUT_PERIOD)?;
                incoming_call.handle_received_offer(received)?;
                incoming_call.inject_start_call()?;

                match std::mem::take(&mut *self.pending_call_messages.lock()?) {
                    PendingCallMessages::None => {}
                    PendingCallMessages::IceCandidates { call_id, received }
                        if call_id == incoming_call_id =>
                    {
                        for received in received {
                            incoming_call.inject_received_ice(received)?;
                        }
                    }
                    PendingCallMessages::Hangup { call_id, received }
                        if call_id == incoming_call_id =>
                    {
                        incoming_call.inject_received_hangup(received)?;
                    }
                    PendingCallMessages::IceCandidates { call_id, .. }
                    | PendingCallMessages::Hangup { call_id, .. } => {
                        info!("dropping pending messages for {}", call_id);
                    }
                }
            }
        }
        Ok(())
    }

    /// Handle received_answer() API from application.
    fn handle_received_answer(
        &mut self,
        call_id: CallId,
        received: signaling::ReceivedAnswer,
    ) -> Result<()> {
        ringbench!(
            RingBench::App,
            RingBench::Cm,
            format!(
                "received_answer()\t{}\t{}\t{}",
                call_id,
                received.sender_device_id,
                received.answer.to_info_string(),
            )
        );

        let mut active_call = check_active_call!(self, "handle_received_answer");
        if active_call.call_id() != call_id {
            ringbenchx!(RingBench::Cm, RingBench::App, "inactive call_id");
            return Ok(());
        }

        active_call.inject_received_answer(received)
    }

    /// Handle received_ice() API from application.
    fn handle_received_ice(
        &mut self,
        call_id: CallId,
        received: signaling::ReceivedIce,
    ) -> Result<()> {
        ringbench!(
            RingBench::App,
            RingBench::Cm,
            format!(
                "received_ice_candidates({})\t{}\t{}",
                received.ice.candidates.len(),
                call_id,
                received.sender_device_id,
            )
        );

        match self.active_call() {
            Ok(mut active_call) if active_call.call_id() == call_id => {
                active_call.inject_received_ice(received)?;
            }
            Ok(active_call) => {
                if active_call.direction() == CallDirection::Outgoing {
                    // Save the ICE candidates anyway, in case we have a glare scenario.
                    self.pending_call_messages
                        .lock()?
                        .save_ice_candidates(call_id, received);
                }
            }
            Err(_) => {
                if *self.busy.lock()? {
                    // We're in a group call. Discard the candidates.
                } else {
                    // Save it for later in case it's arriving out-of-order.
                    self.pending_call_messages
                        .lock()?
                        .save_ice_candidates(call_id, received);
                }
            }
        }

        Ok(())
    }

    /// Handle received_hangup() API from application.
    fn handle_received_hangup(
        &mut self,
        call_id: CallId,
        received: signaling::ReceivedHangup,
    ) -> Result<()> {
        ringbench!(
            RingBench::App,
            RingBench::Cm,
            format!(
                "received_hangup({})\t{}\t{}",
                received.hangup, call_id, received.sender_device_id
            )
        );

        match self.active_call() {
            Ok(mut active_call) if active_call.call_id() == call_id => {
                active_call.inject_received_hangup(received)?;
            }
            Ok(active_call) => {
                if active_call.direction() == CallDirection::Outgoing {
                    // Save the hangup anyway, in case we have a glare scenario.
                    self.pending_call_messages
                        .lock()?
                        .save_hangup(call_id, received);
                }
            }
            Err(_) => {
                if *self.busy.lock()? {
                    // We're in a group call. Discard the hangup.
                } else {
                    // Save it for later in case it's arriving out-of-order.
                    self.pending_call_messages
                        .lock()?
                        .save_hangup(call_id, received);
                }
            }
        }

        Ok(())
    }

    /// Handle received_busy() API from application.
    fn handle_received_busy(
        &mut self,
        call_id: CallId,
        received: signaling::ReceivedBusy,
    ) -> Result<()> {
        let sender_device_id = received.sender_device_id;
        ringbench!(
            RingBench::App,
            RingBench::Cm,
            format!("received_busy()\t{}\t{}", call_id, sender_device_id)
        );

        let active_call = check_active_call!(self, "handle_received_busy");
        if active_call.call_id() != call_id {
            ringbenchx!(RingBench::Cm, RingBench::App, "inactive call_id");
            return Ok(());
        }

        // Invoke hangup_other for the call, which will inject hangup/busy
        // to all connections, if any.
        let hangup = signaling::Hangup::BusyOnAnotherDevice(sender_device_id);
        active_call
            .send_hangup_via_rtp_data_and_signaling_to_all_except(hangup, sender_device_id)?;

        // Handle the normal processing of busy by concluding the call locally.
        self.handle_terminate_active_call(active_call, None, ApplicationEvent::EndedRemoteBusy)
    }

    /// Handle received_call_message() API from the application.
    fn handle_received_call_message(
        &mut self,
        sender_uuid: Vec<u8>,
        _sender_device_id: DeviceId,
        _local_device_id: DeviceId,
        message: Vec<u8>,
        message_age: Duration,
    ) -> Result<()> {
        info!("handle_received_call_message():");

        let message = protobuf::signaling::CallMessage::decode(Bytes::from(message))?;
        match message {
            // Handle cases in the same order as classify_received_call_message_for_ringing,
            // so that a CallMessage that mistakenly has multiple fields populated
            // isn't treated differently between the two.
            protobuf::signaling::CallMessage {
                ring_intention: Some(mut ring_intention),
                ..
            } => {
                // Must be compatible with validate_received_call_message_for_ringing.
                use protobuf::signaling::call_message::ring_intention::Type as IntentionType;
                match (
                    &mut ring_intention.group_id,
                    ring_intention
                        .r#type
                        .and_then(|ty| IntentionType::try_from(ty).ok()),
                    ring_intention.ring_id,
                ) {
                    (Some(group_id), Some(ring_type), Some(ring_id)) => {
                        let ring_update = match ring_type {
                            IntentionType::Ring => {
                                if message_age > MAX_MESSAGE_AGE {
                                    group_call::RingUpdate::ExpiredRequest
                                } else if *self.busy.lock()? {
                                    // Let your other devices know.
                                    self.cancel_group_ring(
                                        group_id.clone(),
                                        ring_id.into(),
                                        Some(group_call::RingCancelReason::Busy),
                                    )?;
                                    group_call::RingUpdate::BusyLocally
                                } else {
                                    self.start_group_ring(
                                        group_id.clone(),
                                        ring_id.into(),
                                        sender_uuid.clone(),
                                    )?;
                                    group_call::RingUpdate::Requested
                                }
                            }
                            IntentionType::Cancelled => {
                                self.remove_outstanding_group_ring(group_id, ring_id.into())?;
                                group_call::RingUpdate::CancelledByRinger
                            }
                        };

                        self.platform.lock()?.group_call_ring_update(
                            std::mem::take(group_id),
                            ring_id.into(),
                            sender_uuid,
                            ring_update,
                        );
                    }
                    _ => {
                        warn!("Received malformed RingIntention: {:?}", ring_intention);
                    }
                }
            }
            protobuf::signaling::CallMessage {
                ring_response: Some(mut ring_response),
                ..
            } => {
                {
                    let self_uuid = self.self_uuid.lock().expect("get self UUID");
                    if self_uuid.as_ref() != Some(&sender_uuid) {
                        info!(
                            concat!(
                                "Discarding ring response from another user {} for ring ID {}.",
                                "If that's the current user, make sure you told CallManager the ",
                                "current user's UUID!"
                            ),
                            uuid_to_string(&sender_uuid),
                            ring_response.ring_id.unwrap_or(0)
                        );
                        return Ok(());
                    }
                }

                use protobuf::signaling::call_message::ring_response::Type as ResponseType;
                match (
                    &mut ring_response.group_id,
                    ring_response
                        .r#type
                        .and_then(|ty| ResponseType::try_from(ty).ok()),
                    ring_response.ring_id,
                ) {
                    (Some(_), Some(ResponseType::Ringing), Some(_)) => {
                        warn!("should not be notified of our own other devices ringing");
                    }
                    (Some(group_id), Some(response_type), Some(ring_id)) => {
                        let ring_update = match response_type {
                            ResponseType::Accepted => {
                                group_call::RingUpdate::AcceptedOnAnotherDevice
                            }
                            ResponseType::Busy => group_call::RingUpdate::BusyOnAnotherDevice,
                            ResponseType::Declined => {
                                group_call::RingUpdate::DeclinedOnAnotherDevice
                            }
                            ResponseType::Ringing => unreachable!("handled above"),
                        };
                        self.remove_outstanding_group_ring(group_id, ring_id.into())?;
                        self.platform.lock()?.group_call_ring_update(
                            std::mem::take(group_id),
                            ring_id.into(),
                            sender_uuid,
                            ring_update,
                        );
                    }
                    _ => {
                        warn!("Received malformed RingResponse: {:?}", ring_response);
                    }
                }
            }
            protobuf::signaling::CallMessage {
                group_call_message: Some(group_call_message),
                ..
            } => {
                if let Some(group_id) = group_call_message.group_id.as_ref() {
                    let group_calls = self
                        .group_call_by_client_id
                        .lock()
                        .expect("lock group_call_by_client_id");
                    let group_call = group_calls
                        .values()
                        .find(|c| &c.client.group_id == group_id && c.active);
                    match group_call {
                        Some(group_call) => group_call
                            .client
                            .on_signaling_message_received(sender_uuid, group_call_message),
                        None => warn!("Received signaling message for unknown group ID"),
                    };
                }
            }
            _ => {
                warn!("Received unknown CallMessage - ignoring");
            }
        };
        Ok(())
    }

    fn start_group_ring(
        &mut self,
        group_id: group_call::GroupId,
        ring_id: group_call::RingId,
        sender_uuid: UserId,
    ) -> Result<()> {
        {
            let mut outstanding_group_rings = self.outstanding_group_rings.lock()?;
            // Take this opportunity to clear the outstanding rings table
            // (which should be small).
            outstanding_group_rings.retain(|_group_id, ring| !ring.has_expired());
            // If there's an existing, non-expired ring, replace it so that the
            // newly received ring will get cancelled upon joining.
            outstanding_group_rings.insert(
                group_id.clone(),
                OutstandingGroupRing {
                    ring_id,
                    received: Instant::now(),
                },
            );
        }

        {
            if let Ok(mut group_calls) = self.group_call_by_client_id.lock() {
                group_calls
                    .values_mut()
                    .filter(|group_call| {
                        group_call.client.group_id == group_id && group_call.active
                    })
                    .for_each(|group_call| group_call.client.provide_ring_id_if_absent(ring_id))
            } else {
                // Ignore the failure to lock; it's more important that we cancel the ring.
            }
        }

        let mut self_for_timeout = self.clone();
        self.worker
            .send_delayed(*INCOMING_GROUP_CALL_RING_TIME, move |_| {
                let result = try_scoped(|| {
                    self_for_timeout.remove_outstanding_group_ring(&group_id, ring_id)?;
                    self_for_timeout.platform.lock()?.group_call_ring_update(
                        group_id,
                        ring_id,
                        sender_uuid,
                        group_call::RingUpdate::ExpiredRequest,
                    );
                    Ok(())
                });
                if let Err(err) = result {
                    error!("error handling group ring timeout: {}", err)
                }
            });

        Ok(())
    }

    #[cfg(feature = "sim")]
    pub fn age_all_outstanding_group_rings(&mut self, age: Duration) {
        for (_group_id, ring) in self.outstanding_group_rings.lock().unwrap().iter_mut() {
            ring.received -= age;
        }
    }

    /// Handle receiving an HTTP response from the application.
    fn handle_received_http_response(
        &mut self,
        request_id: u32,
        response: Option<http::Response>,
    ) -> Result<()> {
        info!(
            "handle_received_http_response(): request_id: {}",
            request_id
        );

        self.http_client.received_response(request_id, response);
        Ok(())
    }

    /// Handle reset() API from application.
    ///
    /// Terminate all calls and clear active callId.  Do not notify the
    /// application at the conclusion.
    fn handle_reset(&mut self) -> Result<()> {
        info!("handle_reset():");

        // gather all the calls from the call_map.
        let calls: Vec<Call<T>> = {
            let call_map = self.call_by_call_id.lock()?;
            call_map.values().cloned().collect()
        };

        // foreach call, terminate without notifying application
        for call in calls {
            info!("reset(): terminating call_id: {}", call.call_id());
            let _ = self.terminate_call(call, Some(signaling::Hangup::Normal), None);
        }

        self.clear_active_call()?;
        self.release_busy()?;

        // clear out the message queue, the app gave up on everything
        let mut message_queue = self.message_queue.lock()?;
        message_queue.queue.clear();
        message_queue.messages_in_flight = false;

        info!("reset(): complete");
        Ok(())
    }

    fn send_busy(&mut self, call: Call<T>) -> Result<()> {
        let call_id = call.call_id();
        info!("send_busy(): call_id: {}", call_id);

        let busy_closure = Box::new(move |cm: &CallManager<T>| {
            ringbench!(
                RingBench::Cm,
                RingBench::App,
                format!("send_busy()\t{}", call_id)
            );

            let remote_peer = call.remote_peer()?;

            let platform = cm.platform.lock()?;
            platform.on_send_busy(&remote_peer, call_id)?;

            Ok(MessageSendResult::Sent)
        });

        let message_item = SignalingMessageItem {
            call_id,
            message_type: signaling::MessageType::Busy,
            message_closure: busy_closure,
        };

        self.send_next_message(Some(message_item))
    }

    /// If the remote peer of the active call equals the remote peer
    /// of an incoming offer, then we might have glare or recall.
    fn check_for_collision(
        &mut self,
        active_call: &Call<T>,
        remote_peer: &<T as Platform>::AppRemotePeer,
        incoming_call_id: &CallId,
        received: &ReceivedOffer,
    ) -> ReceivedOfferCollision {
        // Calculates the type of glare collision based on the call_id of each call leg.
        let glare_tiebreaker = || match active_call
            .call_id()
            .as_u64()
            .cmp(&incoming_call_id.as_u64())
        {
            Ordering::Greater => {
                info!("Glare winner, keeping the active call");
                ReceivedOfferCollision::GlareWinner
            }
            Ordering::Less => {
                info!("Glare loser, ending the active call");
                ReceivedOfferCollision::GlareLoser
            }
            Ordering::Equal => {
                warn!("Glare, unexpected call_id match!");
                ReceivedOfferCollision::GlareDoubleLoser
            }
        };

        if let Ok(active_call_state) = active_call.state() {
            if self.remote_peer_equals_active(active_call, remote_peer) {
                info!("Possible glare, remote peers match");
                if let Ok(active_device_id) = active_call.active_device_id() {
                    if received.sender_device_id == active_device_id {
                        if active_call_state >= CallState::ConnectedAndAccepted {
                            info!("Recall, already in-call but peer's device is calling again");
                            // Peer likely ended the call before we know about it:
                            // - Hungup and called faster than messages get handled, or
                            // - ICE failure on their end before ours
                            ReceivedOfferCollision::ReCall
                        } else {
                            info!("Glare, not yet accepted and peer devices match");
                            glare_tiebreaker()
                        }
                    } else {
                        info!("Call from different device, sending busy for received offer");
                        ReceivedOfferCollision::Busy
                    }
                } else {
                    info!("Glare, not yet connected so no active device");
                    glare_tiebreaker()
                }
            } else {
                info!("Active call exists, sending busy for received offer");
                ReceivedOfferCollision::Busy
            }
        } else {
            error!("No active_call state! End all calls.");
            ReceivedOfferCollision::GlareDoubleLoser
        }
    }

    /// Check if the remote_peer matches the remote_peer in the active
    /// call.
    fn remote_peer_equals_active(
        &self,
        active_call: &Call<T>,
        remote_peer: &<T as Platform>::AppRemotePeer,
    ) -> bool {
        if let Ok(active_remote_peer) = active_call.remote_peer() {
            if let Ok(platform) = self.platform.lock() {
                if let Ok(result) = platform.compare_remotes(&active_remote_peer, remote_peer) {
                    return result;
                }
            }
        }
        false
    }

    /// Internal failure during API task that creates a call.
    ///
    /// The APIs call() and received_offer() use this error handler as
    /// it is unknown exactly where the API failed, before or after
    /// creating an active call.
    fn internal_create_api_error(
        &mut self,
        remote_peer: &<T as Platform>::AppRemotePeer,
        call_id: CallId,
        error: anyhow::Error,
    ) {
        info!("internal_create_api_error(): error: {}", error);
        if let Ok(active_call) = self.active_call() {
            if self.remote_peer_equals_active(&active_call, remote_peer) {
                // The task managed to create the active call and then
                // hit problems.  Error out with active call clean up.
                let _ = self.internal_api_error(error);
                return;
            }
        }

        // The task hit problems before creating or accessing
        // an active call. Simply notify the application with no
        // call clean up.
        let _ =
            self.notify_application(remote_peer, call_id, ApplicationEvent::EndedInternalFailure);
        let _ = self.notify_call_concluded(remote_peer, call_id);
    }

    /// Internal error occurred on an API task.
    ///
    /// This shuts down the active call and notifies the application.
    fn internal_api_error(&mut self, error: anyhow::Error) -> Result<()> {
        info!("internal_api_error(): error: {}", error);
        if let Ok(call) = self.active_call() {
            self.internal_error(call.call_id(), error)
        } else {
            info!("internal_api_error(): ignoring for inactive call");
            Ok(())
        }
    }

    fn reset_messages_in_flight(&self) -> Result<()> {
        match self.message_queue.lock() {
            Ok(mut message_queue) => {
                message_queue.messages_in_flight = false;
                Ok(())
            }
            Err(e) => {
                error!("Could not lock the message queue: {}", e);
                Err(e)
            }
        }
    }

    /// Push the given message and send the next message in
    /// the queue if no other message is currently in the
    /// process of being sent (in flight).
    fn send_next_message(
        &mut self,
        message_item_option: Option<SignalingMessageItem<T>>,
    ) -> Result<()> {
        info!("send_next_message():");

        // Push the optional message we got to the queue.
        if let Some(message_item) = message_item_option {
            match self.message_queue.lock() {
                Ok(mut message_queue) => {
                    message_queue.queue.push_back(message_item);
                }
                Err(e) => {
                    return Err(e);
                }
            }
        }

        let assume_messages_sent = {
            let platform = self.platform.lock()?;
            platform.assume_messages_sent()
        };

        // Loop in case a sending error is encountered and jump to the next
        // message item if so.
        loop {
            let mut closure_error: Option<(anyhow::Error, CallId)> = None;

            match self.message_queue.lock() {
                Ok(mut message_queue) => {
                    if message_queue.messages_in_flight {
                        info!("send_next_message(): messages are in flight already");
                        return Ok(());
                    }

                    match message_queue.queue.pop_front() {
                        Some(message_item) => {
                            info!(
                                "send_next_message(): sending message, len: {}",
                                message_queue.queue.len()
                            );

                            // Execute the closure and match its return value.
                            match (message_item.message_closure)(self) {
                                Ok(message_is_in_flight) => {
                                    // We have attempted to deliver the message. If a message
                                    // is actually in flight, set the in flight flag. But
                                    // check to see if the platform overrides it (in which
                                    // case the platform doesn't want messages to be queued).
                                    message_queue.messages_in_flight = (message_is_in_flight
                                        == MessageSendResult::Sent)
                                        && !assume_messages_sent;

                                    message_queue.last_sent_message_type =
                                        Some(message_item.message_type);

                                    if message_queue.messages_in_flight {
                                        // If there are messages in flight, exit the loop and
                                        // wait for confirmation that they actually got sent.
                                        return Ok(());
                                    }
                                }
                                Err(e) => {
                                    error!("send_next_message(): closure failed {}", e);
                                    closure_error = Some((e, message_item.call_id));
                                }
                            }
                        }
                        None => {
                            info!("send_next_message(): no messages to send");
                            return Ok(());
                        }
                    }
                }
                Err(e) => {
                    return Err(e);
                }
            }

            if let Some((error, call_id)) = closure_error {
                // Generate an error on the active call (if any) and
                // continue trying to send the next message.
                if let Err(e) = self.internal_error(call_id, error) {
                    error!("send_next_message(): unrecoverable {}", e);
                    return Err(e);
                }
            }
        }
    }

    /// Remove all messages in the queue by call_id. Ignore Busy
    /// messages as they might have been sent on behalf of the
    /// call before termination. Also ignore Hangup messages, since
    /// they should always be sent as backup for callees to end
    /// their side of the call.
    fn trim_messages(&self, call_id: CallId) -> Result<()> {
        let mut message_queue = self.message_queue.lock()?;
        let mq = &mut *message_queue;

        debug!(
            "trim_messages(): start id: {} len: {}",
            call_id,
            mq.queue.len()
        );
        mq.queue.retain(|x| {
            (x.call_id != call_id)
                || (x.message_type == signaling::MessageType::Busy)
                || (x.message_type == signaling::MessageType::Hangup)
        });
        debug!("trim_messages(): end len: {}", mq.queue.len());

        Ok(())
    }

    ////////////////////////////////////////////////////////////////////////
    // Module level public functions start here
    ////////////////////////////////////////////////////////////////////////

    /// Inform the application that a call should be started.
    pub(super) fn start_call(
        &self,
        remote_peer: &<T as Platform>::AppRemotePeer,
        call_id: CallId,
        direction: CallDirection,
        call_media_type: CallMediaType,
    ) -> Result<()> {
        ringbench!(
            RingBench::Cm,
            RingBench::App,
            format!("start()\t{}", call_id)
        );

        let platform = self.platform.lock()?;
        platform.on_start_call(remote_peer, call_id, direction, call_media_type)
    }

    /// Notify application of an event.
    pub(super) fn notify_application(
        &self,
        remote_peer: &<T as Platform>::AppRemotePeer,
        call_id: CallId,
        event: ApplicationEvent,
    ) -> Result<()> {
        ringbench!(RingBench::Cm, RingBench::App, format!("event({})", event));

        let platform = self.platform.lock()?;
        platform.on_event(remote_peer, call_id, event)
    }

    /// Notify application that the network route changed
    pub(super) fn notify_network_route_changed(
        &self,
        remote_peer: &<T as Platform>::AppRemotePeer,
        network_route: NetworkRoute,
    ) -> Result<()> {
        ringbench!(
            RingBench::Cm,
            RingBench::App,
            format!(
                "network_route_changed()\tnetwork_route: {:?}",
                network_route
            )
        );

        let platform = self.platform.lock()?;
        platform.on_network_route_changed(remote_peer, network_route)
    }

    /// Notify application of audio levels
    pub(super) fn notify_audio_levels(
        &self,
        remote_peer: &<T as Platform>::AppRemotePeer,
        captured_level: AudioLevel,
        received_level: AudioLevel,
    ) -> Result<()> {
        let platform = self.platform.lock()?;
        platform.on_audio_levels(remote_peer, captured_level, received_level)
    }

    /// Notify application of low upload bandwidth for sending video
    pub(super) fn notify_low_bandwidth_for_video(
        &self,
        remote_peer: &<T as Platform>::AppRemotePeer,
        recovered: bool,
    ) -> Result<()> {
        let platform = self.platform.lock()?;
        platform.on_low_bandwidth_for_video(remote_peer, recovered)
    }

    /// Create a new connection to a remote device
    pub(super) fn create_connection(
        &self,
        call: &Call<T>,
        device_id: DeviceId,
        connection_type: ConnectionType,
        signaling_version: signaling::Version,
        call_config: CallConfig,
        audio_levels_interval: Option<Duration>,
    ) -> Result<Connection<T>> {
        let mut platform = self.platform.lock()?;
        platform.create_connection(
            call,
            device_id,
            connection_type,
            signaling_version,
            call_config,
            audio_levels_interval,
        )
    }

    /// Create a new application specific media stream
    pub(super) fn create_incoming_media(
        &self,
        connection: &Connection<T>,
        incoming_media: MediaStream,
    ) -> Result<<T as Platform>::AppIncomingMedia> {
        let platform = self.platform.lock()?;
        platform.create_incoming_media(connection, incoming_media)
    }

    /// Connect incoming media
    pub(super) fn connect_incoming_media(
        &self,
        remote_peer: &<T as Platform>::AppRemotePeer,
        app_call_context: &<T as Platform>::AppCallContext,
        incoming_media: &<T as Platform>::AppIncomingMedia,
    ) -> Result<()> {
        let platform = self.platform.lock()?;
        platform.connect_incoming_media(remote_peer, app_call_context, incoming_media)
    }

    /// Disconnect incoming media
    pub(super) fn disconnect_incoming_media(
        &self,
        app_call_context: &<T as Platform>::AppCallContext,
    ) -> Result<()> {
        let platform = self.platform.lock()?;
        platform.disconnect_incoming_media(app_call_context)
    }

    /// Received hangup from remote for the active call.
    pub(super) fn remote_hangup(
        &mut self,
        call_id: CallId,
        app_event_override: Option<ApplicationEvent>,
    ) -> Result<()> {
        info!("remote_hangup(): call_id: {}", call_id);

        if self.call_is_active(call_id)? {
            match app_event_override {
                Some(event) => self.terminate_active_call(false, event),
                None => self.terminate_active_call(false, ApplicationEvent::EndedRemoteHangup),
            }
        } else {
            info!("remote_hangup(): ignoring for inactive call");
            Ok(())
        }
    }

    /// Notify application that the call is concluded.
    pub(super) fn notify_offer_expired(
        &self,
        remote_peer: &<T as Platform>::AppRemotePeer,
        call_id: CallId,
        age: Duration,
    ) -> Result<()> {
        ringbench!(
            RingBench::Cm,
            RingBench::App,
            format!("offer_expired()\t{}", call_id)
        );

        let platform = self.platform.lock()?;
        platform.on_offer_expired(remote_peer, call_id, age)
    }

    /// Notify application that the call is concluded.
    pub(super) fn notify_call_concluded(
        &self,
        remote_peer: &<T as Platform>::AppRemotePeer,
        call_id: CallId,
    ) -> Result<()> {
        ringbench!(
            RingBench::Cm,
            RingBench::App,
            format!("call_concluded()\t{}", call_id)
        );

        let platform = self.platform.lock()?;
        platform.on_call_concluded(remote_peer, call_id)
    }

    /// Local timeout of the active call.
    pub(super) fn timeout(&mut self, call_id: CallId) -> Result<()> {
        info!("timeout(): call_id: {}", call_id);

        if self.call_is_active(call_id)? {
            self.terminate_active_call(true, ApplicationEvent::EndedTimeout)
        } else {
            info!("timeout(): ignoring for inactive call");
            Ok(())
        }
    }

    /// Network failure occurred on the active call.
    pub(super) fn connection_failure(&mut self, call_id: CallId) -> Result<()> {
        info!("call_failed(): call_id: {}", call_id);

        if self.call_is_active(call_id)? {
            self.terminate_active_call(true, ApplicationEvent::EndedConnectionFailure)
        } else {
            info!("call_failed(): ignoring for inactive call");
            Ok(())
        }
    }

    /// Internal error occurred on the active call.
    ///
    /// This shuts down the specified call if active and notifies the
    /// application.
    pub(super) fn internal_error(&mut self, call_id: CallId, error: anyhow::Error) -> Result<()> {
        info!("internal_error(): call_id: {}, error: {}", call_id, error);

        if self.call_is_active(call_id)? {
            self.terminate_active_call(true, ApplicationEvent::EndedInternalFailure)
        } else {
            info!("internal_error(): ignoring for inactive call");
            Ok(())
        }
    }

    /// Send offer to remote_peer via the application.
    pub(super) fn send_offer(
        &mut self,
        call: Call<T>,
        connection: Connection<T>,
        offer: signaling::Offer,
    ) -> Result<()> {
        let call_id = call.call_id();
        info!("send_offer(): call_id: {}", call_id);

        let offer_closure = Box::new(move |cm: &CallManager<T>| {
            ringbench!(
                RingBench::Cm,
                RingBench::App,
                format!("send_offer()\t{}\t{}", call_id, offer.to_info_string())
            );

            let remote_peer = call.remote_peer()?;

            if connection.can_send_messages() {
                let platform = cm.platform.lock()?;
                platform.on_send_offer(&remote_peer, call_id, offer)?;
                Ok(MessageSendResult::Sent)
            } else {
                Ok(MessageSendResult::NotSent)
            }
        });

        let message_item = SignalingMessageItem {
            call_id,
            message_type: signaling::MessageType::Offer,
            message_closure: offer_closure,
        };

        self.send_next_message(Some(message_item))
    }

    /// Send answer to remote_peer via the application.
    pub(super) fn send_answer(
        &mut self,
        call: Call<T>,
        connection: Connection<T>,
        send: signaling::SendAnswer,
    ) -> Result<()> {
        let call_id = call.call_id();
        info!("send_answer(): call_id: {}", call_id);

        let answer_closure = Box::new(move |cm: &CallManager<T>| {
            ringbench!(
                RingBench::Cm,
                RingBench::App,
                format!(
                    "send_answer()\t{}\t{}",
                    call_id,
                    send.answer.to_info_string()
                )
            );

            let remote_peer = call.remote_peer()?;

            if connection.can_send_messages() {
                let platform = cm.platform.lock()?;
                platform.on_send_answer(&remote_peer, call_id, send)?;
                Ok(MessageSendResult::Sent)
            } else {
                Ok(MessageSendResult::NotSent)
            }
        });

        let message_item = SignalingMessageItem {
            call_id,
            message_type: signaling::MessageType::Answer,
            message_closure: answer_closure,
        };

        self.send_next_message(Some(message_item))
    }

    /// Send ICE candidates to remote_peer via the application.
    pub(super) fn send_buffered_local_ice_candidates(
        &mut self,
        call: Call<T>,
        connection: Connection<T>,
        broadcast: bool,
    ) -> Result<()> {
        let call_id = call.call_id();
        info!("send_ice_candidates(): call_id: {}", call_id);

        let ice_closure = Box::new(move |cm: &CallManager<T>| {
            let local_candidates = connection.take_buffered_local_ice_candidates()?;

            if local_candidates.is_empty() {
                return Ok(MessageSendResult::NotSent);
            }

            ringbench!(
                RingBench::Cm,
                RingBench::App,
                format!(
                    "send_ice_candidates({})\t{}",
                    local_candidates.len(),
                    call_id,
                )
            );

            let remote_peer = call.remote_peer()?;

            let platform = cm.platform.lock()?;
            platform.on_send_ice(
                &remote_peer,
                call_id,
                signaling::SendIce {
                    receiver_device_id: if broadcast {
                        None
                    } else {
                        Some(connection.remote_device_id())
                    },
                    ice: signaling::Ice {
                        candidates: local_candidates,
                    },
                },
            )?;
            Ok(MessageSendResult::Sent)
        });

        let message_item = SignalingMessageItem {
            call_id,
            message_type: signaling::MessageType::Ice,
            message_closure: ice_closure,
        };

        self.send_next_message(Some(message_item))
    }
}

// Group Calls

macro_rules! platform_handler {
    (
        $s:ident,
        $f:tt
        $(, $a:expr)*
    ) => {{
        let platform = $s.platform.lock();
        match platform {
            Ok(platform) => {
                platform.$f($($a),*);
            }
            Err(error) => {
                error!("{}", error);
            }
        }
    }};
}

impl<T> group_call::Observer for CallManager<T>
where
    T: Platform,
{
    fn request_membership_proof(&self, client_id: group_call::ClientId) {
        info!("request_membership_proof():");
        platform_handler!(self, request_membership_proof, client_id);
    }

    fn request_group_members(&self, client_id: group_call::ClientId) {
        info!("request_group_members():");
        platform_handler!(self, request_group_members, client_id);
    }

    fn handle_connection_state_changed(
        &self,
        client_id: group_call::ClientId,
        connection_state: group_call::ConnectionState,
    ) {
        info!("handle_connection_state_changed():");
        platform_handler!(
            self,
            handle_connection_state_changed,
            client_id,
            connection_state
        );
    }

    fn handle_network_route_changed(
        &self,
        client_id: group_call::ClientId,
        network_route: NetworkRoute,
    ) {
        info!("handle_network_route_changed():");
        platform_handler!(self, handle_network_route_changed, client_id, network_route);
    }

    fn handle_join_state_changed(
        &self,
        client_id: group_call::ClientId,
        join_state: group_call::JoinState,
    ) {
        info!("handle_join_state_changed():");
        platform_handler!(self, handle_join_state_changed, client_id, join_state);
    }

    fn handle_remote_devices_changed(
        &self,
        client_id: group_call::ClientId,
        remote_device_states: &[group_call::RemoteDeviceState],
        reason: group_call::RemoteDevicesChangedReason,
    ) {
        info!("handle_remote_devices_changed(): {:?}", reason);
        platform_handler!(
            self,
            handle_remote_devices_changed,
            client_id,
            remote_device_states,
            reason
        );
    }

    fn handle_incoming_video_track(
        &mut self,
        client_id: group_call::ClientId,
        remote_demux_id: DemuxId,
        incoming_video_track: VideoTrack,
    ) {
        info!(
            "handle_incoming_video_track(): id: {}; remote_demux_id: {}",
            client_id, remote_demux_id
        );
        platform_handler!(
            self,
            handle_incoming_video_track,
            client_id,
            remote_demux_id,
            incoming_video_track
        );
    }

    fn handle_peek_changed(
        &self,
        client_id: group_call::ClientId,
        peek_info: &PeekInfo,
        joined_members: &HashSet<UserId>,
    ) {
        info!("handle_peek_changed():");
        platform_handler!(
            self,
            handle_peek_changed,
            client_id,
            peek_info,
            joined_members
        );
    }

    fn handle_speaking_notification(
        &mut self,
        client_id: group_call::ClientId,
        event: group_call::SpeechEvent,
    ) {
        info!("handle_speaking_notification():");
        platform_handler!(self, handle_speaking_notification, client_id, event);
    }

    fn handle_audio_levels(
        &self,
        client_id: group_call::ClientId,
        captured_level: AudioLevel,
        received_levels: Vec<ReceivedAudioLevel>,
    ) {
        trace!("handle_audio_levels():");
        platform_handler!(
            self,
            handle_audio_levels,
            client_id,
            captured_level,
            received_levels
        );
    }

    fn handle_low_bandwidth_for_video(&self, client_id: group_call::ClientId, recovered: bool) {
        info!("handle_low_bandwidth_for_video(): {}", recovered);
        platform_handler!(self, handle_low_bandwidth_for_video, client_id, recovered);
    }

    fn handle_reactions(&self, client_id: group_call::ClientId, reactions: Vec<Reaction>) {
        info!("handle_reactions():");
        platform_handler!(self, handle_reactions, client_id, reactions);
    }

    fn handle_raised_hands(&self, client_id: group_call::ClientId, raised_hands: Vec<DemuxId>) {
        info!("handle_raised_hands(): {:?}", raised_hands);
        platform_handler!(self, handle_raised_hands, client_id, raised_hands);
    }

    fn handle_rtc_stats_report(&self, report_json: String) {
        platform_handler!(self, handle_rtc_stats_report, report_json);
    }

    fn handle_ended(&self, client_id: group_call::ClientId, reason: group_call::EndReason) {
        info!("handle_ended({:?}):", reason);
        platform_handler!(self, handle_ended, client_id, reason);
    }

    fn send_signaling_message(
        &mut self,
        recipient_id: UserId,
        call_message: protobuf::signaling::CallMessage,
        urgency: group_call::SignalingMessageUrgency,
    ) {
        debug!("send_signaling_message():");
        debug!("  recipient: {}", uuid_to_string(&recipient_id));

        let platform = self.platform.lock().expect("platform.lock()");
        let mut bytes = BytesMut::with_capacity(call_message.encoded_len());
        let result = call_message.encode(&mut bytes);
        match result {
            Ok(()) => {
                platform
                    .send_call_message(recipient_id, bytes.to_vec(), urgency)
                    .unwrap_or_else(|_| {
                        error!("failed to send signaling message",);
                    });
            }
            Err(_) => {
                error!("Failed to encode signaling message");
            }
        }
    }

    fn send_signaling_message_to_group(
        &mut self,
        group_id: group_call::GroupId,
        call_message: protobuf::signaling::CallMessage,
        urgency: group_call::SignalingMessageUrgency,
        recipients_override: HashSet<UserId>,
    ) {
        debug!("send_signaling_message_to_group():");
        debug!("  group ID: {}", uuid_to_string(&group_id));

        let platform = self.platform.lock().expect("platform.lock()");
        let mut bytes = BytesMut::with_capacity(call_message.encoded_len());
        let result = call_message.encode(&mut bytes);
        match result {
            Ok(()) => {
                platform
                    .send_call_message_to_group(
                        group_id,
                        bytes.to_vec(),
                        urgency,
                        recipients_override,
                    )
                    .unwrap_or_else(|_| {
                        error!("failed to send signaling message",);
                    });
            }
            Err(_) => {
                error!("Failed to encode signaling message");
            }
        }
    }
}

impl<T> CallManager<T>
where
    T: Platform,
{
    // The membership proof is need for authentication and the group members
    // are needed for the opaque ID => user UUID mapping.
    pub fn peek_group_call(
        &self,
        request_id: u32,
        sfu_url: String,
        membership_proof: MembershipProof,
        group_members: Vec<GroupMember>,
    ) {
        if let Some(auth_header) = sfu::auth_header_from_membership_proof(&membership_proof) {
            let member_resolver = sfu::MemberMap::new(&group_members);
            let call_manager = self.clone();
            sfu::peek(
                &self.http_client,
                &sfu_url,
                None,
                auth_header,
                Arc::new(member_resolver),
                None,
                Box::new(move |peek_result| {
                    info!("handle_peek_response");
                    platform_handler!(call_manager, handle_peek_result, request_id, peek_result);
                }),
            );
        } else {
            error!("Invalid membership proof: {:?}", membership_proof);
        }
    }

    #[allow(clippy::too_many_arguments)]
    pub fn create_group_call_client(
        &mut self,
        group_id: group_call::GroupId,
        sfu_url: String,
        proxy_info: Option<ProxyInfo>,
        hkdf_extra_info: Vec<u8>,
        audio_levels_interval: Option<Duration>,
        peer_connection_factory: Option<PeerConnectionFactory>,
        outgoing_audio_track: AudioTrack,
        outgoing_video_track: VideoTrack,
        incoming_video_sink: Option<Box<dyn VideoSink>>,
    ) -> Result<group_call::ClientId> {
        info!("create_group_call_client():");
        debug!(
            "  group_id: {} sfu_url: {}",
            uuid_to_string(&group_id),
            sfu_url
        );

        let mut client_by_id = self.group_call_by_client_id.lock()?;
        if let Some((client_id, _)) = client_by_id
            .iter()
            .find(|(_, c)| c.client.group_id == group_id && c.active)
        {
            error!(
                "Group Client already exists for group_id with id: {}",
                client_id
            );
            return Err(anyhow::anyhow!(RingRtcError::ClientAlreadyExistsForCall));
        }

        let client_id = {
            let mut next_group_call_client_id = self.next_group_call_client_id.lock()?;
            if *next_group_call_client_id == group_call::INVALID_CLIENT_ID {
                *next_group_call_client_id = next_group_call_client_id.wrapping_add(1);
            }
            let client_id = *next_group_call_client_id;
            *next_group_call_client_id = next_group_call_client_id.wrapping_add(1);
            client_id
        };

        let ring_id = {
            let mut outstanding_group_rings = self.outstanding_group_rings.lock()?;
            // Take this opportunity to clear the outstanding rings table (which should be small).
            outstanding_group_rings.retain(|_group_id, ring| !ring.has_expired());
            outstanding_group_rings
                .get(&group_id)
                .map(|ring| ring.ring_id)
        };

        let sfu_client = HttpSfuClient::new(
            Box::new(self.http_client.clone()),
            sfu_url,
            None,
            None,
            hkdf_extra_info,
        );

        let client = Client::start(ClientStartParams {
            group_id,
            client_id,
<<<<<<< HEAD
            group_call::GroupCallKind::SignalGroup,
            Box::new(sfu_client),
            proxy_info,
            Box::new(self.clone()),
            self.busy.clone(),
            self.self_uuid.clone(),
=======
            kind: GroupCallKind::SignalGroup,
            sfu_client: Box::new(sfu_client),
            observer: Box::new(self.clone()),
            busy: self.busy.clone(),
            self_uuid: self.self_uuid.clone(),
>>>>>>> ca378f24
            peer_connection_factory,
            outgoing_audio_track,
            outgoing_video_track: Some(outgoing_video_track),
            incoming_video_sink,
            ring_id,
            audio_levels_interval,
        })?;

        client_by_id.insert(
            client_id,
            GroupCallClient {
                client,
                active: true,
            },
        );

        info!("Group Client created with id: {}", client_id);

        Ok(client_id)
    }

    #[allow(clippy::too_many_arguments)]
    pub fn create_call_link_call_client(
        &mut self,
        sfu_url: String,
        proxy_info: Option<ProxyInfo>,
        auth_presentation: &[u8],
        root_key: CallLinkRootKey,
        admin_passkey: Option<Vec<u8>>,
        hkdf_extra_info: Vec<u8>,
        audio_levels_interval: Option<Duration>,
        peer_connection_factory: Option<PeerConnectionFactory>,
        outgoing_audio_track: AudioTrack,
        outgoing_video_track: VideoTrack,
        incoming_video_sink: Option<Box<dyn VideoSink>>,
    ) -> Result<group_call::ClientId> {
        info!("create_call_link_call_client():");
        let room_id: group_call::GroupId = root_key.derive_room_id();
        debug!(
            "  root_key: {} room_id: {} sfu_url: {}",
            root_key.to_formatted_string(),
            hex::encode(&room_id),
            sfu_url
        );

        let mut client_by_id = self.group_call_by_client_id.lock()?;
        if let Some((client_id, _)) = client_by_id
            .iter()
            .find(|(_, c)| c.client.group_id == room_id && c.active)
        {
            error!(
                "Call Link Client already exists for room_id with id: {}",
                client_id
            );
            return Err(anyhow::anyhow!(RingRtcError::ClientAlreadyExistsForCall));
        }

        let client_id = {
            let mut next_group_call_client_id = self.next_group_call_client_id.lock()?;
            if *next_group_call_client_id == group_call::INVALID_CLIENT_ID {
                *next_group_call_client_id = next_group_call_client_id.wrapping_add(1);
            }
            let client_id = *next_group_call_client_id;
            *next_group_call_client_id = next_group_call_client_id.wrapping_add(1);
            client_id
        };

        let mut sfu_client = HttpSfuClient::new(
            Box::new(self.http_client.clone()),
            sfu_url,
            Some(&room_id),
            admin_passkey,
            hkdf_extra_info,
        );
        sfu_client.set_auth_header(call_links::auth_header_from_auth_credential(
            auth_presentation,
        ));
        sfu_client.set_member_resolver(Arc::new(call_links::CallLinkMemberResolver::from(
            &root_key,
        )));

        let client = Client::start(ClientStartParams {
            group_id: room_id,
            client_id,
<<<<<<< HEAD
            group_call::GroupCallKind::CallLink,
            Box::new(sfu_client),
            proxy_info,
            Box::new(self.clone()),
            self.busy.clone(),
            self.self_uuid.clone(),
=======
            kind: GroupCallKind::CallLink,
            sfu_client: Box::new(sfu_client),
            observer: Box::new(self.clone()),
            busy: self.busy.clone(),
            self_uuid: self.self_uuid.clone(),
>>>>>>> ca378f24
            peer_connection_factory,
            outgoing_audio_track,
            outgoing_video_track: Some(outgoing_video_track),
            incoming_video_sink,
            ring_id: None,
            audio_levels_interval,
        })?;

        client_by_id.insert(
            client_id,
            GroupCallClient {
                client,
                active: true,
            },
        );

        info!("Call Link Client created with id: {}", client_id);

        Ok(client_id)
    }

    pub fn delete_group_call_client(&mut self, client_id: group_call::ClientId) {
        info!("delete_group_call_client(): id: {}", client_id);

        // Remove the group_call client from the map.
        let group_call_map = self.group_call_by_client_id.lock();
        match group_call_map {
            Ok(mut group_call_map) => {
                let group_call = group_call_map.remove(&client_id);
                match group_call {
                    Some(_group_call) => {
                        // Let group_call drop.
                    }
                    None => {
                        warn!("Group Client not found for id: {}", client_id);
                    }
                }
            }
            Err(error) => {
                error!("{}", error);
            }
        }
    }
}

/// Example: `forward_group_call_api(group_ring => ring(recipient: Option<UserId>));`
macro_rules! forward_group_call_api {
    ($name:ident => $api:ident($($arg:ident: $arg_ty:ty),* $(,)?), $log:expr) => {
        pub fn $name(&mut self, client_id: group_call::ClientId, $($arg: $arg_ty),*) {
            if $log {
                info!("{}(): id: {}", stringify!($name), client_id);
            }
            self.with_group_call(client_id, |group_call| group_call.$api($($arg),*));
        }
    };
    ($name:ident => $api:ident($($arg:ident: $arg_ty:ty),* $(,)?)) => {
        forward_group_call_api!($name => $api($($arg: $arg_ty),*), true);
    };
    ($api:ident($($arg:ident: $arg_ty:ty),* $(,)?), $log:expr) => {
        forward_group_call_api!($api => $api($($arg: $arg_ty),*), $log);
    };
    ($api:ident($($arg:ident: $arg_ty:ty),* $(,)?)) => {
        forward_group_call_api!($api => $api($($arg: $arg_ty),*), true);
    };
}

impl<T> CallManager<T>
where
    T: Platform,
{
    fn with_group_call(
        &mut self,
        client_id: group_call::ClientId,
        use_group_call: impl FnOnce(&mut group_call::Client),
    ) {
        let group_call_map = self.group_call_by_client_id.lock();
        match group_call_map {
            Ok(mut group_call_map) => {
                let group_call = group_call_map.get_mut(&client_id);
                match group_call {
                    Some(group_call) => {
                        use_group_call(&mut group_call.client);
                    }
                    None => {
                        warn!("Group Client not found for id: {}", client_id);
                    }
                }
            }
            Err(error) => {
                error!("{}", error);
            }
        }
    }

    forward_group_call_api!(connect());
    forward_group_call_api!(join());
    forward_group_call_api!(leave());
    forward_group_call_api!(react(value: String));
    forward_group_call_api!(raise_hand(raise: bool));
    forward_group_call_api!(group_ring => ring(recipient: Option<UserId>));
    forward_group_call_api!(set_outgoing_audio_muted(muted: bool));
    forward_group_call_api!(set_outgoing_video_muted(muted: bool));
    forward_group_call_api!(set_presenting(presenting: bool));
    forward_group_call_api!(set_sharing_screen(sharing_screen: bool));
    forward_group_call_api!(resend_media_keys());
    forward_group_call_api!(set_data_mode(data_mode: DataMode));
    forward_group_call_api!(request_video(
        rendered_resolutions: Vec<group_call::VideoRequest>,
        active_speaker_height: u16,
    ), false);
    forward_group_call_api!(approve_user(user_id: UserId));
    forward_group_call_api!(deny_user(user_id: UserId));
    forward_group_call_api!(remove_client(other_client_id: DemuxId));
    forward_group_call_api!(block_client(other_client_id: DemuxId));
    forward_group_call_api!(set_group_members(members: Vec<GroupMember>));
    forward_group_call_api!(set_membership_proof(proof: Vec<u8>));
    forward_group_call_api!(set_rtc_stats_interval(interval: Duration));

    pub fn disconnect(&mut self, client_id: group_call::ClientId) {
        info!("disconnect(): id: {}", client_id);

        let group_call_map = self.group_call_by_client_id.lock();
        match group_call_map {
            Ok(mut group_call_map) => {
                let group_call = group_call_map.get_mut(&client_id);
                match group_call {
                    Some(group_call) => {
                        // When the UI wants to disconnect(), we assume that the call is
                        // not active on the UI anymore, so we will mark it as not active
                        // (the group call client won't receive messages anymore).
                        group_call.active = false;
                        group_call.client.disconnect();
                    }
                    None => {
                        warn!("Group Client not found for id: {}", client_id);
                    }
                }
            }
            Err(error) => {
                error!("{}", error);
            }
        }
    }
}

#[cfg(test)]
mod tests {
    use protobuf::signaling::call_message::ring_intention::Type as IntentionType;
    use protobuf::signaling::{call_message::RingIntention, CallMessage};

    use super::*;

    #[test]
    fn test_validate_offer() {
        fn offer_with_age(age: Duration) -> ReceivedOffer {
            ReceivedOffer {
                offer: signaling::Offer::new(CallMediaType::Audio, vec![]).expect("valid"),
                age,
                sender_device_id: 1,
                receiver_device_id: 1,
                receiver_device_is_primary: true,
                sender_identity_key: vec![],
                receiver_identity_key: vec![],
            }
        }

        validate_offer(&offer_with_age(Duration::ZERO)).expect("valid");
        validate_offer(&offer_with_age(MAX_MESSAGE_AGE - Duration::from_secs(1))).expect("valid");
        validate_offer(&offer_with_age(MAX_MESSAGE_AGE)).expect("valid");
        assert!(matches!(
            validate_offer(&offer_with_age(MAX_MESSAGE_AGE + Duration::from_secs(1))),
            Err(OfferValidationError::Expired)
        ));
    }

    #[test]
    fn test_validate_group_ring_intention_based_on_age() {
        let valid_message = CallMessage {
            ring_intention: Some(RingIntention {
                r#type: Some(IntentionType::Ring.into()),
                group_id: Some(vec![1, 2]),
                ring_id: Some(5),
            }),
            ..Default::default()
        };
        fn check_group_and_ring_id(
            group_id: group_call::GroupIdRef,
            ring_id: group_call::RingId,
        ) -> bool {
            assert_eq!(group_id, &[1, 2]);
            assert_eq!(ring_id, 5.into());
            true
        }

        validate_call_message_as_opaque_ring(
            &valid_message,
            Duration::ZERO,
            check_group_and_ring_id,
        )
        .expect("valid");
        validate_call_message_as_opaque_ring(
            &valid_message,
            MAX_MESSAGE_AGE - Duration::from_secs(1),
            check_group_and_ring_id,
        )
        .expect("valid");
        validate_call_message_as_opaque_ring(
            &valid_message,
            MAX_MESSAGE_AGE,
            check_group_and_ring_id,
        )
        .expect("valid");

        assert!(matches!(
            validate_call_message_as_opaque_ring(
                &valid_message,
                MAX_MESSAGE_AGE + Duration::from_secs(1),
                check_group_and_ring_id,
            ),
            Err(OpaqueRingValidationError::Expired)
        ));
    }

    #[test]
    fn test_validate_group_ring_intention_based_on_callback() {
        let valid_message = CallMessage {
            ring_intention: Some(RingIntention {
                r#type: Some(IntentionType::Ring.into()),
                group_id: Some(vec![1, 2]),
                ring_id: Some(5),
            }),
            ..Default::default()
        };

        validate_call_message_as_opaque_ring(&valid_message, Duration::ZERO, |_, _| true)
            .expect("valid");

        assert!(matches!(
            validate_call_message_as_opaque_ring(&valid_message, Duration::ZERO, |_, _| { false }),
            Err(OpaqueRingValidationError::RejectedByCallback)
        ));
    }

    #[test]
    fn test_validate_group_ring_intention_for_non_rings() {
        #[track_caller]
        fn assert_rejected(message: CallMessage, description: &str) {
            assert!(
                matches!(
                    validate_call_message_as_opaque_ring(&message, Duration::ZERO, |_, _| { true }),
                    Err(OpaqueRingValidationError::NotARing)
                ),
                "{}",
                description
            );
        }

        assert_rejected(
            CallMessage {
                ring_intention: Some(RingIntention {
                    r#type: Some(IntentionType::Ring.into()),
                    group_id: Some(vec![1, 2]),
                    ring_id: None,
                }),
                ..Default::default()
            },
            "missing ring ID",
        );
        assert_rejected(
            CallMessage {
                ring_intention: Some(RingIntention {
                    r#type: Some(IntentionType::Ring.into()),
                    group_id: None,
                    ring_id: Some(5),
                }),
                ..Default::default()
            },
            "missing group ID",
        );
        assert_rejected(
            CallMessage {
                ring_intention: Some(RingIntention {
                    r#type: None,
                    group_id: Some(vec![1, 2]),
                    ring_id: Some(5),
                }),
                ..Default::default()
            },
            "missing type",
        );
        assert_rejected(
            CallMessage {
                ring_intention: Some(RingIntention {
                    r#type: Some(IntentionType::Cancelled.into()),
                    group_id: Some(vec![1, 2]),
                    ring_id: Some(5),
                }),
                ..Default::default()
            },
            "cancellation, not ring",
        );
        assert_rejected(
            CallMessage {
                ..Default::default()
            },
            "not a ring intention",
        );
    }
}<|MERGE_RESOLUTION|>--- conflicted
+++ resolved
@@ -2812,20 +2812,12 @@
         let client = Client::start(ClientStartParams {
             group_id,
             client_id,
-<<<<<<< HEAD
-            group_call::GroupCallKind::SignalGroup,
-            Box::new(sfu_client),
-            proxy_info,
-            Box::new(self.clone()),
-            self.busy.clone(),
-            self.self_uuid.clone(),
-=======
             kind: GroupCallKind::SignalGroup,
             sfu_client: Box::new(sfu_client),
+            proxy_info,
             observer: Box::new(self.clone()),
             busy: self.busy.clone(),
             self_uuid: self.self_uuid.clone(),
->>>>>>> ca378f24
             peer_connection_factory,
             outgoing_audio_track,
             outgoing_video_track: Some(outgoing_video_track),
@@ -2910,20 +2902,12 @@
         let client = Client::start(ClientStartParams {
             group_id: room_id,
             client_id,
-<<<<<<< HEAD
-            group_call::GroupCallKind::CallLink,
-            Box::new(sfu_client),
-            proxy_info,
-            Box::new(self.clone()),
-            self.busy.clone(),
-            self.self_uuid.clone(),
-=======
             kind: GroupCallKind::CallLink,
             sfu_client: Box::new(sfu_client),
+            proxy_info,
             observer: Box::new(self.clone()),
             busy: self.busy.clone(),
             self_uuid: self.self_uuid.clone(),
->>>>>>> ca378f24
             peer_connection_factory,
             outgoing_audio_track,
             outgoing_video_track: Some(outgoing_video_track),
