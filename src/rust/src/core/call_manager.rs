//
// Copyright 2019-2021 Signal Messenger, LLC
// SPDX-License-Identifier: AGPL-3.0-only
//

//! The main Call Manager object definitions.

#[cfg(feature = "sim")]
use std::sync::{Condvar, Mutex};
use std::{
    cmp::Ordering,
    collections::{HashMap, HashSet, VecDeque},
    fmt, stringify,
    sync::{Arc, MutexGuard},
    thread,
    time::{Duration, Instant, SystemTime},
};

use bytes::{Bytes, BytesMut};
use lazy_static::lazy_static;
use prost::Message;

use crate::{
    common::{
        actor::{Actor, Stopper},
        ApplicationEvent, CallConfig, CallDirection, CallId, CallMediaType, CallState, DataMode,
        DeviceId, Result, RingBench,
    },
    core::{
        call::Call,
        call_mutex::CallMutex,
        connection::{Connection, ConnectionType},
        group_call,
        group_call::{Client, ClientStartParams, GroupCallKind, HttpSfuClient, Observer, Reaction},
        platform::Platform,
        signaling,
        signaling::ReceivedOffer,
        util::{try_scoped, uuid_to_string},
    },
    error::RingRtcError,
    lite::{
        call_links::{self, CallLinkMemberResolver, CallLinkRootKey},
        http,
        sfu::{
            self, DemuxId, GroupMember, MemberMap, MembershipProof, ObfuscatedResolver, PeekInfo,
            UserId,
        },
    },
    protobuf,
    webrtc::{
        media::{AudioTrack, MediaStream, VideoSink, VideoTrack},
        peer_connection::{AudioLevel, ReceivedAudioLevel},
        peer_connection_factory::PeerConnectionFactory,
        peer_connection_observer::NetworkRoute,
    },
};
<<<<<<< HEAD
use crate::protobuf;
use crate::webrtc::media::{AudioTrack, MediaStream, VideoSink, VideoTrack};
use crate::webrtc::peer_connection::{AudioLevel, ReceivedAudioLevel};
use crate::webrtc::peer_connection_factory::{PeerConnectionFactory, ProxyInfo};
use crate::webrtc::peer_connection_observer::NetworkRoute;
=======
>>>>>>> e9652f57

pub const MAX_MESSAGE_AGE: Duration = Duration::from_secs(60);
const TIME_OUT_PERIOD: Duration = Duration::from_secs(60);

lazy_static! {
    static ref INCOMING_GROUP_CALL_RING_TIME: Duration =
        std::env::var("INCOMING_GROUP_CALL_RING_SECS")
            .ok()
            .map(|secs| secs
                .parse()
                .expect("INCOMING_GROUP_CALL_RING_SECS must be an integer"))
            .map(Duration::from_secs)
            .unwrap_or(TIME_OUT_PERIOD);
}

/// Spawns a task on the worker thread to handle an API
/// request with error handling.
///
/// If the task fails:
/// - log the failure
/// - conclude the call with EndedInternalFailure
///
macro_rules! handle_active_call_api {
    (
        $s:ident,
        $f:expr
            $( , $a:expr)*
    ) => {{
        info!("API:{}():", stringify!($f).replace("::", ":"));
        let mut call_manager = $s.clone();
        $s.worker_spawn(move || {
            if let Err(err) = $f(&mut call_manager $( , $a)*) {
                error!("{} failed: {}", stringify!($f), err);
                let _ = call_manager.internal_api_error(err);
            }
        })
    }};
}

macro_rules! check_active_call {
    (
        $s:ident,
        $f:expr
    ) => {
        match $s.active_call() {
            Ok(v) => {
                info!("{}(): active call_id: {}", $f, v.call_id());
                v
            }
            _ => {
                ringbenchx!(RingBench::Cm, RingBench::App, "inactive");
                return Ok(());
            }
        }
    };
}

/// Spawns a task on the worker thread to handle an API
/// request with no error handling.
///
/// If the task fails:
/// - log the failure
///
macro_rules! handle_api {
    (
        $s:ident,
        $f:expr
            $( , $a:expr)*
    ) => {{
        let mut call_manager = $s.clone();
        info!("API:{}():", stringify!($f).replace("::", ":"));
        $s.worker_spawn(move || {
            if let Err(err) = $f(&mut call_manager $( , $a)*) {
                error!("{} failed: {}", stringify!($f), err);
            }
        })
    }};
}

/// Result from the message queue closures as to whether a message was
/// sent or not. If not, it is due to some non-error check and as a
/// result, no message is given to the application. In this case, no
/// message is in-flight and the next one can be sent right away, if
/// any.
#[derive(PartialEq)]
enum MessageSendResult {
    Sent,
    NotSent,
}

type MessageClosure<T> = Box<dyn FnOnce(&CallManager<T>) -> Result<MessageSendResult> + Send>;

/// A structure to hold messages in the message_queue, identified by their CallId.
pub struct SignalingMessageItem<T>
where
    T: Platform,
{
    /// The CallId of the Call that the message belongs to.
    call_id: CallId,
    /// The type of message the item corresponds to.
    message_type: signaling::MessageType,
    /// The closure to be called which will send the message.
    message_closure: MessageClosure<T>,
}

/// A structure implementing a message queue used to control the
/// timing of sending Signaling messages. This helps ensure that
/// messages are sent with the same cadence that they can actually
/// be placed on-the-wire.
pub struct SignalingMessageQueue<T>
where
    T: Platform,
{
    /// The message queue.
    queue: VecDeque<SignalingMessageItem<T>>,
    /// The type of the last message sent from the message queue.
    last_sent_message_type: Option<signaling::MessageType>,
    /// Whether or not a message is still being handled by the
    /// application (true if a message is currently in the process
    /// of being sent). We will only send one at a time to the
    /// application.
    messages_in_flight: bool,
}

impl<T> SignalingMessageQueue<T>
where
    T: Platform,
{
    /// Create a new SignalingMessageQueue.
    pub fn new() -> Result<Self> {
        Ok(Self {
            queue: VecDeque::new(),
            last_sent_message_type: None,
            messages_in_flight: false,
        })
    }
}

/// Information about a received group ring that hasn't yet been accepted or cancelled.
#[derive(Debug)]
struct OutstandingGroupRing {
    ring_id: group_call::RingId,
    received: Instant,
}

impl OutstandingGroupRing {
    fn has_expired(&self) -> bool {
        self.received.elapsed() >= TIME_OUT_PERIOD
    }
}

/// When receiving an offer, the possible collisions with the active call.
enum ReceivedOfferCollision {
    /// No active call, so we can proceed normally
    None,
    /// An active call with a different user, so act busy
    Busy,
    /// An active call with the same user, but we win so ignore the incoming call
    GlareWinner,
    /// An active call with the same user, but we lose so drop our call
    GlareLoser,
    /// An active call with the same user, but we both lose and drop both calls
    GlareDoubleLoser,
    /// An active call with the same user, but we were already connected but they
    /// are recalling us, so drop our call, no need to send hangup, they already ended
    ReCall,
}

/// Management of 1:1 call messages that arrive before the offer for a particular call.
///
/// We don't save all message kinds here, only the ones that can affect an incoming call.
enum PendingCallMessages {
    None,
    IceCandidates {
        call_id: CallId,
        received: Vec<signaling::ReceivedIce>,
    },
    Hangup {
        call_id: CallId,
        received: signaling::ReceivedHangup,
    },
}

impl PendingCallMessages {
    fn save_ice_candidates(&mut self, new_call_id: CallId, new_received: signaling::ReceivedIce) {
        info!("no active call; saving ice candidates for {}", new_call_id);
        match self {
            PendingCallMessages::IceCandidates { call_id, received } if call_id == &new_call_id => {
                // Avoid growing unbounded.
                if received.len() >= 30 {
                    received.remove(0);
                }
                received.push(new_received);
                return;
            }
            PendingCallMessages::Hangup { call_id, .. } if call_id == &new_call_id => {
                // Ice candidates arriving after a hangup are never needed.
                return;
            }
            PendingCallMessages::IceCandidates { call_id, .. }
            | PendingCallMessages::Hangup { call_id, .. } => {
                warn!("dropping pending messages for {}", call_id);
            }
            PendingCallMessages::None => {}
        }
        *self = PendingCallMessages::IceCandidates {
            call_id: new_call_id,
            received: vec![new_received],
        }
    }

    fn save_hangup(&mut self, new_call_id: CallId, new_received: signaling::ReceivedHangup) {
        info!("no active call; saving hangup for {}", new_call_id);
        match self {
            PendingCallMessages::IceCandidates { call_id, .. } if call_id == &new_call_id => {
                info!(
                    "discarding pending ice candidates for {} in favor of hangup",
                    call_id
                );
            }
            PendingCallMessages::Hangup { call_id, .. } if call_id == &new_call_id => {
                error!(
                    "received two hangup messages for {}; taking the later one",
                    call_id
                );
            }
            PendingCallMessages::IceCandidates { call_id, .. }
            | PendingCallMessages::Hangup { call_id, .. } => {
                warn!("dropping pending messages for {}", call_id);
            }
            PendingCallMessages::None => {}
        }

        *self = PendingCallMessages::Hangup {
            call_id: new_call_id,
            received: new_received,
        }
    }
}

impl Default for PendingCallMessages {
    fn default() -> Self {
        Self::None
    }
}

#[derive(Debug)]
pub enum OfferValidationError {
    Expired,
}

/// Statelessly evaluate the given offer.
pub fn validate_offer(
    received: &signaling::ReceivedOffer,
) -> std::result::Result<(), OfferValidationError> {
    if received.age > MAX_MESSAGE_AGE {
        return Err(OfferValidationError::Expired);
    }
    Ok(())
}

#[derive(Debug)]
pub enum OpaqueRingValidationError {
    NotARing,
    Expired,
    RejectedByCallback,
}

pub fn validate_call_message_as_opaque_ring(
    message: &protobuf::signaling::CallMessage,
    message_age: Duration,
    validate_group_ring: impl FnOnce(group_call::GroupIdRef, group_call::RingId) -> bool,
) -> std::result::Result<(), OpaqueRingValidationError> {
    match message {
        protobuf::signaling::CallMessage {
            ring_intention:
                Some(protobuf::signaling::call_message::RingIntention {
                    group_id: Some(group_id),
                    r#type: Some(ring_type),
                    ring_id: Some(ring_id),
                }),
            ..
        } => {
            // Must match the implementation of handle_received_call_message for RingIntentions.
            use protobuf::signaling::call_message::ring_intention::Type as IntentionType;
            if IntentionType::try_from(*ring_type) != Ok(IntentionType::Ring) {
                return Err(OpaqueRingValidationError::NotARing);
            }
            if message_age > MAX_MESSAGE_AGE {
                return Err(OpaqueRingValidationError::Expired);
            }
            if !validate_group_ring(group_id, group_call::RingId::from(*ring_id)) {
                // Gives the app an opportunity to reject the ring based on group,
                // or on prior remembered cancellations.
                return Err(OpaqueRingValidationError::RejectedByCallback);
            }
            Ok(())
        }
        _ => Err(OpaqueRingValidationError::NotARing),
    }
}

/// A wrapper for group call and call link clients.
#[derive(Clone)]
struct GroupCallClient {
    /// The underlying group call or call link client.
    client: group_call::Client,
    /// Flag to indicate if the client is active or not. For a specific group, duplicate
    /// clients can exist, but only one of those can be active at a time. A client is
    /// considered `active` until the UI initiates a `disconnect`.
    active: bool,
}

pub struct CallManager<T>
where
    T: Platform,
{
    /// Interface to platform specific methods.
    platform: Arc<CallMutex<T>>,
    /// The current user's UUID, or None if it's unknown.
    self_uuid: Arc<CallMutex<Option<UserId>>>,
    /// Map of all 1:1 calls.
    call_by_call_id: Arc<CallMutex<HashMap<CallId, Call<T>>>>,
    /// CallId of the active call.
    active_call_id: Arc<CallMutex<Option<CallId>>>,
    /// 1:1 call messages that arrived before the Offer for a particular call.
    pending_call_messages: Arc<CallMutex<PendingCallMessages>>,
    /// Map of all group calls.
    group_call_by_client_id: Arc<CallMutex<HashMap<group_call::ClientId, GroupCallClient>>>,
    /// Next value of the group call client id (sequential).
    next_group_call_client_id: Arc<CallMutex<u32>>,
    /// Recent outstanding group rings, keyed by group ID.
    outstanding_group_rings: Arc<CallMutex<HashMap<group_call::GroupId, OutstandingGroupRing>>>,
    /// Busy indication if in either a direct or group call.
    busy: Arc<CallMutex<bool>>,
    /// Dedicated actor for background task execution.
    worker: Actor<()>,
    /// Signaling message queue.
    message_queue: Arc<CallMutex<SignalingMessageQueue<T>>>,
    /// How to make HTTP requests to the SFU for group calls.
    http_client: http::DelegatingClient,
}

impl<T> fmt::Display for CallManager<T>
where
    T: Platform,
{
    fn fmt(&self, f: &mut fmt::Formatter) -> fmt::Result {
        let platform = match self.platform.lock() {
            Ok(v) => format!("{}", v),
            Err(_) => "unavailable".to_string(),
        };
        let active_call_id = match self.active_call_id.lock() {
            Ok(v) => format!("{:?}", v),
            Err(_) => "unavailable".to_string(),
        };
        write!(
            f,
            "thread: {:?}, platform: ({}), active_call_id: ({})",
            thread::current().id(),
            platform,
            active_call_id
        )
    }
}

impl<T> fmt::Debug for CallManager<T>
where
    T: Platform,
{
    fn fmt(&self, f: &mut fmt::Formatter) -> fmt::Result {
        write!(f, "{}", self)
    }
}

impl<T> Drop for CallManager<T>
where
    T: Platform,
{
    fn drop(&mut self) {
        if self.ref_count() == 1 {
            info!("CallManager: Dropping last reference.");
        } else {
            debug!("Dropping CallManager: ref_count: {}", self.ref_count());
        }
    }
}

impl<T> Clone for CallManager<T>
where
    T: Platform,
{
    fn clone(&self) -> Self {
        Self {
            platform: Arc::clone(&self.platform),
            self_uuid: Arc::clone(&self.self_uuid),
            call_by_call_id: Arc::clone(&self.call_by_call_id),
            active_call_id: Arc::clone(&self.active_call_id),
            pending_call_messages: Arc::clone(&self.pending_call_messages),
            group_call_by_client_id: Arc::clone(&self.group_call_by_client_id),
            next_group_call_client_id: Arc::clone(&self.next_group_call_client_id),
            outstanding_group_rings: Arc::clone(&self.outstanding_group_rings),
            busy: Arc::clone(&self.busy),
            worker: self.worker.clone(),
            message_queue: Arc::clone(&self.message_queue),
            http_client: self.http_client.clone(),
        }
    }
}

impl<T> CallManager<T>
where
    T: Platform,
{
    ////////////////////////////////////////////////////////////////////////
    // Public API (outside of this module) functions start here. These
    // functions are called by the application and need to be either
    // a) fast or b) asynchronous.
    ////////////////////////////////////////////////////////////////////////

    pub fn new(platform: T, http_client: http::DelegatingClient) -> Result<Self> {
        info!(
            "RingRTC v{}",
            option_env!("CARGO_PKG_VERSION").unwrap_or("unknown")
        );

        let worker_stopper = Stopper::new();

        Ok(Self {
            platform: Arc::new(CallMutex::new(platform, "platform")),
            self_uuid: Arc::new(CallMutex::new(None, "self_uuid")),
            call_by_call_id: Arc::new(CallMutex::new(HashMap::new(), "call_by_call_id")),
            active_call_id: Arc::new(CallMutex::new(None, "active_call_id")),
            pending_call_messages: Arc::new(CallMutex::new(
                PendingCallMessages::None,
                "pending_individual_call_messages",
            )),
            group_call_by_client_id: Arc::new(CallMutex::new(
                HashMap::new(),
                "group_call_by_client_id",
            )),
            next_group_call_client_id: Arc::new(CallMutex::new(0, "next_group_call_client_id")),
            outstanding_group_rings: Arc::new(CallMutex::new(
                HashMap::new(),
                "outstanding_group_rings",
            )),
            busy: Arc::new(CallMutex::new(false, "busy")),
            worker: Actor::start("call-manager-worker", worker_stopper, |_| Ok(()))?,
            message_queue: Arc::new(CallMutex::new(
                SignalingMessageQueue::new()?,
                "message_queue",
            )),
            http_client,
        })
    }

    pub fn http_client(&self) -> &dyn http::Client {
        &self.http_client
    }

    /// Updates the current user's UUID.
    pub fn set_self_uuid(&mut self, uuid: UserId) -> Result<()> {
        info!("set_self_uuid():");
        *self.self_uuid.lock()? = Some(uuid);
        Ok(())
    }

    /// Create an outgoing call.
    pub fn call(
        &mut self,
        remote_peer: <T as Platform>::AppRemotePeer,
        call_media_type: CallMediaType,
        local_device_id: DeviceId,
    ) -> Result<()> {
        info!("API:call():");
        let call_id = CallId::random();
        self.create_outgoing_call(remote_peer, call_id, call_media_type, local_device_id)
    }

    /// Create an outgoing call with specified CallId.
    pub fn create_outgoing_call(
        &mut self,
        remote_peer: <T as Platform>::AppRemotePeer,
        call_id: CallId,
        call_media_type: CallMediaType,
        local_device_id: DeviceId,
    ) -> Result<()> {
        info!("API:create_outgoing_call({}):", call_id);

        let mut call_manager = self.clone();
        self.worker_spawn(move || {
            let remote_peer_error = remote_peer.clone();
            if let Err(err) =
                call_manager.handle_call(remote_peer, call_id, call_media_type, local_device_id)
            {
                error!("Handle call failed: {}", err);
                call_manager.internal_create_api_error(&remote_peer_error, call_id, err);
            }
        })
    }

    /// Accept an incoming call.
    pub fn accept_call(&mut self, call_id: CallId) -> Result<()> {
        handle_active_call_api!(self, CallManager::handle_accept_call, call_id)
    }

    /// Drop the active call.
    pub fn drop_call(&mut self, call_id: CallId) -> Result<()> {
        handle_active_call_api!(self, CallManager::handle_drop_call, call_id)
    }

    /// Proceed with the outgoing call.
    pub fn proceed(
        &mut self,
        call_id: CallId,
        app_call_context: <T as Platform>::AppCallContext,
        call_config: CallConfig,
        audio_levels_interval: Option<Duration>,
    ) -> Result<()> {
        handle_active_call_api!(
            self,
            CallManager::handle_proceed,
            call_id,
            app_call_context,
            call_config,
            audio_levels_interval
        )
    }

    /// OK for the library to continue to send signaling messages.
    pub fn message_sent(&mut self, call_id: CallId) -> Result<()> {
        handle_active_call_api!(self, CallManager::handle_message_sent, call_id)
    }

    /// The previous message send failed. Handle, but continue to send signaling messages.
    pub fn message_send_failure(&mut self, call_id: CallId) -> Result<()> {
        handle_active_call_api!(self, CallManager::handle_message_send_failure, call_id)
    }

    /// Local hangup of the active call.
    pub fn hangup(&mut self) -> Result<()> {
        handle_active_call_api!(self, CallManager::handle_hangup)
    }

    fn remove_outstanding_group_ring(
        &mut self,
        group_id: group_call::GroupIdRef,
        ring_id: group_call::RingId,
    ) -> Result<()> {
        let mut outstanding_group_rings = self.outstanding_group_rings.lock()?;
        if let Some(ring) = outstanding_group_rings.get(group_id) {
            if ring.ring_id == ring_id {
                outstanding_group_rings.remove(group_id);
            }
        }
        Ok(())
    }

    /// Cancel a group ring.
    pub fn cancel_group_ring(
        &mut self,
        group_id: group_call::GroupId,
        ring_id: group_call::RingId,
        reason: Option<group_call::RingCancelReason>,
    ) -> Result<()> {
        info!("cancel_group_ring(): ring_id: {}", ring_id);

        self.remove_outstanding_group_ring(&group_id, ring_id)?;

        if let Some(reason) = reason {
            let self_uuid = self
                .self_uuid
                .lock()
                .expect("get self UUID")
                .as_ref()
                .cloned();
            if let Some(self_uuid) = self_uuid {
                use protobuf::signaling::call_message::ring_response::Type as ResponseType;
                let response_type = match reason {
                    group_call::RingCancelReason::DeclinedByUser => ResponseType::Declined,
                    group_call::RingCancelReason::Busy => ResponseType::Busy,
                };
                let message = protobuf::signaling::CallMessage {
                    ring_response: Some(protobuf::signaling::call_message::RingResponse {
                        group_id: Some(group_id),
                        ring_id: Some(ring_id.into()),
                        r#type: Some(response_type.into()),
                    }),
                    ..Default::default()
                };
                self.send_signaling_message(
                    self_uuid,
                    message,
                    group_call::SignalingMessageUrgency::HandleImmediately,
                );
            } else {
                error!("self UUID unknown; cannot notify other devices of cancellation");
            }
        }

        Ok(())
    }

    /// Received offer from application.
    pub fn received_offer(
        &mut self,
        remote_peer: <T as Platform>::AppRemotePeer,
        call_id: CallId,
        received: signaling::ReceivedOffer,
    ) -> Result<()> {
        info!("API:received_offer():");

        let mut call_manager = self.clone();
        self.worker_spawn(move || {
            let remote_peer_error = remote_peer.clone();
            if let Err(err) = call_manager.handle_received_offer(remote_peer, call_id, received) {
                error!("Handle received offer failed: {}", err);
                call_manager.internal_create_api_error(&remote_peer_error, call_id, err);
            }
        })
    }

    /// Received answer from application.
    pub fn received_answer(
        &mut self,
        call_id: CallId,
        received: signaling::ReceivedAnswer,
    ) -> Result<()> {
        handle_active_call_api!(self, CallManager::handle_received_answer, call_id, received)
    }

    /// Received ICE candidates from application.
    pub fn received_ice(
        &mut self,
        call_id: CallId,
        received: signaling::ReceivedIce,
    ) -> Result<()> {
        handle_active_call_api!(self, CallManager::handle_received_ice, call_id, received)
    }

    /// Received hangup message from application.
    pub fn received_hangup(
        &mut self,
        call_id: CallId,
        received: signaling::ReceivedHangup,
    ) -> Result<()> {
        handle_active_call_api!(self, CallManager::handle_received_hangup, call_id, received)
    }

    /// Received busy message from application.
    pub fn received_busy(
        &mut self,
        call_id: CallId,
        received: signaling::ReceivedBusy,
    ) -> Result<()> {
        handle_active_call_api!(self, CallManager::handle_received_busy, call_id, received)
    }

    /// Received a call message from the application.
    pub fn received_call_message(
        &mut self,
        sender_uuid: Vec<u8>,
        sender_device_id: DeviceId,
        local_device_id: DeviceId,
        message: Vec<u8>,
        message_age: Duration,
    ) -> Result<()> {
        handle_api!(
            self,
            CallManager::handle_received_call_message,
            sender_uuid,
            sender_device_id,
            local_device_id,
            message,
            message_age
        )
    }

    /// Received a HTTP response from the application.
    pub fn received_http_response(&mut self, request_id: u32, response: Option<http::Response>) {
        let _ = handle_api!(
            self,
            CallManager::handle_received_http_response,
            request_id,
            response
        );
    }

    /// Request to reset the Call Manager.
    ///
    /// Conclude all calls and clear active callId.  Do not notify the
    /// application at the conclusion.
    pub fn reset(&mut self) -> Result<()> {
        handle_api!(self, CallManager::handle_reset)
    }

    /// Close down the Call Manager.
    ///
    /// Close down the call manager and all the calls it is currently managing.
    ///
    /// This is a blocking call.
    pub fn close(&mut self) -> Result<()> {
        info!("close():");

        if !self.worker.stopper().has_been_stopped() {
            // Clear out any outstanding calls
            let _ = self.reset();

            self.worker.stopper().stop_all_and_join();

            info!("close(): complete");
        } else {
            info!("close(): already closed.");
        }

        Ok(())
    }

    /// Returns the active Call
    pub fn active_call(&self) -> Result<Call<T>> {
        let active_call_id = self.active_call_id.lock()?;
        match *active_call_id {
            Some(call_id) => {
                let call_map = self.call_by_call_id.lock()?;
                match call_map.get(&call_id) {
                    Some(call) => Ok(call.clone()),
                    None => Err(RingRtcError::CallIdNotFound(call_id).into()),
                }
            }
            None => Err(RingRtcError::NoActiveCall.into()),
        }
    }

    /// Return active connection object.
    pub fn active_connection(&self) -> Result<Connection<T>> {
        info!("active_connection():");
        let active_call = self.active_call()?;
        active_call.active_connection()
    }

    /// Checks if a call is active.
    pub fn call_active(&self) -> Result<bool> {
        Ok(self.active_call_id.lock()?.is_some())
    }

    /// Check if call_id refers to the active call.
    pub fn call_is_active(&self, call_id: CallId) -> Result<bool> {
        let active_call_id = self.active_call_id.lock()?;
        match *active_call_id {
            Some(v) => Ok(v == call_id),
            None => Ok(false),
        }
    }

    /// Checks if the CallManager is busy with either a 1:1 or group call.
    #[cfg(feature = "sim")]
    pub fn busy(&self) -> bool {
        *self
            .busy
            .lock()
            .expect("panicked in busy lock during testing")
    }

    /// Return the platform, under a locked mutex.
    pub fn platform(&self) -> Result<MutexGuard<'_, T>> {
        self.platform.lock()
    }

    /// Synchronize the call manager and all call FSMs.
    ///
    /// Blocks the caller while the call manager and call FSM event
    /// queues are flushed.
    ///
    /// `Called By:` Test infrastructure
    #[cfg(feature = "sim")]
    pub fn synchronize(&mut self) -> Result<()> {
        info!("synchronize():");

        self.sync_worker_thread()?;

        // sync several times, as simulated error injection can put more
        // events on the FSMs.
        for i in 0..3 {
            info!("synchronize(): pass: {}", i);
            let mut calls = self.call_by_call_id.lock()?.clone();
            for (_, call) in calls.iter_mut() {
                info!("synchronize(): syncing call: {}", call.call_id());
                call.synchronize()?;
            }

            let mut group_calls = self.group_call_by_client_id.lock()?.clone();
            for (client_id, group_call) in group_calls.iter_mut() {
                info!("synchronize(): syncing group call: {}", client_id);
                group_call.client.synchronize();
            }

            self.sync_worker_thread()?;
        }

        info!("synchronize(): complete");
        Ok(())
    }

    ////////////////////////////////////////////////////////////////////////
    // Private internal functions start here
    ////////////////////////////////////////////////////////////////////////

    /// Return the strong reference count on the platform.
    fn ref_count(&self) -> usize {
        Arc::strong_count(&self.platform)
    }

    /// Spawn a task on the worker thread, unless we are shutting down.
    fn worker_spawn<F>(&mut self, f: F) -> Result<()>
    where
        F: FnOnce() + Send + 'static,
    {
        if !self.worker.stopper().has_been_stopped() {
            self.worker.send(move |_| f());
        } else {
            warn!("worker_spawn(): worker unavailable");
        }
        Ok(())
    }

    #[cfg(feature = "sim")]
    fn worker_start_sync(&mut self, sync_condvar: Arc<(Mutex<bool>, Condvar)>) -> Result<()> {
        self.worker_spawn(move || {
            // signal the condvar
            info!("sync_worker_thread(): syncing");
            let (mutex, condvar) = &*sync_condvar;
            if let Ok(mut terminate_complete) = mutex.lock() {
                *terminate_complete = true;
                condvar.notify_one();
            } else {
                // Not much else to do here.
                error!("Close call manager mutex poisoned");
            }
        })
    }

    #[cfg(feature = "sim")]
    fn wait_worker_sync(&self, sync_condvar: Arc<(Mutex<bool>, Condvar)>) -> Result<()> {
        info!("wait_worker_sync(): waiting for sync...");

        let (mutex, condvar) = &*sync_condvar;
        if let Ok(mut terminate_complete) = mutex.lock() {
            while !*terminate_complete {
                terminate_complete = condvar.wait(terminate_complete).map_err(|_| {
                    RingRtcError::MutexPoisoned("Call Manager Close Condition Variable".to_string())
                })?;
            }
        } else {
            return Err(RingRtcError::MutexPoisoned(
                "Call Manager Close Condition Variable".to_string(),
            )
            .into());
        }

        info!("wait_worker_sync(): synchronized.");

        Ok(())
    }

    #[cfg(feature = "sim")]
    fn sync_worker_thread(&mut self) -> Result<()> {
        // cycle a condvar through the worker thread
        let condvar = Arc::new((Mutex::new(false), Condvar::new()));
        self.worker_start_sync(condvar.clone())?;

        // This blocks while the thread synchronizes.
        self.wait_worker_sync(condvar)
    }

    /// Clears the active call_id
    fn clear_active_call(&mut self) -> Result<()> {
        let _ = self.active_call_id.lock()?.take();
        Ok(())
    }

    /// Releases busy so another call can begin
    fn release_busy(&mut self) -> Result<()> {
        let mut busy = self.busy.lock()?;
        *busy = false;

        Ok(())
    }

    /// Terminates Call and optionally notifies application of the reason why.
    /// Also removes/drops it from the map.
    fn terminate_and_drop_call(&mut self, call_id: CallId) -> Result<()> {
        info!("terminate_call(): call_id: {}", call_id);

        let mut call = match self.call_by_call_id.lock()?.remove(&call_id) {
            Some(v) => v,
            None => return Err(RingRtcError::CallIdNotFound(call_id).into()),
        };

        // blocks while call FSM terminates
        call.terminate()
    }

    /// Sends a hangup message to a remote_peer via the application.
    pub(super) fn send_hangup(
        &mut self,
        call: Call<T>,
        call_id: CallId,
        send: signaling::SendHangup,
    ) -> Result<()> {
        info!("send_hangup(): call_id: {}", call_id);

        let hangup_closure = Box::new(move |cm: &CallManager<T>| {
            ringbench!(
                RingBench::Cm,
                RingBench::App,
                format!("send_hangup({:?})\t{}", send.hangup, call_id)
            );

            let remote_peer = call.remote_peer()?;

            let platform = cm.platform.lock()?;
            platform.on_send_hangup(&remote_peer, call_id, send)?;

            Ok(MessageSendResult::Sent)
        });

        let message_item = SignalingMessageItem {
            call_id,
            message_type: signaling::MessageType::Hangup,
            message_closure: hangup_closure,
        };

        self.send_next_message(Some(message_item))
    }

    /// Concludes the specified Call.
    ///
    /// Conclusion includes:
    /// - Trimming the message_queue, before possibly sending hangup message(s)
    /// - [optional] notifying application about call ended reason
    /// - closing down Call object
    /// - [optional] sending hangup on all connections via RTP data
    /// - [optional] sending Signal hangup message
    fn terminate_call(
        &mut self,
        mut call: Call<T>,
        hangup: Option<signaling::Hangup>,
        event: Option<ApplicationEvent>,
    ) -> Result<()> {
        let call_id = call.call_id();

        info!("conclude_call(): call_id: {}", call_id);

        self.trim_messages(call_id)?;

        if let Some(event) = event {
            let remote_peer = call.remote_peer()?;
            self.notify_application(&remote_peer, call_id, event)?;
        }

        if let Some(hangup) = hangup {
            // All connections send hangup via RTP data.
            call.inject_send_hangup_via_rtp_data_to_all(hangup)?;
        }

        let mut call_manager = self.clone();
        self.worker_spawn(move || {
            let err = try_scoped(|| {
                if let Some(hangup) = hangup {
                    // If we want to send a hangup message, be sure that
                    // the call actually should send one.
                    if call.should_send_hangup() {
                        call.send_hangup_via_signaling_to_all(hangup)?;
                    }
                }
                call_manager.terminate_and_drop_call(call_id)
            });
            if let Err(err) = err {
                error!("Conclude call failed: {}", err);
                if let Ok(remote_peer) = call.remote_peer() {
                    let _ = call_manager.notify_application(
                        &remote_peer,
                        call_id,
                        ApplicationEvent::EndedInternalFailure,
                    );
                }
            }
        })
    }

    /// Terminates the active call.
    fn terminate_active_call(&mut self, send_hangup: bool, event: ApplicationEvent) -> Result<()> {
        info!("terminate_active_call():");

        if !self.call_active()? {
            info!("terminate_active_call(): skipping, no active call");
            return Ok(());
        }

        let call = self.active_call()?;
        self.clear_active_call()?;
        self.release_busy()?;

        let hangup = if send_hangup {
            Some(signaling::Hangup::Normal)
        } else {
            None
        };

        self.terminate_call(call, hangup, Some(event))
    }

    /// Handle call() API from application.
    fn handle_call(
        &mut self,
        remote_peer: <T as Platform>::AppRemotePeer,
        call_id: CallId,
        call_media_type: CallMediaType,
        local_device_id: DeviceId,
    ) -> Result<()> {
        ringbench!(
            RingBench::App,
            RingBench::Cm,
            format!(
                "call()\t{}\t{}\t{}",
                call_id, call_media_type, local_device_id
            )
        );

        // If not busy, create a new direct call.
        let mut busy = self.busy.lock()?;
        if *busy {
            Err(RingRtcError::CallManagerIsBusy.into())
        } else {
            let mut active_call_id = self.active_call_id.lock()?;
            match *active_call_id {
                Some(v) => Err(RingRtcError::CallAlreadyInProgress(v).into()),
                None => {
                    let mut call = Call::new(
                        remote_peer,
                        call_id,
                        CallDirection::Outgoing,
                        call_media_type,
                        local_device_id,
                        self.clone(),
                    )?;

                    // Whenever there is a new call, ensure that messages can flow.
                    self.reset_messages_in_flight()?;

                    let mut call_map = self.call_by_call_id.lock()?;
                    call_map.insert(call_id, call.clone());

                    *busy = true;
                    *active_call_id = Some(call_id);
                    call.start_timeout_timer(TIME_OUT_PERIOD)?;
                    call.inject_start_call()
                }
            }
        }
    }

    /// Handle accept_call() API from application.
    fn handle_accept_call(&mut self, call_id: CallId) -> Result<()> {
        ringbench!(
            RingBench::App,
            RingBench::Cm,
            format!("accept()\t{}", call_id)
        );

        let mut active_call = check_active_call!(self, "handle_accept_call");
        if active_call.call_id() != call_id {
            ringbenchx!(RingBench::Cm, RingBench::App, "inactive call_id");
            return Ok(());
        }

        active_call.inject_accept_call()
    }

    fn handle_terminate_active_call(
        &mut self,
        active_call: Call<T>,
        hangup: Option<signaling::Hangup>,
        event: ApplicationEvent,
    ) -> Result<()> {
        self.clear_active_call()?;
        self.release_busy()?;
        self.terminate_call(active_call, hangup, Some(event))
    }

    /// Handle drop_call() API from application.
    fn handle_drop_call(&mut self, call_id: CallId) -> Result<()> {
        ringbench!(
            RingBench::App,
            RingBench::Cm,
            format!("drop()\t{}", call_id)
        );

        let active_call = check_active_call!(self, "handle_drop_call");
        if active_call.call_id() != call_id {
            ringbenchx!(RingBench::Cm, RingBench::App, "inactive call_id");
            return Ok(());
        }

        self.handle_terminate_active_call(active_call, None, ApplicationEvent::EndedAppDroppedCall)
    }

    /// Handle proceed() API from application.
    fn handle_proceed(
        &mut self,
        call_id: CallId,
        app_call_context: <T as Platform>::AppCallContext,
        call_config: CallConfig,
        audio_levels_interval: Option<Duration>,
    ) -> Result<()> {
        ringbench!(
            RingBench::App,
            RingBench::Cm,
            format!("proceed()\t{}", call_id)
        );

        let mut active_call = check_active_call!(self, "handle_proceed");
        if active_call.call_id() != call_id {
            ringbenchx!(RingBench::Cm, RingBench::App, "inactive call_id");
            Ok(())
        } else {
            active_call.set_call_context(app_call_context)?;
            active_call.inject_proceed(call_config, audio_levels_interval)
        }
    }

    /// Handle message_sent() API from application.
    fn handle_message_sent(&mut self, call_id: CallId) -> Result<()> {
        ringbench!(
            RingBench::App,
            RingBench::Cm,
            format!("message_sent()\t{}", call_id)
        );

        self.reset_messages_in_flight()?;
        self.send_next_message(None)
    }

    /// Handle message_send_failure() API from application.
    fn handle_message_send_failure(&mut self, call_id: CallId) -> Result<()> {
        let mut is_active_call = false;
        let mut should_handle = true;

        if let Ok(active_call) = self.active_call() {
            if active_call.call_id() == call_id {
                is_active_call = true;
                if let Ok(state) = active_call.state() {
                    if state.connected_or_reconnecting() {
                        // Get the last sent message type and see if it was for ICE.
                        // Since we are in a connected state, don't handle it if so.
                        if let Ok(message_queue) = self.message_queue.lock() {
                            if message_queue.last_sent_message_type
                                == Some(signaling::MessageType::Ice)
                            {
                                should_handle = false
                            }
                        }
                    }
                }
            }
        }

        if should_handle {
            if is_active_call {
                info!(
                    "handle_message_send_failure(): id: {}, concluding active call",
                    call_id
                );

                let _ = self.terminate_active_call(true, ApplicationEvent::EndedSignalingFailure);
            } else {
                // See if the associated call is in the call map.
                let mut call = None;
                {
                    if let Ok(call_map) = self.call_by_call_id.lock() {
                        if let Some(v) = call_map.get(&call_id) {
                            call = Some(v.clone());
                        };
                    }
                }

                match call {
                    Some(call) => {
                        info!(
                            "handle_message_send_failure(): id: {}, concluding call",
                            call_id
                        );
                        self.terminate_call(
                            call,
                            Some(signaling::Hangup::Normal),
                            Some(ApplicationEvent::EndedSignalingFailure),
                        )?;
                    }
                    None => {
                        info!("handle_message_send_failure(): no matching call found");
                    }
                }
            }
        }

        match self.message_queue.lock() {
            Ok(mut message_queue) => {
                message_queue.messages_in_flight = false;
            }
            Err(e) => {
                error!("Could not lock the message queue: {}", e);
                return Err(e);
            }
        }

        self.send_next_message(None)
    }

    /// Handle hangup() API from application.
    fn handle_hangup(&mut self) -> Result<()> {
        ringbench!(RingBench::App, RingBench::Cm, "hangup()");

        let active_call = check_active_call!(self, "handle_hangup");

        self.handle_terminate_active_call(
            active_call,
            Some(signaling::Hangup::Normal),
            ApplicationEvent::EndedLocalHangup,
        )
    }

    /// Handle received_offer() API from application.
    fn handle_received_offer(
        &mut self,
        remote_peer: <T as Platform>::AppRemotePeer,
        incoming_call_id: CallId,
        received: signaling::ReceivedOffer,
    ) -> Result<()> {
        ringbench!(
            RingBench::App,
            RingBench::Cm,
            format!(
                "received_offer()\t{}\t{}\t{}\t{}",
                incoming_call_id,
                received.sender_device_id,
                received.offer.to_info_string(),
                received.receiver_device_id,
            )
        );

        if let Err(e) = validate_offer(&received) {
            match e {
                OfferValidationError::Expired => {
                    ringbenchx!(RingBench::Cm, RingBench::App, "offer expired");
                    self.notify_offer_expired(&remote_peer, incoming_call_id, received.age)?;
                }
            }
            // Notify application we are completely done with this remote.
            self.notify_call_concluded(&remote_peer, incoming_call_id)?;
            return Ok(());
        }

        let cm_clone = self.clone();
        let mut busy = cm_clone.busy.lock()?;

        // Don't use self.active_call() because we need to know the active_call_id and active_call separately
        // to handle the case where the active_call_id is set but there is no active call in the map.
        let (active_call_id, active_call): (Option<CallId>, Option<Call<T>>) = {
            let active_call_id = self.active_call_id.lock()?;
            match *active_call_id {
                None => (None, None),
                Some(active_call_id) => {
                    let call_map = self.call_by_call_id.lock()?;
                    let active_call = call_map.get(&active_call_id).cloned();
                    (Some(active_call_id), active_call)
                }
            }
        };

        // Create the call object so that it will either be used as the
        // active call or properly concluded if dropped.
        let mut incoming_call = Call::new(
            remote_peer.clone(),
            incoming_call_id,
            CallDirection::Incoming,
            received.offer.call_media_type,
            received.receiver_device_id,
            self.clone(),
        )?;

        let collision = match (active_call_id, &active_call, *busy) {
            (None, None, false) => ReceivedOfferCollision::None,
            (None, None, true) => {
                info!("Group call exists, sending busy for received offer");
                ReceivedOfferCollision::Busy
            }
            (_, Some(active_call), _) => {
                self.check_for_collision(active_call, &remote_peer, &incoming_call_id, &received)
            }
            (Some(_), None, _) => {
                warn!("There is an active call_id without an active call, sending busy");
                ReceivedOfferCollision::Busy
            }
        };

        enum ActiveCallAction {
            DontTerminate,
            TerminateAndSendHangup(ApplicationEvent),
            TerminateWithoutSendingHangup(ApplicationEvent),
        }

        enum IncomingCallAction {
            Ignore(ApplicationEvent),
            RejectAsBusy(ApplicationEvent),
            Start,
        }

        let (active_call_action, incoming_call_action) = match collision {
            ReceivedOfferCollision::None => {
                (ActiveCallAction::DontTerminate, IncomingCallAction::Start)
            }
            ReceivedOfferCollision::Busy => (
                ActiveCallAction::DontTerminate,
                IncomingCallAction::RejectAsBusy(ApplicationEvent::ReceivedOfferWhileActive),
            ),
            ReceivedOfferCollision::GlareWinner => (
                ActiveCallAction::DontTerminate,
                IncomingCallAction::Ignore(ApplicationEvent::ReceivedOfferWithGlare),
            ),
            ReceivedOfferCollision::GlareLoser => (
                ActiveCallAction::TerminateAndSendHangup(ApplicationEvent::EndedRemoteGlare),
                IncomingCallAction::Start,
            ),
            ReceivedOfferCollision::GlareDoubleLoser => (
                ActiveCallAction::TerminateAndSendHangup(ApplicationEvent::EndedRemoteGlare),
                IncomingCallAction::RejectAsBusy(ApplicationEvent::EndedGlareHandlingFailure),
            ),
            ReceivedOfferCollision::ReCall => (
                ActiveCallAction::TerminateWithoutSendingHangup(
                    ApplicationEvent::EndedRemoteReCall,
                ),
                IncomingCallAction::Start,
            ),
        };

        match active_call_action {
            ActiveCallAction::DontTerminate => {}
            ActiveCallAction::TerminateAndSendHangup(app_event) => {
                self.clear_active_call()?;
                *busy = false;
                self.terminate_call(
                    active_call.unwrap(),
                    Some(signaling::Hangup::Normal),
                    Some(app_event),
                )?;
            }
            ActiveCallAction::TerminateWithoutSendingHangup(app_event) => {
                self.clear_active_call()?;
                *busy = false;
                self.terminate_call(active_call.unwrap(), None, Some(app_event))?;
            }
        }

        match incoming_call_action {
            IncomingCallAction::Ignore(app_event) => {
                self.notify_application(&remote_peer, incoming_call_id, app_event)?;
            }
            IncomingCallAction::RejectAsBusy(app_event) => {
                self.notify_application(&remote_peer, incoming_call_id, app_event)?;
                self.send_busy(incoming_call)?;
            }
            IncomingCallAction::Start => {
                let mut active_call_id = self.active_call_id.lock()?;
                if let Some(active_call_id) = *active_call_id {
                    return Err(RingRtcError::CallAlreadyInProgress(active_call_id).into());
                }

                // Whenever there is a new call, ensure that messages can flow.
                self.reset_messages_in_flight()?;

                let mut call_map = self.call_by_call_id.lock()?;
                call_map.insert(incoming_call_id, incoming_call.clone());

                *busy = true;
                *active_call_id = Some(incoming_call_id);
                incoming_call.start_timeout_timer(TIME_OUT_PERIOD)?;
                incoming_call.handle_received_offer(received)?;
                incoming_call.inject_start_call()?;

                match std::mem::take(&mut *self.pending_call_messages.lock()?) {
                    PendingCallMessages::None => {}
                    PendingCallMessages::IceCandidates { call_id, received }
                        if call_id == incoming_call_id =>
                    {
                        for received in received {
                            incoming_call.inject_received_ice(received)?;
                        }
                    }
                    PendingCallMessages::Hangup { call_id, received }
                        if call_id == incoming_call_id =>
                    {
                        incoming_call.inject_received_hangup(received)?;
                    }
                    PendingCallMessages::IceCandidates { call_id, .. }
                    | PendingCallMessages::Hangup { call_id, .. } => {
                        info!("dropping pending messages for {}", call_id);
                    }
                }
            }
        }
        Ok(())
    }

    /// Handle received_answer() API from application.
    fn handle_received_answer(
        &mut self,
        call_id: CallId,
        received: signaling::ReceivedAnswer,
    ) -> Result<()> {
        ringbench!(
            RingBench::App,
            RingBench::Cm,
            format!(
                "received_answer()\t{}\t{}\t{}",
                call_id,
                received.sender_device_id,
                received.answer.to_info_string(),
            )
        );

        let mut active_call = check_active_call!(self, "handle_received_answer");
        if active_call.call_id() != call_id {
            ringbenchx!(RingBench::Cm, RingBench::App, "inactive call_id");
            return Ok(());
        }

        active_call.inject_received_answer(received)
    }

    /// Handle received_ice() API from application.
    fn handle_received_ice(
        &mut self,
        call_id: CallId,
        received: signaling::ReceivedIce,
    ) -> Result<()> {
        ringbench!(
            RingBench::App,
            RingBench::Cm,
            format!(
                "received_ice_candidates({})\t{}\t{}",
                received.ice.candidates.len(),
                call_id,
                received.sender_device_id,
            )
        );

        match self.active_call() {
            Ok(mut active_call) if active_call.call_id() == call_id => {
                active_call.inject_received_ice(received)?;
            }
            Ok(active_call) => {
                if active_call.direction() == CallDirection::Outgoing {
                    // Save the ICE candidates anyway, in case we have a glare scenario.
                    self.pending_call_messages
                        .lock()?
                        .save_ice_candidates(call_id, received);
                }
            }
            Err(_) => {
                if *self.busy.lock()? {
                    // We're in a group call. Discard the candidates.
                } else {
                    // Save it for later in case it's arriving out-of-order.
                    self.pending_call_messages
                        .lock()?
                        .save_ice_candidates(call_id, received);
                }
            }
        }

        Ok(())
    }

    /// Handle received_hangup() API from application.
    fn handle_received_hangup(
        &mut self,
        call_id: CallId,
        received: signaling::ReceivedHangup,
    ) -> Result<()> {
        ringbench!(
            RingBench::App,
            RingBench::Cm,
            format!(
                "received_hangup({})\t{}\t{}",
                received.hangup, call_id, received.sender_device_id
            )
        );

        match self.active_call() {
            Ok(mut active_call) if active_call.call_id() == call_id => {
                active_call.inject_received_hangup(received)?;
            }
            Ok(active_call) => {
                if active_call.direction() == CallDirection::Outgoing {
                    // Save the hangup anyway, in case we have a glare scenario.
                    self.pending_call_messages
                        .lock()?
                        .save_hangup(call_id, received);
                }
            }
            Err(_) => {
                if *self.busy.lock()? {
                    // We're in a group call. Discard the hangup.
                } else {
                    // Save it for later in case it's arriving out-of-order.
                    self.pending_call_messages
                        .lock()?
                        .save_hangup(call_id, received);
                }
            }
        }

        Ok(())
    }

    /// Handle received_busy() API from application.
    fn handle_received_busy(
        &mut self,
        call_id: CallId,
        received: signaling::ReceivedBusy,
    ) -> Result<()> {
        let sender_device_id = received.sender_device_id;
        ringbench!(
            RingBench::App,
            RingBench::Cm,
            format!("received_busy()\t{}\t{}", call_id, sender_device_id)
        );

        let active_call = check_active_call!(self, "handle_received_busy");
        if active_call.call_id() != call_id {
            ringbenchx!(RingBench::Cm, RingBench::App, "inactive call_id");
            return Ok(());
        }

        // Invoke hangup_other for the call, which will inject hangup/busy
        // to all connections, if any.
        let hangup = signaling::Hangup::BusyOnAnotherDevice(sender_device_id);
        active_call
            .send_hangup_via_rtp_data_and_signaling_to_all_except(hangup, sender_device_id)?;

        // Handle the normal processing of busy by concluding the call locally.
        self.handle_terminate_active_call(active_call, None, ApplicationEvent::EndedRemoteBusy)
    }

    /// Handle received_call_message() API from the application.
    fn handle_received_call_message(
        &mut self,
        sender_uuid: Vec<u8>,
        _sender_device_id: DeviceId,
        _local_device_id: DeviceId,
        message: Vec<u8>,
        message_age: Duration,
    ) -> Result<()> {
        info!("handle_received_call_message():");

        let message = protobuf::signaling::CallMessage::decode(Bytes::from(message))?;
        match message {
            // Handle cases in the same order as classify_received_call_message_for_ringing,
            // so that a CallMessage that mistakenly has multiple fields populated
            // isn't treated differently between the two.
            protobuf::signaling::CallMessage {
                ring_intention: Some(mut ring_intention),
                ..
            } => {
                // Must be compatible with validate_received_call_message_for_ringing.
                use protobuf::signaling::call_message::ring_intention::Type as IntentionType;
                match (
                    &mut ring_intention.group_id,
                    ring_intention
                        .r#type
                        .and_then(|ty| IntentionType::try_from(ty).ok()),
                    ring_intention.ring_id,
                ) {
                    (Some(group_id), Some(ring_type), Some(ring_id)) => {
                        let ring_update = match ring_type {
                            IntentionType::Ring => {
                                if message_age > MAX_MESSAGE_AGE {
                                    group_call::RingUpdate::ExpiredRequest
                                } else if *self.busy.lock()? {
                                    // Let your other devices know.
                                    self.cancel_group_ring(
                                        group_id.clone(),
                                        ring_id.into(),
                                        Some(group_call::RingCancelReason::Busy),
                                    )?;
                                    group_call::RingUpdate::BusyLocally
                                } else {
                                    self.start_group_ring(
                                        group_id.clone(),
                                        ring_id.into(),
                                        sender_uuid.clone(),
                                    )?;
                                    group_call::RingUpdate::Requested
                                }
                            }
                            IntentionType::Cancelled => {
                                self.remove_outstanding_group_ring(group_id, ring_id.into())?;
                                group_call::RingUpdate::CancelledByRinger
                            }
                        };

                        self.platform.lock()?.group_call_ring_update(
                            std::mem::take(group_id),
                            ring_id.into(),
                            sender_uuid,
                            ring_update,
                        );
                    }
                    _ => {
                        warn!("Received malformed RingIntention: {:?}", ring_intention);
                    }
                }
            }
            protobuf::signaling::CallMessage {
                ring_response: Some(mut ring_response),
                ..
            } => {
                {
                    let self_uuid = self.self_uuid.lock().expect("get self UUID");
                    if self_uuid.as_ref() != Some(&sender_uuid) {
                        info!(
                            concat!(
                                "Discarding ring response from another user {} for ring ID {}.",
                                "If that's the current user, make sure you told CallManager the ",
                                "current user's UUID!"
                            ),
                            uuid_to_string(&sender_uuid),
                            ring_response.ring_id.unwrap_or(0)
                        );
                        return Ok(());
                    }
                }

                use protobuf::signaling::call_message::ring_response::Type as ResponseType;
                match (
                    &mut ring_response.group_id,
                    ring_response
                        .r#type
                        .and_then(|ty| ResponseType::try_from(ty).ok()),
                    ring_response.ring_id,
                ) {
                    (Some(_), Some(ResponseType::Ringing), Some(_)) => {
                        warn!("should not be notified of our own other devices ringing");
                    }
                    (Some(group_id), Some(response_type), Some(ring_id)) => {
                        let ring_update = match response_type {
                            ResponseType::Accepted => {
                                group_call::RingUpdate::AcceptedOnAnotherDevice
                            }
                            ResponseType::Busy => group_call::RingUpdate::BusyOnAnotherDevice,
                            ResponseType::Declined => {
                                group_call::RingUpdate::DeclinedOnAnotherDevice
                            }
                            ResponseType::Ringing => unreachable!("handled above"),
                        };
                        self.remove_outstanding_group_ring(group_id, ring_id.into())?;
                        self.platform.lock()?.group_call_ring_update(
                            std::mem::take(group_id),
                            ring_id.into(),
                            sender_uuid,
                            ring_update,
                        );
                    }
                    _ => {
                        warn!("Received malformed RingResponse: {:?}", ring_response);
                    }
                }
            }
            protobuf::signaling::CallMessage {
                group_call_message: Some(group_call_message),
                ..
            } => {
                if let Some(group_id) = group_call_message.group_id.as_ref() {
                    let group_calls = self
                        .group_call_by_client_id
                        .lock()
                        .expect("lock group_call_by_client_id");
                    let group_call = group_calls
                        .values()
                        .find(|c| &c.client.group_id == group_id && c.active);
                    match group_call {
                        Some(group_call) => group_call
                            .client
                            .on_signaling_message_received(sender_uuid, group_call_message),
                        None => warn!("Received signaling message for unknown group ID"),
                    };
                }
            }
            _ => {
                warn!("Received unknown CallMessage - ignoring");
            }
        };
        Ok(())
    }

    fn start_group_ring(
        &mut self,
        group_id: group_call::GroupId,
        ring_id: group_call::RingId,
        sender_uuid: UserId,
    ) -> Result<()> {
        {
            let mut outstanding_group_rings = self.outstanding_group_rings.lock()?;
            // Take this opportunity to clear the outstanding rings table
            // (which should be small).
            outstanding_group_rings.retain(|_group_id, ring| !ring.has_expired());
            // If there's an existing, non-expired ring, replace it so that the
            // newly received ring will get cancelled upon joining.
            outstanding_group_rings.insert(
                group_id.clone(),
                OutstandingGroupRing {
                    ring_id,
                    received: Instant::now(),
                },
            );
        }

        {
            if let Ok(mut group_calls) = self.group_call_by_client_id.lock() {
                group_calls
                    .values_mut()
                    .filter(|group_call| {
                        group_call.client.group_id == group_id && group_call.active
                    })
                    .for_each(|group_call| group_call.client.provide_ring_id_if_absent(ring_id))
            } else {
                // Ignore the failure to lock; it's more important that we cancel the ring.
            }
        }

        let mut self_for_timeout = self.clone();
        self.worker
            .send_delayed(*INCOMING_GROUP_CALL_RING_TIME, move |_| {
                let result = try_scoped(|| {
                    self_for_timeout.remove_outstanding_group_ring(&group_id, ring_id)?;
                    self_for_timeout.platform.lock()?.group_call_ring_update(
                        group_id,
                        ring_id,
                        sender_uuid,
                        group_call::RingUpdate::ExpiredRequest,
                    );
                    Ok(())
                });
                if let Err(err) = result {
                    error!("error handling group ring timeout: {}", err)
                }
            });

        Ok(())
    }

    #[cfg(feature = "sim")]
    pub fn age_all_outstanding_group_rings(&mut self, age: Duration) {
        for (_group_id, ring) in self.outstanding_group_rings.lock().unwrap().iter_mut() {
            ring.received -= age;
        }
    }

    /// Handle receiving an HTTP response from the application.
    fn handle_received_http_response(
        &mut self,
        request_id: u32,
        response: Option<http::Response>,
    ) -> Result<()> {
        info!(
            "handle_received_http_response(): request_id: {}",
            request_id
        );

        self.http_client.received_response(request_id, response);
        Ok(())
    }

    /// Handle reset() API from application.
    ///
    /// Terminate all calls and clear active callId.  Do not notify the
    /// application at the conclusion.
    fn handle_reset(&mut self) -> Result<()> {
        info!("handle_reset():");

        // gather all the calls from the call_map.
        let calls: Vec<Call<T>> = {
            let call_map = self.call_by_call_id.lock()?;
            call_map.values().cloned().collect()
        };

        // foreach call, terminate without notifying application
        for call in calls {
            info!("reset(): terminating call_id: {}", call.call_id());
            let _ = self.terminate_call(call, Some(signaling::Hangup::Normal), None);
        }

        self.clear_active_call()?;
        self.release_busy()?;

        // clear out the message queue, the app gave up on everything
        let mut message_queue = self.message_queue.lock()?;
        message_queue.queue.clear();
        message_queue.messages_in_flight = false;

        info!("reset(): complete");
        Ok(())
    }

    fn send_busy(&mut self, call: Call<T>) -> Result<()> {
        let call_id = call.call_id();
        info!("send_busy(): call_id: {}", call_id);

        let busy_closure = Box::new(move |cm: &CallManager<T>| {
            ringbench!(
                RingBench::Cm,
                RingBench::App,
                format!("send_busy()\t{}", call_id)
            );

            let remote_peer = call.remote_peer()?;

            let platform = cm.platform.lock()?;
            platform.on_send_busy(&remote_peer, call_id)?;

            Ok(MessageSendResult::Sent)
        });

        let message_item = SignalingMessageItem {
            call_id,
            message_type: signaling::MessageType::Busy,
            message_closure: busy_closure,
        };

        self.send_next_message(Some(message_item))
    }

    /// If the remote peer of the active call equals the remote peer
    /// of an incoming offer, then we might have glare or recall.
    fn check_for_collision(
        &mut self,
        active_call: &Call<T>,
        remote_peer: &<T as Platform>::AppRemotePeer,
        incoming_call_id: &CallId,
        received: &ReceivedOffer,
    ) -> ReceivedOfferCollision {
        // Calculates the type of glare collision based on the call_id of each call leg.
        let glare_tiebreaker = || match active_call
            .call_id()
            .as_u64()
            .cmp(&incoming_call_id.as_u64())
        {
            Ordering::Greater => {
                info!("Glare winner, keeping the active call");
                ReceivedOfferCollision::GlareWinner
            }
            Ordering::Less => {
                info!("Glare loser, ending the active call");
                ReceivedOfferCollision::GlareLoser
            }
            Ordering::Equal => {
                warn!("Glare, unexpected call_id match!");
                ReceivedOfferCollision::GlareDoubleLoser
            }
        };

        if let Ok(active_call_state) = active_call.state() {
            if self.remote_peer_equals_active(active_call, remote_peer) {
                info!("Possible glare, remote peers match");
                if let Ok(active_device_id) = active_call.active_device_id() {
                    if received.sender_device_id == active_device_id {
                        if active_call_state >= CallState::ConnectedAndAccepted {
                            info!("Recall, already in-call but peer's device is calling again");
                            // Peer likely ended the call before we know about it:
                            // - Hungup and called faster than messages get handled, or
                            // - ICE failure on their end before ours
                            ReceivedOfferCollision::ReCall
                        } else {
                            info!("Glare, not yet accepted and peer devices match");
                            glare_tiebreaker()
                        }
                    } else {
                        info!("Call from different device, sending busy for received offer");
                        ReceivedOfferCollision::Busy
                    }
                } else {
                    info!("Glare, not yet connected so no active device");
                    glare_tiebreaker()
                }
            } else {
                info!("Active call exists, sending busy for received offer");
                ReceivedOfferCollision::Busy
            }
        } else {
            error!("No active_call state! End all calls.");
            ReceivedOfferCollision::GlareDoubleLoser
        }
    }

    /// Check if the remote_peer matches the remote_peer in the active
    /// call.
    fn remote_peer_equals_active(
        &self,
        active_call: &Call<T>,
        remote_peer: &<T as Platform>::AppRemotePeer,
    ) -> bool {
        if let Ok(active_remote_peer) = active_call.remote_peer() {
            if let Ok(platform) = self.platform.lock() {
                if let Ok(result) = platform.compare_remotes(&active_remote_peer, remote_peer) {
                    return result;
                }
            }
        }
        false
    }

    /// Internal failure during API task that creates a call.
    ///
    /// The APIs call() and received_offer() use this error handler as
    /// it is unknown exactly where the API failed, before or after
    /// creating an active call.
    fn internal_create_api_error(
        &mut self,
        remote_peer: &<T as Platform>::AppRemotePeer,
        call_id: CallId,
        error: anyhow::Error,
    ) {
        info!("internal_create_api_error(): error: {}", error);
        if let Ok(active_call) = self.active_call() {
            if self.remote_peer_equals_active(&active_call, remote_peer) {
                // The task managed to create the active call and then
                // hit problems.  Error out with active call clean up.
                let _ = self.internal_api_error(error);
                return;
            }
        }

        // The task hit problems before creating or accessing
        // an active call. Simply notify the application with no
        // call clean up.
        let _ =
            self.notify_application(remote_peer, call_id, ApplicationEvent::EndedInternalFailure);
        let _ = self.notify_call_concluded(remote_peer, call_id);
    }

    /// Internal error occurred on an API task.
    ///
    /// This shuts down the active call and notifies the application.
    fn internal_api_error(&mut self, error: anyhow::Error) -> Result<()> {
        info!("internal_api_error(): error: {}", error);
        if let Ok(call) = self.active_call() {
            self.internal_error(call.call_id(), error)
        } else {
            info!("internal_api_error(): ignoring for inactive call");
            Ok(())
        }
    }

    fn reset_messages_in_flight(&self) -> Result<()> {
        match self.message_queue.lock() {
            Ok(mut message_queue) => {
                message_queue.messages_in_flight = false;
                Ok(())
            }
            Err(e) => {
                error!("Could not lock the message queue: {}", e);
                Err(e)
            }
        }
    }

    /// Push the given message and send the next message in
    /// the queue if no other message is currently in the
    /// process of being sent (in flight).
    fn send_next_message(
        &mut self,
        message_item_option: Option<SignalingMessageItem<T>>,
    ) -> Result<()> {
        info!("send_next_message():");

        // Push the optional message we got to the queue.
        if let Some(message_item) = message_item_option {
            match self.message_queue.lock() {
                Ok(mut message_queue) => {
                    message_queue.queue.push_back(message_item);
                }
                Err(e) => {
                    return Err(e);
                }
            }
        }

        let assume_messages_sent = {
            let platform = self.platform.lock()?;
            platform.assume_messages_sent()
        };

        // Loop in case a sending error is encountered and jump to the next
        // message item if so.
        loop {
            let mut closure_error: Option<(anyhow::Error, CallId)> = None;

            match self.message_queue.lock() {
                Ok(mut message_queue) => {
                    if message_queue.messages_in_flight {
                        info!("send_next_message(): messages are in flight already");
                        return Ok(());
                    }

                    match message_queue.queue.pop_front() {
                        Some(message_item) => {
                            info!(
                                "send_next_message(): sending message, len: {}",
                                message_queue.queue.len()
                            );

                            // Execute the closure and match its return value.
                            match (message_item.message_closure)(self) {
                                Ok(message_is_in_flight) => {
                                    // We have attempted to deliver the message. If a message
                                    // is actually in flight, set the in flight flag. But
                                    // check to see if the platform overrides it (in which
                                    // case the platform doesn't want messages to be queued).
                                    message_queue.messages_in_flight = (message_is_in_flight
                                        == MessageSendResult::Sent)
                                        && !assume_messages_sent;

                                    message_queue.last_sent_message_type =
                                        Some(message_item.message_type);

                                    if message_queue.messages_in_flight {
                                        // If there are messages in flight, exit the loop and
                                        // wait for confirmation that they actually got sent.
                                        return Ok(());
                                    }
                                }
                                Err(e) => {
                                    error!("send_next_message(): closure failed {}", e);
                                    closure_error = Some((e, message_item.call_id));
                                }
                            }
                        }
                        None => {
                            info!("send_next_message(): no messages to send");
                            return Ok(());
                        }
                    }
                }
                Err(e) => {
                    return Err(e);
                }
            }

            if let Some((error, call_id)) = closure_error {
                // Generate an error on the active call (if any) and
                // continue trying to send the next message.
                if let Err(e) = self.internal_error(call_id, error) {
                    error!("send_next_message(): unrecoverable {}", e);
                    return Err(e);
                }
            }
        }
    }

    /// Remove all messages in the queue by call_id. Ignore Busy
    /// messages as they might have been sent on behalf of the
    /// call before termination. Also ignore Hangup messages, since
    /// they should always be sent as backup for callees to end
    /// their side of the call.
    fn trim_messages(&self, call_id: CallId) -> Result<()> {
        let mut message_queue = self.message_queue.lock()?;
        let mq = &mut *message_queue;

        debug!(
            "trim_messages(): start id: {} len: {}",
            call_id,
            mq.queue.len()
        );
        mq.queue.retain(|x| {
            (x.call_id != call_id)
                || (x.message_type == signaling::MessageType::Busy)
                || (x.message_type == signaling::MessageType::Hangup)
        });
        debug!("trim_messages(): end len: {}", mq.queue.len());

        Ok(())
    }

    ////////////////////////////////////////////////////////////////////////
    // Module level public functions start here
    ////////////////////////////////////////////////////////////////////////

    /// Inform the application that a call should be started.
    pub(super) fn start_call(
        &self,
        remote_peer: &<T as Platform>::AppRemotePeer,
        call_id: CallId,
        direction: CallDirection,
        call_media_type: CallMediaType,
    ) -> Result<()> {
        ringbench!(
            RingBench::Cm,
            RingBench::App,
            format!("start()\t{}", call_id)
        );

        let platform = self.platform.lock()?;
        platform.on_start_call(remote_peer, call_id, direction, call_media_type)
    }

    /// Notify application of an event.
    pub(super) fn notify_application(
        &self,
        remote_peer: &<T as Platform>::AppRemotePeer,
        call_id: CallId,
        event: ApplicationEvent,
    ) -> Result<()> {
        ringbench!(RingBench::Cm, RingBench::App, format!("event({})", event));

        let platform = self.platform.lock()?;
        platform.on_event(remote_peer, call_id, event)
    }

    /// Notify application that the network route changed
    pub(super) fn notify_network_route_changed(
        &self,
        remote_peer: &<T as Platform>::AppRemotePeer,
        network_route: NetworkRoute,
    ) -> Result<()> {
        ringbench!(
            RingBench::Cm,
            RingBench::App,
            format!(
                "network_route_changed()\tnetwork_route: {:?}",
                network_route
            )
        );

        let platform = self.platform.lock()?;
        platform.on_network_route_changed(remote_peer, network_route)
    }

    /// Notify application of audio levels
    pub(super) fn notify_audio_levels(
        &self,
        remote_peer: &<T as Platform>::AppRemotePeer,
        captured_level: AudioLevel,
        received_level: AudioLevel,
    ) -> Result<()> {
        let platform = self.platform.lock()?;
        platform.on_audio_levels(remote_peer, captured_level, received_level)
    }

    /// Notify application of low upload bandwidth for sending video
    pub(super) fn notify_low_bandwidth_for_video(
        &self,
        remote_peer: &<T as Platform>::AppRemotePeer,
        recovered: bool,
    ) -> Result<()> {
        let platform = self.platform.lock()?;
        platform.on_low_bandwidth_for_video(remote_peer, recovered)
    }

    /// Create a new connection to a remote device
    pub(super) fn create_connection(
        &self,
        call: &Call<T>,
        device_id: DeviceId,
        connection_type: ConnectionType,
        signaling_version: signaling::Version,
        call_config: CallConfig,
        audio_levels_interval: Option<Duration>,
    ) -> Result<Connection<T>> {
        let mut platform = self.platform.lock()?;
        platform.create_connection(
            call,
            device_id,
            connection_type,
            signaling_version,
            call_config,
            audio_levels_interval,
        )
    }

    /// Create a new application specific media stream
    pub(super) fn create_incoming_media(
        &self,
        connection: &Connection<T>,
        incoming_media: MediaStream,
    ) -> Result<<T as Platform>::AppIncomingMedia> {
        let platform = self.platform.lock()?;
        platform.create_incoming_media(connection, incoming_media)
    }

    /// Connect incoming media
    pub(super) fn connect_incoming_media(
        &self,
        remote_peer: &<T as Platform>::AppRemotePeer,
        app_call_context: &<T as Platform>::AppCallContext,
        incoming_media: &<T as Platform>::AppIncomingMedia,
    ) -> Result<()> {
        let platform = self.platform.lock()?;
        platform.connect_incoming_media(remote_peer, app_call_context, incoming_media)
    }

    /// Disconnect incoming media
    pub(super) fn disconnect_incoming_media(
        &self,
        app_call_context: &<T as Platform>::AppCallContext,
    ) -> Result<()> {
        let platform = self.platform.lock()?;
        platform.disconnect_incoming_media(app_call_context)
    }

    /// Received hangup from remote for the active call.
    pub(super) fn remote_hangup(
        &mut self,
        call_id: CallId,
        app_event_override: Option<ApplicationEvent>,
    ) -> Result<()> {
        info!("remote_hangup(): call_id: {}", call_id);

        if self.call_is_active(call_id)? {
            match app_event_override {
                Some(event) => self.terminate_active_call(false, event),
                None => self.terminate_active_call(false, ApplicationEvent::EndedRemoteHangup),
            }
        } else {
            info!("remote_hangup(): ignoring for inactive call");
            Ok(())
        }
    }

    /// Notify application that the call is concluded.
    pub(super) fn notify_offer_expired(
        &self,
        remote_peer: &<T as Platform>::AppRemotePeer,
        call_id: CallId,
        age: Duration,
    ) -> Result<()> {
        ringbench!(
            RingBench::Cm,
            RingBench::App,
            format!("offer_expired()\t{}", call_id)
        );

        let platform = self.platform.lock()?;
        platform.on_offer_expired(remote_peer, call_id, age)
    }

    /// Notify application that the call is concluded.
    pub(super) fn notify_call_concluded(
        &self,
        remote_peer: &<T as Platform>::AppRemotePeer,
        call_id: CallId,
    ) -> Result<()> {
        ringbench!(
            RingBench::Cm,
            RingBench::App,
            format!("call_concluded()\t{}", call_id)
        );

        let platform = self.platform.lock()?;
        platform.on_call_concluded(remote_peer, call_id)
    }

    /// Local timeout of the active call.
    pub(super) fn timeout(&mut self, call_id: CallId) -> Result<()> {
        info!("timeout(): call_id: {}", call_id);

        if self.call_is_active(call_id)? {
            self.terminate_active_call(true, ApplicationEvent::EndedTimeout)
        } else {
            info!("timeout(): ignoring for inactive call");
            Ok(())
        }
    }

    /// Network failure occurred on the active call.
    pub(super) fn connection_failure(&mut self, call_id: CallId) -> Result<()> {
        info!("call_failed(): call_id: {}", call_id);

        if self.call_is_active(call_id)? {
            self.terminate_active_call(true, ApplicationEvent::EndedConnectionFailure)
        } else {
            info!("call_failed(): ignoring for inactive call");
            Ok(())
        }
    }

    /// Internal error occurred on the active call.
    ///
    /// This shuts down the specified call if active and notifies the
    /// application.
    pub(super) fn internal_error(&mut self, call_id: CallId, error: anyhow::Error) -> Result<()> {
        info!("internal_error(): call_id: {}, error: {}", call_id, error);

        if self.call_is_active(call_id)? {
            self.terminate_active_call(true, ApplicationEvent::EndedInternalFailure)
        } else {
            info!("internal_error(): ignoring for inactive call");
            Ok(())
        }
    }

    /// Send offer to remote_peer via the application.
    pub(super) fn send_offer(
        &mut self,
        call: Call<T>,
        connection: Connection<T>,
        offer: signaling::Offer,
    ) -> Result<()> {
        let call_id = call.call_id();
        info!("send_offer(): call_id: {}", call_id);

        let offer_closure = Box::new(move |cm: &CallManager<T>| {
            ringbench!(
                RingBench::Cm,
                RingBench::App,
                format!("send_offer()\t{}\t{}", call_id, offer.to_info_string())
            );

            let remote_peer = call.remote_peer()?;

            if connection.can_send_messages() {
                let platform = cm.platform.lock()?;
                platform.on_send_offer(&remote_peer, call_id, offer)?;
                Ok(MessageSendResult::Sent)
            } else {
                Ok(MessageSendResult::NotSent)
            }
        });

        let message_item = SignalingMessageItem {
            call_id,
            message_type: signaling::MessageType::Offer,
            message_closure: offer_closure,
        };

        self.send_next_message(Some(message_item))
    }

    /// Send answer to remote_peer via the application.
    pub(super) fn send_answer(
        &mut self,
        call: Call<T>,
        connection: Connection<T>,
        send: signaling::SendAnswer,
    ) -> Result<()> {
        let call_id = call.call_id();
        info!("send_answer(): call_id: {}", call_id);

        let answer_closure = Box::new(move |cm: &CallManager<T>| {
            ringbench!(
                RingBench::Cm,
                RingBench::App,
                format!(
                    "send_answer()\t{}\t{}",
                    call_id,
                    send.answer.to_info_string()
                )
            );

            let remote_peer = call.remote_peer()?;

            if connection.can_send_messages() {
                let platform = cm.platform.lock()?;
                platform.on_send_answer(&remote_peer, call_id, send)?;
                Ok(MessageSendResult::Sent)
            } else {
                Ok(MessageSendResult::NotSent)
            }
        });

        let message_item = SignalingMessageItem {
            call_id,
            message_type: signaling::MessageType::Answer,
            message_closure: answer_closure,
        };

        self.send_next_message(Some(message_item))
    }

    /// Send ICE candidates to remote_peer via the application.
    pub(super) fn send_buffered_local_ice_candidates(
        &mut self,
        call: Call<T>,
        connection: Connection<T>,
        broadcast: bool,
    ) -> Result<()> {
        let call_id = call.call_id();
        info!("send_ice_candidates(): call_id: {}", call_id);

        let ice_closure = Box::new(move |cm: &CallManager<T>| {
            let local_candidates = connection.take_buffered_local_ice_candidates()?;

            if local_candidates.is_empty() {
                return Ok(MessageSendResult::NotSent);
            }

            ringbench!(
                RingBench::Cm,
                RingBench::App,
                format!(
                    "send_ice_candidates({})\t{}",
                    local_candidates.len(),
                    call_id,
                )
            );

            let remote_peer = call.remote_peer()?;

            let platform = cm.platform.lock()?;
            platform.on_send_ice(
                &remote_peer,
                call_id,
                signaling::SendIce {
                    receiver_device_id: if broadcast {
                        None
                    } else {
                        Some(connection.remote_device_id())
                    },
                    ice: signaling::Ice {
                        candidates: local_candidates,
                    },
                },
            )?;
            Ok(MessageSendResult::Sent)
        });

        let message_item = SignalingMessageItem {
            call_id,
            message_type: signaling::MessageType::Ice,
            message_closure: ice_closure,
        };

        self.send_next_message(Some(message_item))
    }
}

// Group Calls

macro_rules! platform_handler {
    (
        $s:ident,
        $f:tt
        $(, $a:expr)*
    ) => {{
        let platform = $s.platform.lock();
        match platform {
            Ok(platform) => {
                platform.$f($($a),*);
            }
            Err(error) => {
                error!("{}", error);
            }
        }
    }};
}

impl<T> group_call::Observer for CallManager<T>
where
    T: Platform,
{
    fn request_membership_proof(&self, client_id: group_call::ClientId) {
        info!("request_membership_proof():");
        platform_handler!(self, request_membership_proof, client_id);
    }

    fn request_group_members(&self, client_id: group_call::ClientId) {
        info!("request_group_members():");
        platform_handler!(self, request_group_members, client_id);
    }

    fn handle_connection_state_changed(
        &self,
        client_id: group_call::ClientId,
        connection_state: group_call::ConnectionState,
    ) {
        info!("handle_connection_state_changed():");
        platform_handler!(
            self,
            handle_connection_state_changed,
            client_id,
            connection_state
        );
    }

    fn handle_network_route_changed(
        &self,
        client_id: group_call::ClientId,
        network_route: NetworkRoute,
    ) {
        info!("handle_network_route_changed():");
        platform_handler!(self, handle_network_route_changed, client_id, network_route);
    }

    fn handle_join_state_changed(
        &self,
        client_id: group_call::ClientId,
        join_state: group_call::JoinState,
    ) {
        info!("handle_join_state_changed():");
        platform_handler!(self, handle_join_state_changed, client_id, join_state);
    }

    fn handle_remote_devices_changed(
        &self,
        client_id: group_call::ClientId,
        remote_device_states: &[group_call::RemoteDeviceState],
        reason: group_call::RemoteDevicesChangedReason,
    ) {
        info!("handle_remote_devices_changed(): {:?}", reason);
        platform_handler!(
            self,
            handle_remote_devices_changed,
            client_id,
            remote_device_states,
            reason
        );
    }

    fn handle_incoming_video_track(
        &mut self,
        client_id: group_call::ClientId,
        remote_demux_id: DemuxId,
        incoming_video_track: VideoTrack,
    ) {
        info!(
            "handle_incoming_video_track(): id: {}; remote_demux_id: {}",
            client_id, remote_demux_id
        );
        platform_handler!(
            self,
            handle_incoming_video_track,
            client_id,
            remote_demux_id,
            incoming_video_track
        );
    }

    fn handle_peek_changed(
        &self,
        client_id: group_call::ClientId,
        peek_info: &PeekInfo,
        joined_members: &HashSet<UserId>,
    ) {
        info!("handle_peek_changed():");
        platform_handler!(
            self,
            handle_peek_changed,
            client_id,
            peek_info,
            joined_members
        );
    }

    fn handle_speaking_notification(
        &mut self,
        client_id: group_call::ClientId,
        event: group_call::SpeechEvent,
    ) {
        info!("handle_speaking_notification():");
        platform_handler!(self, handle_speaking_notification, client_id, event);
    }

    fn handle_audio_levels(
        &self,
        client_id: group_call::ClientId,
        captured_level: AudioLevel,
        received_levels: Vec<ReceivedAudioLevel>,
    ) {
        trace!("handle_audio_levels():");
        platform_handler!(
            self,
            handle_audio_levels,
            client_id,
            captured_level,
            received_levels
        );
    }

    fn handle_low_bandwidth_for_video(&self, client_id: group_call::ClientId, recovered: bool) {
        info!("handle_low_bandwidth_for_video(): {}", recovered);
        platform_handler!(self, handle_low_bandwidth_for_video, client_id, recovered);
    }

    fn handle_reactions(&self, client_id: group_call::ClientId, reactions: Vec<Reaction>) {
        info!("handle_reactions():");
        platform_handler!(self, handle_reactions, client_id, reactions);
    }

    fn handle_raised_hands(&self, client_id: group_call::ClientId, raised_hands: Vec<DemuxId>) {
        info!("handle_raised_hands(): {:?}", raised_hands);
        platform_handler!(self, handle_raised_hands, client_id, raised_hands);
    }

    fn handle_rtc_stats_report(&self, report_json: String) {
        platform_handler!(self, handle_rtc_stats_report, report_json);
    }

    fn handle_ended(&self, client_id: group_call::ClientId, reason: group_call::EndReason) {
        info!("handle_ended({:?}):", reason);
        platform_handler!(self, handle_ended, client_id, reason);
    }

    fn send_signaling_message(
        &mut self,
        recipient_id: UserId,
        call_message: protobuf::signaling::CallMessage,
        urgency: group_call::SignalingMessageUrgency,
    ) {
        debug!("send_signaling_message():");
        debug!("  recipient: {}", uuid_to_string(&recipient_id));

        let platform = self.platform.lock().expect("platform.lock()");
        let mut bytes = BytesMut::with_capacity(call_message.encoded_len());
        let result = call_message.encode(&mut bytes);
        match result {
            Ok(()) => {
                platform
                    .send_call_message(recipient_id, bytes.to_vec(), urgency)
                    .unwrap_or_else(|_| {
                        error!("failed to send signaling message",);
                    });
            }
            Err(_) => {
                error!("Failed to encode signaling message");
            }
        }
    }

    fn send_signaling_message_to_group(
        &mut self,
        group_id: group_call::GroupId,
        call_message: protobuf::signaling::CallMessage,
        urgency: group_call::SignalingMessageUrgency,
        recipients_override: HashSet<UserId>,
    ) {
        debug!("send_signaling_message_to_group():");
        debug!("  group ID: {}", uuid_to_string(&group_id));

        let platform = self.platform.lock().expect("platform.lock()");
        let mut bytes = BytesMut::with_capacity(call_message.encoded_len());
        let result = call_message.encode(&mut bytes);
        match result {
            Ok(()) => {
                platform
                    .send_call_message_to_group(
                        group_id,
                        bytes.to_vec(),
                        urgency,
                        recipients_override,
                    )
                    .unwrap_or_else(|_| {
                        error!("failed to send signaling message",);
                    });
            }
            Err(_) => {
                error!("Failed to encode signaling message");
            }
        }
    }
}

impl<T> CallManager<T>
where
    T: Platform,
{
    // The membership proof is need for authentication and the group members
    // are needed for the opaque ID => user UUID mapping.
    pub fn peek_group_call(
        &self,
        request_id: u32,
        sfu_url: String,
        membership_proof: MembershipProof,
        group_members: Vec<GroupMember>,
    ) {
        if let Some(auth_header) = sfu::auth_header_from_membership_proof(&membership_proof) {
            let member_resolver = sfu::MemberMap::new(&group_members);
            let call_manager = self.clone();
            sfu::peek(
                &self.http_client,
                &sfu_url,
                None,
                auth_header,
                Arc::new(member_resolver),
                None,
                Box::new(move |peek_result| {
                    info!("handle_peek_response");
                    platform_handler!(call_manager, handle_peek_result, request_id, peek_result);
                }),
            );
        } else {
            error!("Invalid membership proof: {:?}", membership_proof);
        }
    }

    #[allow(clippy::too_many_arguments)]
    pub fn create_group_call_client(
        &mut self,
        group_id: group_call::GroupId,
        sfu_url: String,
        proxy_info: Option<ProxyInfo>,
        hkdf_extra_info: Vec<u8>,
        audio_levels_interval: Option<Duration>,
        peer_connection_factory: Option<PeerConnectionFactory>,
        outgoing_audio_track: AudioTrack,
        outgoing_video_track: VideoTrack,
        incoming_video_sink: Option<Box<dyn VideoSink>>,
    ) -> Result<group_call::ClientId> {
        info!("create_group_call_client():");
        debug!(
            "  group_id: {} sfu_url: {}",
            uuid_to_string(&group_id),
            sfu_url
        );

        let mut client_by_id = self.group_call_by_client_id.lock()?;
        if let Some((client_id, _)) = client_by_id
            .iter()
            .find(|(_, c)| c.client.group_id == group_id && c.active)
        {
            error!(
                "Group Client already exists for group_id with id: {}",
                client_id
            );
            return Err(anyhow::anyhow!(RingRtcError::ClientAlreadyExistsForCall));
        }

        let client_id = {
            let mut next_group_call_client_id = self.next_group_call_client_id.lock()?;
            if *next_group_call_client_id == group_call::INVALID_CLIENT_ID {
                *next_group_call_client_id = next_group_call_client_id.wrapping_add(1);
            }
            let client_id = *next_group_call_client_id;
            *next_group_call_client_id = next_group_call_client_id.wrapping_add(1);
            client_id
        };

        let ring_id = {
            let mut outstanding_group_rings = self.outstanding_group_rings.lock()?;
            // Take this opportunity to clear the outstanding rings table (which should be small).
            outstanding_group_rings.retain(|_group_id, ring| !ring.has_expired());
            outstanding_group_rings
                .get(&group_id)
                .map(|ring| ring.ring_id)
        };

        let sfu_client = HttpSfuClient::new(
            Box::new(self.http_client.clone()),
            sfu_url,
            None,
            None,
            hkdf_extra_info,
        );

        let obfuscated_resolver = ObfuscatedResolver::new(Arc::new(MemberMap::new(&[])), None);

        let client = Client::start(ClientStartParams {
            group_id,
            client_id,
            kind: GroupCallKind::SignalGroup,
            sfu_client: Box::new(sfu_client),
            proxy_info,
            observer: Box::new(self.clone()),
            obfuscated_resolver,
            busy: self.busy.clone(),
            self_uuid: self.self_uuid.clone(),
            peer_connection_factory,
            outgoing_audio_track,
            outgoing_video_track: Some(outgoing_video_track),
            incoming_video_sink,
            ring_id,
            audio_levels_interval,
        })?;

        client_by_id.insert(
            client_id,
            GroupCallClient {
                client,
                active: true,
            },
        );

        info!("Group Client created with id: {}", client_id);

        Ok(client_id)
    }

    #[allow(clippy::too_many_arguments)]
    pub fn create_call_link_call_client(
        &mut self,
        sfu_url: String,
        proxy_info: Option<ProxyInfo>,
        auth_presentation: &[u8],
        root_key: CallLinkRootKey,
        admin_passkey: Option<Vec<u8>>,
        hkdf_extra_info: Vec<u8>,
        audio_levels_interval: Option<Duration>,
        peer_connection_factory: Option<PeerConnectionFactory>,
        outgoing_audio_track: AudioTrack,
        outgoing_video_track: VideoTrack,
        incoming_video_sink: Option<Box<dyn VideoSink>>,
    ) -> Result<group_call::ClientId> {
        info!("create_call_link_call_client():");
        let room_id: group_call::GroupId = root_key.derive_room_id();
        debug!(
            "  root_key: {} room_id: {} sfu_url: {}",
            root_key.to_formatted_string(),
            hex::encode(&room_id),
            sfu_url
        );

        let mut client_by_id = self.group_call_by_client_id.lock()?;
        if let Some((client_id, _)) = client_by_id
            .iter()
            .find(|(_, c)| c.client.group_id == room_id && c.active)
        {
            error!(
                "Call Link Client already exists for room_id with id: {}",
                client_id
            );
            return Err(anyhow::anyhow!(RingRtcError::ClientAlreadyExistsForCall));
        }

        let client_id = {
            let mut next_group_call_client_id = self.next_group_call_client_id.lock()?;
            if *next_group_call_client_id == group_call::INVALID_CLIENT_ID {
                *next_group_call_client_id = next_group_call_client_id.wrapping_add(1);
            }
            let client_id = *next_group_call_client_id;
            *next_group_call_client_id = next_group_call_client_id.wrapping_add(1);
            client_id
        };

        let member_resolver = Arc::new(CallLinkMemberResolver::from(&root_key));

        let mut sfu_client = HttpSfuClient::new(
            Box::new(self.http_client.clone()),
            sfu_url,
            Some(&room_id),
            admin_passkey,
            hkdf_extra_info,
        );
        sfu_client.set_auth_header(call_links::auth_header_from_auth_credential(
            auth_presentation,
        ));
        sfu_client.set_member_resolver(member_resolver.clone());

        let obfuscated_resolver = ObfuscatedResolver::new(member_resolver, Some(root_key));

        let client = Client::start(ClientStartParams {
            group_id: room_id,
            client_id,
            kind: GroupCallKind::CallLink,
            sfu_client: Box::new(sfu_client),
            proxy_info,
            observer: Box::new(self.clone()),
            obfuscated_resolver,
            busy: self.busy.clone(),
            self_uuid: self.self_uuid.clone(),
            peer_connection_factory,
            outgoing_audio_track,
            outgoing_video_track: Some(outgoing_video_track),
            incoming_video_sink,
            ring_id: None,
            audio_levels_interval,
        })?;

        client_by_id.insert(
            client_id,
            GroupCallClient {
                client,
                active: true,
            },
        );

        info!("Call Link Client created with id: {}", client_id);

        Ok(client_id)
    }

    pub fn delete_group_call_client(&mut self, client_id: group_call::ClientId) {
        info!("delete_group_call_client(): id: {}", client_id);

        // Remove the group_call client from the map.
        let group_call_map = self.group_call_by_client_id.lock();
        match group_call_map {
            Ok(mut group_call_map) => {
                let group_call = group_call_map.remove(&client_id);
                match group_call {
                    Some(_group_call) => {
                        // Let group_call drop.
                    }
                    None => {
                        warn!("Group Client not found for id: {}", client_id);
                    }
                }
            }
            Err(error) => {
                error!("{}", error);
            }
        }
    }
}

/// Example: `forward_group_call_api(group_ring => ring(recipient: Option<UserId>));`
macro_rules! forward_group_call_api {
    ($name:ident => $api:ident($($arg:ident: $arg_ty:ty),* $(,)?), $log:expr) => {
        pub fn $name(&mut self, client_id: group_call::ClientId, $($arg: $arg_ty),*) {
            if $log {
                info!("{}(): id: {}", stringify!($name), client_id);
            }
            self.with_group_call(client_id, |group_call| group_call.$api($($arg),*));
        }
    };
    ($name:ident => $api:ident($($arg:ident: $arg_ty:ty),* $(,)?)) => {
        forward_group_call_api!($name => $api($($arg: $arg_ty),*), true);
    };
    ($api:ident($($arg:ident: $arg_ty:ty),* $(,)?), $log:expr) => {
        forward_group_call_api!($api => $api($($arg: $arg_ty),*), $log);
    };
    ($api:ident($($arg:ident: $arg_ty:ty),* $(,)?)) => {
        forward_group_call_api!($api => $api($($arg: $arg_ty),*), true);
    };
}

impl<T> CallManager<T>
where
    T: Platform,
{
    fn with_group_call(
        &mut self,
        client_id: group_call::ClientId,
        use_group_call: impl FnOnce(&mut group_call::Client),
    ) {
        let group_call_map = self.group_call_by_client_id.lock();
        match group_call_map {
            Ok(mut group_call_map) => {
                let group_call = group_call_map.get_mut(&client_id);
                match group_call {
                    Some(group_call) => {
                        use_group_call(&mut group_call.client);
                    }
                    None => {
                        warn!("Group Client not found for id: {}", client_id);
                    }
                }
            }
            Err(error) => {
                error!("{}", error);
            }
        }
    }

    forward_group_call_api!(connect());
    forward_group_call_api!(join());
    forward_group_call_api!(leave());
    forward_group_call_api!(react(value: String));
    forward_group_call_api!(raise_hand(raise: bool));
    forward_group_call_api!(group_ring => ring(recipient: Option<UserId>));
    forward_group_call_api!(set_outgoing_audio_muted(muted: bool));
    forward_group_call_api!(set_outgoing_video_muted(muted: bool));
    forward_group_call_api!(set_presenting(presenting: bool));
    forward_group_call_api!(set_sharing_screen(sharing_screen: bool));
    forward_group_call_api!(resend_media_keys());
    forward_group_call_api!(set_data_mode(data_mode: DataMode));
    forward_group_call_api!(request_video(
        rendered_resolutions: Vec<group_call::VideoRequest>,
        active_speaker_height: u16,
    ), false);
    forward_group_call_api!(approve_user(user_id: UserId));
    forward_group_call_api!(deny_user(user_id: UserId));
    forward_group_call_api!(remove_client(other_client_id: DemuxId));
    forward_group_call_api!(block_client(other_client_id: DemuxId));
    forward_group_call_api!(set_group_members(members: Vec<GroupMember>));
    forward_group_call_api!(set_membership_proof(proof: Vec<u8>));
    forward_group_call_api!(set_rtc_stats_interval(interval: Duration));

    pub fn disconnect(&mut self, client_id: group_call::ClientId) {
        info!("disconnect(): id: {}", client_id);

        let group_call_map = self.group_call_by_client_id.lock();
        match group_call_map {
            Ok(mut group_call_map) => {
                let group_call = group_call_map.get_mut(&client_id);
                match group_call {
                    Some(group_call) => {
                        // When the UI wants to disconnect(), we assume that the call is
                        // not active on the UI anymore, so we will mark it as not active
                        // (the group call client won't receive messages anymore).
                        group_call.active = false;
                        group_call.client.disconnect();
                    }
                    None => {
                        warn!("Group Client not found for id: {}", client_id);
                    }
                }
            }
            Err(error) => {
                error!("{}", error);
            }
        }
    }
}

#[cfg(test)]
mod tests {
    use protobuf::signaling::{
        call_message::{ring_intention::Type as IntentionType, RingIntention},
        CallMessage,
    };

    use super::*;

    #[test]
    fn test_validate_offer() {
        fn offer_with_age(age: Duration) -> ReceivedOffer {
            ReceivedOffer {
                offer: signaling::Offer::new(CallMediaType::Audio, vec![]).expect("valid"),
                age,
                sender_device_id: 1,
                receiver_device_id: 1,
                sender_identity_key: vec![],
                receiver_identity_key: vec![],
            }
        }

        validate_offer(&offer_with_age(Duration::ZERO)).expect("valid");
        validate_offer(&offer_with_age(MAX_MESSAGE_AGE - Duration::from_secs(1))).expect("valid");
        validate_offer(&offer_with_age(MAX_MESSAGE_AGE)).expect("valid");
        assert!(matches!(
            validate_offer(&offer_with_age(MAX_MESSAGE_AGE + Duration::from_secs(1))),
            Err(OfferValidationError::Expired)
        ));
    }

    #[test]
    fn test_validate_group_ring_intention_based_on_age() {
        let valid_message = CallMessage {
            ring_intention: Some(RingIntention {
                r#type: Some(IntentionType::Ring.into()),
                group_id: Some(vec![1, 2]),
                ring_id: Some(5),
            }),
            ..Default::default()
        };
        fn check_group_and_ring_id(
            group_id: group_call::GroupIdRef,
            ring_id: group_call::RingId,
        ) -> bool {
            assert_eq!(group_id, &[1, 2]);
            assert_eq!(ring_id, 5.into());
            true
        }

        validate_call_message_as_opaque_ring(
            &valid_message,
            Duration::ZERO,
            check_group_and_ring_id,
        )
        .expect("valid");
        validate_call_message_as_opaque_ring(
            &valid_message,
            MAX_MESSAGE_AGE - Duration::from_secs(1),
            check_group_and_ring_id,
        )
        .expect("valid");
        validate_call_message_as_opaque_ring(
            &valid_message,
            MAX_MESSAGE_AGE,
            check_group_and_ring_id,
        )
        .expect("valid");

        assert!(matches!(
            validate_call_message_as_opaque_ring(
                &valid_message,
                MAX_MESSAGE_AGE + Duration::from_secs(1),
                check_group_and_ring_id,
            ),
            Err(OpaqueRingValidationError::Expired)
        ));
    }

    #[test]
    fn test_validate_group_ring_intention_based_on_callback() {
        let valid_message = CallMessage {
            ring_intention: Some(RingIntention {
                r#type: Some(IntentionType::Ring.into()),
                group_id: Some(vec![1, 2]),
                ring_id: Some(5),
            }),
            ..Default::default()
        };

        validate_call_message_as_opaque_ring(&valid_message, Duration::ZERO, |_, _| true)
            .expect("valid");

        assert!(matches!(
            validate_call_message_as_opaque_ring(&valid_message, Duration::ZERO, |_, _| { false }),
            Err(OpaqueRingValidationError::RejectedByCallback)
        ));
    }

    #[test]
    fn test_validate_group_ring_intention_for_non_rings() {
        #[track_caller]
        fn assert_rejected(message: CallMessage, description: &str) {
            assert!(
                matches!(
                    validate_call_message_as_opaque_ring(&message, Duration::ZERO, |_, _| { true }),
                    Err(OpaqueRingValidationError::NotARing)
                ),
                "{}",
                description
            );
        }

        assert_rejected(
            CallMessage {
                ring_intention: Some(RingIntention {
                    r#type: Some(IntentionType::Ring.into()),
                    group_id: Some(vec![1, 2]),
                    ring_id: None,
                }),
                ..Default::default()
            },
            "missing ring ID",
        );
        assert_rejected(
            CallMessage {
                ring_intention: Some(RingIntention {
                    r#type: Some(IntentionType::Ring.into()),
                    group_id: None,
                    ring_id: Some(5),
                }),
                ..Default::default()
            },
            "missing group ID",
        );
        assert_rejected(
            CallMessage {
                ring_intention: Some(RingIntention {
                    r#type: None,
                    group_id: Some(vec![1, 2]),
                    ring_id: Some(5),
                }),
                ..Default::default()
            },
            "missing type",
        );
        assert_rejected(
            CallMessage {
                ring_intention: Some(RingIntention {
                    r#type: Some(IntentionType::Cancelled.into()),
                    group_id: Some(vec![1, 2]),
                    ring_id: Some(5),
                }),
                ..Default::default()
            },
            "cancellation, not ring",
        );
        assert_rejected(
            CallMessage {
                ..Default::default()
            },
            "not a ring intention",
        );
    }
}<|MERGE_RESOLUTION|>--- conflicted
+++ resolved
@@ -50,18 +50,10 @@
     webrtc::{
         media::{AudioTrack, MediaStream, VideoSink, VideoTrack},
         peer_connection::{AudioLevel, ReceivedAudioLevel},
-        peer_connection_factory::PeerConnectionFactory,
+        peer_connection_factory::{PeerConnectionFactory, ProxyInfo},
         peer_connection_observer::NetworkRoute,
     },
 };
-<<<<<<< HEAD
-use crate::protobuf;
-use crate::webrtc::media::{AudioTrack, MediaStream, VideoSink, VideoTrack};
-use crate::webrtc::peer_connection::{AudioLevel, ReceivedAudioLevel};
-use crate::webrtc::peer_connection_factory::{PeerConnectionFactory, ProxyInfo};
-use crate::webrtc::peer_connection_observer::NetworkRoute;
-=======
->>>>>>> e9652f57
 
 pub const MAX_MESSAGE_AGE: Duration = Duration::from_secs(60);
 const TIME_OUT_PERIOD: Duration = Duration::from_secs(60);
