//
// Copyright 2019-2021 Signal Messenger, LLC
// SPDX-License-Identifier: AGPL-3.0-only
//

use anyhow;
use std::{
    collections::{HashMap, HashSet},
    convert::TryInto,
    hash::{Hash, Hasher},
    iter::FromIterator,
    mem::size_of,
    net::SocketAddr,
    ops::{Deref, DerefMut},
    sync::Arc,
    time::{Duration, Instant, SystemTime},
};

use hkdf::Hkdf;
use num_enum::TryFromPrimitive;
use prost::Message;
use rand::{rngs::OsRng, Rng};
use sha2::{Digest, Sha256};
use x25519_dalek::{EphemeralSecret, PublicKey};

use crate::{
    common::CallId,
    core::util::uuid_to_string,
    protobuf::group_call::{DeviceToSfu, SfuToDevice},
};
use crate::{
    common::{
        actor::{Actor, Stopper},
        units::DataRate,
        DataMode, Result,
    },
    core::{call_mutex::CallMutex, crypto as frame_crypto, signaling},
    error::RingRtcError,
    lite::{
        http, sfu,
        sfu::{
            ClientStatus, DemuxId, GroupMember, MembershipProof, PeekInfo, PeekResult,
            PeekResultCallback, UserId,
        },
    },
    protobuf,
    webrtc::{
        self,
        media::{
            AudioEncoderConfig, AudioTrack, VideoFrame, VideoFrameMetadata, VideoSink, VideoTrack,
        },
<<<<<<< HEAD
        peer_connection::{AudioLevel, PeerConnection, ReceivedAudioLevel, SendRates},
        peer_connection_factory::{
            self as pcf, AudioJitterBufferConfig, PeerConnectionFactory, ProxyInfo,
        },
=======
        peer_connection::{AudioLevel, PeerConnection, Protocol, ReceivedAudioLevel, SendRates},
        peer_connection_factory::{self as pcf, AudioJitterBufferConfig, PeerConnectionFactory},
>>>>>>> ab599113
        peer_connection_observer::{
            IceConnectionState, NetworkRoute, PeerConnectionObserver, PeerConnectionObserverTrait,
        },
        rtp,
        sdp_observer::{
            create_csd_observer, create_ssd_observer, SessionDescription, SrtpCryptoSuite, SrtpKey,
        },
        stats_observer::{create_stats_observer, StatsObserver},
    },
};

use mrp::{MrpReceiveError, MrpSendError, MrpStream};

// Each instance of a group_call::Client has an ID for logging and passing events
// around (such as callbacks to the Observer).  It's just very convenient to have.
pub type ClientId = u32;
// Group UUID
pub type GroupId = Vec<u8>;
pub type GroupIdRef<'a> = &'a [u8];

#[derive(Clone, Copy, Debug, PartialEq, Eq)]
pub struct RingId(i64);

impl RingId {
    pub fn from_era_id(era_id: &str) -> Self {
        // Happy path: 16 hex digits
        if era_id.len() == 16 {
            if let Ok(i) = u64::from_str_radix(era_id, 16) {
                // We reserve 0 as an invalid ring ID; treat it as the equally-unlikely -1.
                // This does make -1 twice as likely! Out of 2^64 - 1 possibilities.
                if i == 0 {
                    return Self(-1);
                }
                return Self(i as i64);
            }
        }
        // Sad path: arbitrary strings get a truncated hash as their ring ID.
        // We have no current plans to change era IDs from being 16 hex digits,
        // but nothing enforces this today, and we may want to change them in the future.
        let truncated_hash: [u8; 8] = Sha256::digest(era_id.as_bytes()).as_slice()[..8]
            .try_into()
            .unwrap();
        Self(i64::from_le_bytes(truncated_hash))
    }
}

impl From<i64> for RingId {
    fn from(raw_id: i64) -> Self {
        Self(raw_id)
    }
}

impl From<RingId> for i64 {
    fn from(id: RingId) -> Self {
        id.0
    }
}

impl std::fmt::Display for RingId {
    fn fmt(&self, f: &mut std::fmt::Formatter<'_>) -> std::fmt::Result {
        self.0.fmt(f)
    }
}

#[repr(C)]
#[derive(Clone, Copy, Debug, PartialEq, Eq)]
pub enum RingUpdate {
    /// The sender is trying to ring this user.
    Requested = 0,
    /// The sender tried to ring this user, but it's been too long.
    ExpiredRequest,
    /// Call was accepted elsewhere by a different device.
    AcceptedOnAnotherDevice,
    /// Call was declined elsewhere by a different device.
    DeclinedOnAnotherDevice,
    /// This device is currently on a different call.
    BusyLocally,
    /// A different device is currently on a different call.
    BusyOnAnotherDevice,
    /// The sender cancelled the ring request.
    CancelledByRinger,
}

/// Describes why a ring was cancelled.
#[repr(i32)]
#[derive(Clone, Copy, Debug, PartialEq, Eq, TryFromPrimitive)]
pub enum RingCancelReason {
    /// The user explicitly clicked "Decline".
    DeclinedByUser = 0,
    /// The device is busy with another call.
    Busy,
}

/// Indicates whether a signaling message should be marked for immediate processing
/// even if the receiving app isn't running.
#[derive(Clone, Copy, Debug, PartialEq, Eq)]
pub enum SignalingMessageUrgency {
    Droppable,
    HandleImmediately,
}

#[derive(Clone, Debug, PartialEq, Eq)]
struct SrtpKeys {
    client: SrtpKey,
    server: SrtpKey,
}

impl SrtpKeys {
    const SUITE: SrtpCryptoSuite = SrtpCryptoSuite::AeadAes128Gcm;
    const KEY_LEN: usize = Self::SUITE.key_size();
    const SALT_LEN: usize = Self::SUITE.salt_size();
    const MASTER_KEY_MATERIAL_LEN: usize =
        Self::KEY_LEN + Self::SALT_LEN + Self::KEY_LEN + Self::SALT_LEN;

    fn from_master_key_material(master_key_material: &[u8; Self::MASTER_KEY_MATERIAL_LEN]) -> Self {
        Self {
            client: SrtpKey {
                suite: Self::SUITE,
                key: master_key_material[..Self::KEY_LEN].to_vec(),
                salt: master_key_material[Self::KEY_LEN..][..Self::SALT_LEN].to_vec(),
            },
            server: SrtpKey {
                suite: SrtpCryptoSuite::AeadAes128Gcm,
                key: master_key_material[Self::KEY_LEN..][Self::SALT_LEN..][..Self::KEY_LEN]
                    .to_vec(),
                salt: master_key_material[Self::KEY_LEN..][Self::SALT_LEN..][Self::KEY_LEN..]
                    [..Self::SALT_LEN]
                    .to_vec(),
            },
        }
    }
}

pub const INVALID_CLIENT_ID: ClientId = 0;

#[derive(Debug)]
pub enum RemoteDevicesChangedReason {
    DemuxIdsChanged,
    MediaKeyReceived(DemuxId),
    SpeakerTimeChanged(DemuxId),
    HeartbeatStateChanged(DemuxId),
    ForwardedVideosChanged,
    HigherResolutionPendingChanged,
}

// The callbacks from the Call to the Observer of the call.
// Some of these are more than an "observer" in that a response is needed,
// which is provided asynchronously.
pub trait Observer {
    // A response should be provided via Call.update_membership_proof.
    fn request_membership_proof(&self, client_id: ClientId);
    // A response should be provided via Call.update_group_members.
    fn request_group_members(&self, client_id: ClientId);
    // Send a signaling message to the given remote user.
    fn send_signaling_message(
        &mut self,
        recipient_id: UserId,
        call_message: protobuf::signaling::CallMessage,
        urgency: SignalingMessageUrgency,
    );
    // Send a generic call message to a group. Send to all members of the group
    // or, if recipients_override is not empty, send to the given subset of members
    // using multi-recipient sealed sender.
    fn send_signaling_message_to_group(
        &mut self,
        group_id: GroupId,
        call_message: protobuf::signaling::CallMessage,
        urgency: SignalingMessageUrgency,
        // Use `Default::default()` to send to all group members.
        recipients_override: HashSet<UserId>,
    );

    // The following notify the observer of state changes to the local device.
    fn handle_connection_state_changed(
        &self,
        client_id: ClientId,
        connection_state: ConnectionState,
    );
    fn handle_network_route_changed(&self, client_id: ClientId, network_route: NetworkRoute);
    fn handle_join_state_changed(&self, client_id: ClientId, join_state: JoinState);
    fn handle_send_rates_changed(&self, _client_id: ClientId, _send_rates: SendRates) {}

    // The following notify the observer of state changes to the remote devices.
    fn handle_remote_devices_changed(
        &self,
        client_id: ClientId,
        remote_devices: &[RemoteDeviceState],
        reason: RemoteDevicesChangedReason,
    );

    // Notifies the observer of changes to the list of call participants.
    fn handle_peek_changed(
        &self,
        client_id: ClientId,
        peek_info: &PeekInfo,
        // We use a HashSet because the client expects a unique list of users,
        // and there can be multiple devices from the same user.
        joined_members: &HashSet<UserId>,
    );

    // This is separate from handle_remote_devices_changed because everything else
    // is a pure state that can be copied, deleted, etc.
    // But the VideoTrack is a special handle which must be attached to.
    // This will be called once per demux_id after handle_remote_devices_changed
    // has been called with the demux_id included.
    fn handle_incoming_video_track(
        &mut self,
        client_id: ClientId,
        remote_demux_id: DemuxId,
        incoming_video_track: VideoTrack,
    );

    fn handle_audio_levels(
        &self,
        client_id: ClientId,
        captured_level: AudioLevel,
        received_levels: Vec<ReceivedAudioLevel>,
    );

    fn handle_low_bandwidth_for_video(&self, client_id: ClientId, recovered: bool);

    fn handle_reactions(&self, client_id: ClientId, reactions: Vec<Reaction>);

    fn handle_raised_hands(&self, client_id: ClientId, raised_hands: Vec<DemuxId>);

    fn handle_rtc_stats_report(&self, report_json: String);

    // This will be the last callback.
    // The observer can assume the Call is completely shut down and can be deleted.
    fn handle_ended(&self, client_id: ClientId, reason: EndReason);
}

// The connection states of a device connecting to a group call.
// Has a state diagram like this:
//
//      |
//      | start()
//      V
// NotConnected
//      |                        ^
//      | connect()              |
//      V                        |
//  Connecting                -->|
//      |                        |
//      | connected              | connection failed
//      V                        | or disconnect()
//  Connected                 -->|
//      |            ^           |
//      | problems   | fixed     |
//      V            |           |
// Reconnecting               -->|
//
// Currently, due to limitations of the SFU, we cannot connect until after join() is called.
// So the ConnectionState will remain Connecting until join() is called.
// But updates to members joined (via handle_peek_changed)
// will still be received even when only Connecting.
#[derive(Clone, Copy, Debug, PartialEq, Eq)]
pub enum ConnectionState {
    /// Connect() has not yet been called
    /// or disconnect() has been called
    /// or connect() was called but failed.
    NotConnected,

    /// Connect() has been called but connectivity is pending.
    Connecting,

    /// Connect() has been called and connectivity has been established.
    Connected,

    /// Connect() has been called and connection has been established.
    /// But the connectivity is temporarily failing.
    Reconnecting,
}

impl ConnectionState {
    pub fn ordinal(&self) -> i32 {
        // Must be kept in sync with the Java, Swift, and TypeScript enums.
        match self {
            ConnectionState::NotConnected => 0,
            ConnectionState::Connecting => 1,
            ConnectionState::Connected => 2,
            ConnectionState::Reconnecting => 3,
        }
    }
}

// The join states of a device joining a group call.
// Has a state diagram like this:
//        |
//        | start()
//        V
//    NotJoined
//        |             ^
//        | join()      |
//        V             |
//     Joining       -->|  leave() or
//        |             |  failed to join
//        | response    |
//        V             |
// Joined || Pending -->|
#[derive(Clone, Copy, Debug, PartialEq, Eq)]
pub enum JoinState {
    /// Join() has not yet been called
    /// or leave() has been called
    /// or join() was called but failed.
    ///
    /// If the ring ID is present,
    /// joining will sent an "accepted" message to your other devices.
    NotJoined(Option<RingId>),

    /// Join() has been called but a response from the SFU is pending.
    Joining,

    /// Join() has been called, a response from the SFU has been received,
    /// and a DemuxId has been assigned...
    /// The SFU notified us our join is pending, and we are waiting to
    /// appear in the list of active participants.
    Pending(DemuxId),

    /// Join() has been called, a response from the SFU has been received,
    /// a DemuxId has been assigned. Either the SFU notified us we joined
    /// or we've appeared in the list of active participants.
    Joined(DemuxId),
}

impl JoinState {
    pub fn ordinal(&self) -> i32 {
        // Must be kept in sync with the Java, Swift, and TypeScript enums.
        match self {
            JoinState::NotJoined(_) => 0,
            JoinState::Joining => 1,
            JoinState::Pending(_) => 2,
            JoinState::Joined(_) => 3,
        }
    }
}

// This really should go in JoinState and/or ConnectionState,
// but an EphemeralSecret isn't Clone or Debug, so it's inconvenient
// to put them in there.  Plus, because of the weird relationship
// between the ConnectionState and JoinState due to limitations of
// the SFU (not being able to connect until after joined), it's
// also more convenient to call GroupCall::start_peer_connection
// with a state separate from those 2.
enum DheState {
    NotYetStarted,
    WaitingForServerPublicKey { client_secret: EphemeralSecret },
    Negotiated { srtp_keys: SrtpKeys },
}

impl Default for DheState {
    fn default() -> Self {
        Self::NotYetStarted
    }
}

impl DheState {
    fn start(client_secret: EphemeralSecret) -> Self {
        DheState::WaitingForServerPublicKey { client_secret }
    }

    fn negotiate_in_place(&mut self, server_pub_key: &PublicKey, hkdf_extra_info: &[u8]) {
        *self = std::mem::take(self).negotiate(server_pub_key, hkdf_extra_info)
    }

    fn negotiate(self, server_pub_key: &PublicKey, hkdf_extra_info: &[u8]) -> Self {
        match self {
            DheState::NotYetStarted => {
                error!("Attempting to negotiated SRTP keys before starting DHE.");
                self
            }
            DheState::WaitingForServerPublicKey { client_secret } => {
                let shared_secret = client_secret.diffie_hellman(server_pub_key);
                let mut master_key_material = [0u8; SrtpKeys::MASTER_KEY_MATERIAL_LEN];
                Hkdf::<Sha256>::new(Some(&[0u8; 32]), shared_secret.as_bytes())
                    .expand_multi_info(
                        &[
                            b"Signal_Group_Call_20211105_SignallingDH_SRTPKey_KDF",
                            hkdf_extra_info,
                        ],
                        &mut master_key_material,
                    )
                    .expect("SRTP master key material expansion");
                DheState::Negotiated {
                    srtp_keys: SrtpKeys::from_master_key_material(&master_key_material),
                }
            }
            DheState::Negotiated { .. } => {
                warn!("Attempting to negotiated SRTP keys a second time.");
                self
            }
        }
    }
}

// The info about SFU needed in order to connect to it.
#[derive(Clone, Debug)]
pub struct SfuInfo {
    pub udp_addresses: Vec<SocketAddr>,
    pub tcp_addresses: Vec<SocketAddr>,
    pub tls_addresses: Vec<SocketAddr>,
    pub hostname: Option<String>,
    pub ice_ufrag: String,
    pub ice_pwd: String,
}

#[repr(C)]
#[derive(Copy, Clone, Debug, Eq, PartialEq)]
pub enum EndReason {
    // Normal events
    DeviceExplicitlyDisconnected = 0,
    ServerExplicitlyDisconnected,
    DeniedRequestToJoinCall,
    RemovedFromCall,

    // Things that can go wrong
    CallManagerIsBusy,
    SfuClientFailedToJoin,
    FailedToCreatePeerConnectionFactory,
    FailedToNegotiatedSrtpKeys,
    FailedToCreatePeerConnection,
    FailedToStartPeerConnection,
    FailedToUpdatePeerConnection,
    FailedToSetMaxSendBitrate,
    IceFailedWhileConnecting,
    IceFailedAfterConnected,
    ServerChangedDemuxId,
    HasMaxDevices,
}

#[repr(C)]
#[derive(Clone, Debug)]
pub struct Reaction {
    pub demux_id: DemuxId,
    pub value: String,
}

// The callbacks from the Client to the "SFU client" for the group call.
pub trait SfuClient {
    // This should call Client.on_sfu_client_joined when the SfuClient has joined.
    fn join(&mut self, ice_ufrag: &str, dhe_pub_key: [u8; 32], client: Client);
    fn peek(&mut self, result_callback: PeekResultCallback);

    // Notifies the client of the new membership proof.
    fn set_membership_proof(&mut self, proof: MembershipProof);
    fn set_group_members(&mut self, members: Vec<GroupMember>);
}

pub struct Joined {
    pub sfu_info: SfuInfo,
    pub local_demux_id: DemuxId,
    pub server_dhe_pub_key: [u8; 32],
    pub hkdf_extra_info: Vec<u8>,
    pub creator: Option<UserId>,
    pub era_id: String,
    pub join_state: JoinState,
}

/// Communicates with the SFU using HTTP.
pub struct HttpSfuClient {
    sfu_url: String,
    room_id_header: Option<String>,
    admin_passkey: Option<Vec<u8>>,
    // For use post-DHE
    hkdf_extra_info: Vec<u8>,
    http_client: Box<dyn http::Client + Send>,
    auth_header: Option<String>,
    member_resolver: Arc<dyn sfu::MemberResolver + Send + Sync>,
    deferred_join: Option<(String, [u8; 32], Client)>,
}

impl HttpSfuClient {
    pub fn new(
        http_client: Box<dyn http::Client + Send>,
        url: String,
        room_id_for_header: Option<&[u8]>,
        admin_passkey: Option<Vec<u8>>,
        hkdf_extra_info: Vec<u8>,
    ) -> Self {
        Self {
            sfu_url: url,
            room_id_header: room_id_for_header.map(hex::encode),
            admin_passkey,
            hkdf_extra_info,
            http_client,
            auth_header: None,
            member_resolver: Arc::new(sfu::MemberMap::default()),
            deferred_join: None,
        }
    }

    pub fn set_auth_header(&mut self, auth_header: String) {
        self.auth_header = Some(auth_header)
    }

    pub fn set_member_resolver(
        &mut self,
        member_resolver: Arc<dyn sfu::MemberResolver + Send + Sync>,
    ) {
        self.member_resolver = member_resolver;
    }

    fn join_with_header(
        &self,
        auth_header: String,
        ice_ufrag: &str,
        dhe_pub_key: &[u8],
        client: Client,
    ) {
        let hkdf_extra_info = self.hkdf_extra_info.clone();
        sfu::join(
            self.http_client.as_ref(),
            &self.sfu_url,
            self.room_id_header.clone(),
            auth_header,
            self.admin_passkey.as_deref(),
            ice_ufrag,
            dhe_pub_key,
            &self.hkdf_extra_info,
            self.member_resolver.clone(),
            Box::new(move |join_response| {
                let join_result: Result<Joined> = match join_response {
                    Ok(join_response) => Ok(Joined {
                        sfu_info: SfuInfo {
                            udp_addresses: join_response.server_udp_addresses,
                            tcp_addresses: join_response.server_tcp_addresses,
                            tls_addresses: join_response.server_tls_addresses,
                            hostname: join_response.server_hostname,
                            ice_ufrag: join_response.server_ice_ufrag,
                            ice_pwd: join_response.server_ice_pwd,
                        },
                        local_demux_id: join_response.client_demux_id,
                        server_dhe_pub_key: join_response.server_dhe_pub_key,
                        creator: join_response.call_creator,
                        era_id: join_response.era_id,
                        hkdf_extra_info,
                        join_state: match join_response.client_status {
                            ClientStatus::Active => {
                                JoinState::Joined(join_response.client_demux_id)
                            }
                            // swallow the blocked status until we flesh out the UX
                            ClientStatus::Pending | ClientStatus::Blocked => {
                                JoinState::Pending(join_response.client_demux_id)
                            }
                        },
                    }),
                    Err(http_status) if http_status == http::ResponseStatus::REQUEST_FAILED => {
                        Err(RingRtcError::SfuClientRequestFailed.into())
                    }
                    Err(http_status) if http_status == http::ResponseStatus::GROUP_CALL_FULL => {
                        Err(RingRtcError::GroupCallFull.into())
                    }
                    Err(http_status) => {
                        Err(RingRtcError::UnexpectedResponseCodeFromSFu(http_status.code).into())
                    }
                };
                client.on_sfu_client_joined(join_result);
            }),
        );
    }
}

impl SfuClient for HttpSfuClient {
    fn set_membership_proof(&mut self, proof: MembershipProof) {
        if let Some(auth_header) = sfu::auth_header_from_membership_proof(&proof) {
            self.auth_header = Some(auth_header.clone());
            // Release any tasks that were blocked on getting the token.
            if let Some((ice_ufrag, dhe_pub_key, client)) = self.deferred_join.take() {
                info!("membership token received, proceeding with deferred join");
                self.join_with_header(auth_header, &ice_ufrag, &dhe_pub_key[..], client);
            }
        }
    }

    fn join(&mut self, ice_ufrag: &str, dhe_pub_key: [u8; 32], client: Client) {
        match self.auth_header.as_ref() {
            Some(h) => self.join_with_header(h.clone(), ice_ufrag, &dhe_pub_key[..], client),
            None => {
                info!("join requested without membership token - deferring");
                let ice_ufrag = ice_ufrag.to_string();
                self.deferred_join = Some((ice_ufrag, dhe_pub_key, client));
            }
        }
    }

    fn peek(&mut self, result_callback: PeekResultCallback) {
        match self.auth_header.clone() {
            Some(auth_header) => sfu::peek(
                self.http_client.as_ref(),
                &self.sfu_url,
                self.room_id_header.clone(),
                auth_header,
                self.member_resolver.clone(),
                None,
                result_callback,
            ),
            None => {
                result_callback(Err(http::ResponseStatus::INVALID_CLIENT_AUTH));
            }
        }
    }

    fn set_group_members(&mut self, members: Vec<GroupMember>) {
        info!("SfuClient set_group_members: {} members", members.len());
        self.set_member_resolver(Arc::new(sfu::MemberMap::new(&members)));
    }
}

#[derive(Clone, Debug, PartialEq, Eq, Default)]
pub struct HeartbeatState {
    pub audio_muted: Option<bool>,
    pub video_muted: Option<bool>,
    pub presenting: Option<bool>,
    pub sharing_screen: Option<bool>,
}

impl From<protobuf::group_call::device_to_device::Heartbeat> for HeartbeatState {
    fn from(proto: protobuf::group_call::device_to_device::Heartbeat) -> Self {
        Self {
            audio_muted: proto.audio_muted,
            video_muted: proto.video_muted,
            presenting: proto.presenting,
            sharing_screen: proto.sharing_screen,
        }
    }
}

// The info about remote devices received from the SFU
#[derive(Clone, Debug, PartialEq, Eq)]
pub struct RemoteDeviceState {
    pub demux_id: DemuxId,
    pub user_id: UserId,
    pub media_keys_received: bool,
    pub heartbeat_state: HeartbeatState,
    // The latest timestamp we received from an update to
    // heartbeat_state.
    heartbeat_rtp_timestamp: Option<rtp::Timestamp>,
    // The time at which this device was added to the list of devices.
    // A combination of (added_timestamp, demux_id) can be used for a stable
    // sort of remote devices for a grid layout.
    pub added_time: SystemTime,
    // The most recent time at which this device became the primary speaker
    // Sorting using this value will give a history of who spoke.
    pub speaker_time: Option<SystemTime>,
    pub leaving_received: bool,
    pub forwarding_video: Option<bool>,
    pub server_allocated_height: u16,
    pub client_decoded_height: Option<u32>,
    pub is_higher_resolution_pending: bool,
}

fn as_unix_millis(t: Option<SystemTime>) -> u64 {
    if let Some(t) = t {
        if let Ok(d) = t.duration_since(SystemTime::UNIX_EPOCH) {
            d.as_millis() as u64
        } else {
            0
        }
    } else {
        0
    }
}

impl RemoteDeviceState {
    fn new(demux_id: DemuxId, user_id: UserId, added_time: SystemTime) -> Self {
        Self {
            demux_id,
            user_id,
            media_keys_received: false,
            heartbeat_state: Default::default(),
            heartbeat_rtp_timestamp: None,

            added_time,
            speaker_time: None,
            leaving_received: false,
            forwarding_video: None,
            server_allocated_height: 0,
            client_decoded_height: None,
            is_higher_resolution_pending: false,
        }
    }

    pub fn speaker_time_as_unix_millis(&self) -> u64 {
        as_unix_millis(self.speaker_time)
    }

    pub fn added_time_as_unix_millis(&self) -> u64 {
        as_unix_millis(Some(self.added_time))
    }

    fn recalculate_higher_resolution_pending(&mut self) {
        let was_pending = self.is_higher_resolution_pending;
        self.is_higher_resolution_pending =
            self.server_allocated_height as u32 > self.client_decoded_height.unwrap_or(0);

        if !was_pending && self.is_higher_resolution_pending {
            info!(
                "Higher resolution video (height={}) now pending for {}. Current height is {:?}",
                self.server_allocated_height, self.demux_id, self.client_decoded_height
            );
        }
    }
}

/// These can be sent to the SFU to request different resolutions of
/// video for different remote dem
#[derive(Clone, Debug)]
pub struct VideoRequest {
    pub demux_id: DemuxId,
    pub width: u16,
    pub height: u16,
    // If not specified, it means unrestrained framerate.
    pub framerate: Option<u16>,
}

// This must stay in sync with the data PT in SfuClient.
const RTP_DATA_PAYLOAD_TYPE: rtp::PayloadType = 101;
// This must stay in sync with the data SSRC offset in SfuClient.
const RTP_DATA_THROUGH_SFU_SSRC_OFFSET: rtp::Ssrc = 0xD;
const RTP_DATA_TO_SFU_SSRC: rtp::Ssrc = 1;

// If the local device is the only device, tell WebRTC to send as little
// as possible while keeping the bandwidth estimator going.
// It looks like the bandwidth estimator will only probe up to 100kbps,
// but that's better than nothing.  It appears to take 26 seconds to
// ramp all the way up, though.
const ALL_ALONE_MAX_SEND_RATE: DataRate = DataRate::from_kbps(1);

const SMALL_CALL_MAX_SEND_RATE: DataRate = DataRate::from_kbps(1000);

// This is the smallest rate at which WebRTC seems to still send VGA.
const LARGE_CALL_MAX_SEND_RATE: DataRate = DataRate::from_kbps(671);

const SCREENSHARE_MIN_SEND_RATE: DataRate = DataRate::from_kbps(500);
const SCREENSHARE_START_SEND_RATE: DataRate = DataRate::from_mbps(1);
const SCREENSHARE_MAX_SEND_RATE: DataRate = DataRate::from_mbps(2);

const LOW_MAX_RECEIVE_RATE: DataRate = DataRate::from_kbps(500);

const NORMAL_MAX_RECEIVE_RATE: DataRate = DataRate::from_mbps(20);

const BWE_THRESHOLD_FOR_LOW_NOTIFICATION: DataRate = DataRate::from_kbps(70);
const BWE_THRESHOLD_FOR_RECOVERED_NOTIFICATION: DataRate = DataRate::from_kbps(80);

const DELAY_FOR_RECOVERED_BWE_CALLBACK: Duration = Duration::from_secs(6);

// The time between when a sender generates a new media send key
// and applies it.  It needs to be big enough that there is
// a high probability that receivers will receive the
// key before the sender begins using it.  But making it too big
// gives a larger window of time during which a receiver that has
// left the call may decrypt media after leaving.
// Note that the window can be almost double this value because
// only one media send key rotation can be pending at a time
// so a receiver may leave immediately after receiving a newly
// generated key and it will be able to decrypt until after
// a second rotation is applied.
const MEDIA_SEND_KEY_ROTATION_DELAY_SECS: u64 = 3;

enum KeyRotationState {
    // A key has been applied.  Nothing is pending.
    Applied,
    // A key has been generated but not yet applied.
    Pending {
        secret: frame_crypto::Secret,
        // Once it has been applied, another rotation needs to take place because
        // a user left the call while rotation was pending.
        needs_another_rotation: bool,
    },
}

// We want to make sure there is at most one pending request for remote devices
// going on at a time, and to only request remote devices when the data is too stale
// or if it's been too long without a response.
#[derive(Debug)]
enum RemoteDevicesRequestState {
    WaitingForMembershipProof,
    NeverRequested,
    Requested {
        // While waiting, something happened that makes us think we should ask again.
        should_request_again: bool,
        at: Instant,
    },
    Updated {
        at: Instant,
    },
    Failed {
        at: Instant,
    },
}

/// Represents a device connecting to an SFU and joining a group call.
#[derive(Clone)]
pub struct Client {
    // A value used for logging and passing into the Observer.
    client_id: ClientId,
    pub group_id: GroupId,
    // We have to leave this outside of the actor state
    // because WebRTC calls back to the PeerConnectionObserver
    // synchronously.
    frame_crypto_context: Arc<CallMutex<frame_crypto::Context>>,
    actor: Actor<State>,
}

#[derive(Default)]
struct RemoteDevices(Vec<RemoteDeviceState>);

impl Deref for RemoteDevices {
    type Target = Vec<RemoteDeviceState>;

    fn deref(&self) -> &Self::Target {
        &self.0
    }
}

impl DerefMut for RemoteDevices {
    fn deref_mut(&mut self) -> &mut Self::Target {
        &mut self.0
    }
}

impl FromIterator<RemoteDeviceState> for RemoteDevices {
    fn from_iter<T: IntoIterator<Item = RemoteDeviceState>>(iter: T) -> Self {
        Self(iter.into_iter().collect())
    }
}

impl IntoIterator for RemoteDevices {
    type Item = RemoteDeviceState;
    type IntoIter = std::vec::IntoIter<Self::Item>;

    fn into_iter(self) -> Self::IntoIter {
        self.0.into_iter()
    }
}

#[derive(Debug)]
enum OutgoingRingState {
    /// The initial state
    Unknown,
    /// The local client is permitted to send a ring if they choose, but has not requested one.
    PermittedToRing { ring_id: RingId },
    /// The local client has requested to ring, but it is unknown whether it is permitted.
    WantsToRing { recipient: Option<UserId> },
    /// The local client has, in fact, sent a ring (and may still cancel it).
    HasSentRing { ring_id: RingId },
    /// The local client is not permitted to send rings at this time.
    ///
    /// They may not be the creator of the call, or they may have already sent a ring and had other
    /// people join.
    NotPermittedToRing,
}

#[derive(Debug, Clone, Copy, PartialEq, Eq)]
pub enum GroupCallKind {
    SignalGroup,
    CallLink,
}

/// The next time to check WebRTC's bandwidth estimate (BWE).
///
/// The initial state is Disabled. Possible state transitions:
///
///   Disabled -> At       (when video is enabled)
///   At -> Disabled       (when video is disabled)
///   At -> RecoveredAt    (after callback is made for low bandwidth)
///   RecoveredAt -> None  (after callback is made for bandwidth recovered)
#[derive(Debug, Clone, Copy, PartialEq, Eq)]
enum BweCheckState {
    /// Check again after the `Instant` has passed.
    At(Instant),
    /// Check to see whether the BWE has recovered after `check_at` has passed.
    RecoveredAt {
        next_bwe_time: Instant,
        last_callback: Instant,
    },
    /// Don't check now, but there might be another check later in the call.
    Disabled,
    /// Don't check again for the remainder of the call.
    None,
}

#[derive(Default)]
struct RaiseHandState {
    pub seqnum: u32,
    pub raise: bool,
    pub outstanding: bool,
}

/// The state inside the Actor
struct State {
    // Things passed in that never change
    client_id: ClientId,
    group_id: GroupId,
    kind: GroupCallKind,
    sfu_client: Box<dyn SfuClient>,
    observer: Box<dyn Observer>,

    // Shared state with the CallManager that might change
    busy: Arc<CallMutex<bool>>,
    self_uuid: Arc<CallMutex<Option<UserId>>>,

    // State that changes regularly and is sent to the observer
    connection_state: ConnectionState,
    join_state: JoinState,
    remote_devices: RemoteDevices,

    // State that changes infrequently and is not sent to the observer.
    dhe_state: DheState,

    // Things to control peeking
    remote_devices_request_state: RemoteDevicesRequestState,
    last_peek_info: Option<PeekInfo>,
    known_members: HashSet<UserId>,

    // Derived from remote_devices but stored so we can fire
    // Observer::handle_peek_changed only when it changes
    joined_members: HashSet<UserId>,
    pending_users_signature: u64,

    // Things we send to other clients via heartbeats
    // These are unset until the app sets them.
    // But we err on the side of caution and don't send anything when they are unset.
    outgoing_heartbeat_state: HeartbeatState,

    // Things for controlling the PeerConnection
    local_ice_ufrag: String,
    local_ice_pwd: String,
    sfu_info: Option<SfuInfo>,
    peer_connection: PeerConnection,
    peer_connection_observer_impl: Box<PeerConnectionObserverImpl>,
    rtp_data_to_sfu_next_seqnum: u32,
    rtp_data_through_sfu_next_seqnum: u32,
    next_heartbeat_time: Option<Instant>,
    /// The remote demux IDs are in the order of the corresponding transceivers
    /// in peer_connection. Each demux ID is associated with two transceivers
    /// (audio and video). None represents an unused transceiver pair.
    remote_transceiver_demux_ids: Vec<Option<DemuxId>>,

    // Things for getting statistics from the PeerConnection
    // Stats gathering happens only when joined
    next_stats_time: Option<Instant>,
    get_stats_interval: Duration,
    stats_observer: Box<StatsObserver>,

    // Things for getting audio levels from the PeerConnection
    audio_levels_interval: Option<Duration>,
    next_audio_levels_time: Option<Instant>,

    next_membership_proof_request_time: Option<Instant>,

    next_raise_hand_time: Option<Instant>,

    bwe_check_state: BweCheckState,

    // We have to put this inside the actor state also because
    // we change the keys from within the actor.
    frame_crypto_context: Arc<CallMutex<frame_crypto::Context>>,

    // If we receive a media key before we know about the remote device,
    // we store it here until we do know about the remote device.
    pending_media_receive_keys: Vec<(
        UserId,
        DemuxId,
        frame_crypto::RatchetCounter,
        frame_crypto::Secret,
    )>,
    // If we generate a new media send key when a user leaves the call,
    // during the time between when we generate it and apply it, we need
    // to make sure that user that joined in that window gets that key
    // even if it hasn't been applied yet.
    // And if more than one user leaves at the same time, we want to make sure
    // we throttle the rotations so they don't happen too often.
    // Note that this has the effect of doubling the amount of time someone might
    // be able do decrypt media after leaving if they leave immediately
    // after receiving a newly generated key.
    media_send_key_rotation_state: KeyRotationState,

    // Things to control video requests.  We want to send them regularly on ticks,
    // but also limit how often they are sent "on demand".  So here's the rule:
    // once per second, you get an "on demand" one.  Any more than that and you
    // wait for the next tick.
    video_requests: Option<Vec<VideoRequest>>,
    active_speaker_height: Option<u16>,
    on_demand_video_request_sent_since_last_heartbeat: bool,
    speaker_rtp_timestamp: Option<rtp::Timestamp>,

    send_rates: SendRates,
    // If set, will always override the send_rates.  Intended for testing.
    send_rates_override: Option<SendRates>,
    max_receive_rate: Option<DataRate>,
    data_mode: DataMode,
    // Demux IDs where video is being forward from, mapped to the server allocated height.
    forwarding_videos: HashMap<DemuxId, u16>,

    outgoing_ring_state: OutgoingRingState,

    reactions: Vec<Reaction>,
    raised_hands: Vec<DemuxId>,
    raise_hand_state: RaiseHandState,

    sfu_reliable_stream: MrpStream<Vec<u8>, (rtp::Header, SfuToDevice)>,
    actor: Actor<State>,
}

const RELIABLE_RTP_BUFFER_SIZE: usize = 64;
const DEVICE_TO_SFU_TIMEOUT: Duration = Duration::from_millis(1000);

impl From<&protobuf::group_call::MrpHeader> for mrp::MrpHeader {
    fn from(value: &protobuf::group_call::MrpHeader) -> Self {
        Self {
            seqnum: value.seqnum,
            ack_num: value.ack_num,
        }
    }
}

impl From<mrp::MrpHeader> for protobuf::group_call::MrpHeader {
    fn from(value: mrp::MrpHeader) -> Self {
        Self {
            seqnum: value.seqnum,
            ack_num: value.ack_num,
        }
    }
}

impl RemoteDevices {
    /// Find the latest speaker
    fn latest_speaker_demux_id(&self) -> Option<DemuxId> {
        let latest_speaker = self.iter().max_by_key(|a| a.speaker_time);
        if latest_speaker?.speaker_time.is_none() {
            None
        } else {
            latest_speaker.map(|speaker| speaker.demux_id)
        }
    }

    /// Find remote device state by demux id
    fn find_by_demux_id(&self, demux_id: DemuxId) -> Option<&RemoteDeviceState> {
        self.iter().find(|device| device.demux_id == demux_id)
    }

    /// Find remote device state by demux id
    fn find_by_demux_id_mut(&mut self, demux_id: DemuxId) -> Option<&mut RemoteDeviceState> {
        self.0.iter_mut().find(|device| device.demux_id == demux_id)
    }

    /// Returns a set containing all the demux ids in the collection
    fn demux_id_set(&self) -> HashSet<DemuxId> {
        self.iter().map(|device| device.demux_id).collect()
    }
}

// The time between ticks to do periodic things like request updated
// membership list from the SfuClient
const TICK_INTERVAL: Duration = Duration::from_millis(200);

// How often to send RTP data messages and video requests.
const HEARTBEAT_INTERVAL: Duration = Duration::from_secs(1);

// How often to get and log stats.
const DEFAULT_STATS_INTERVAL: Duration = Duration::from_secs(10);
const STATS_INITIAL_OFFSET: Duration = Duration::from_secs(2);

// How often to request an updated membership proof (24 hours).
const MEMBERSHIP_PROOF_REQUEST_INTERVAL: Duration = Duration::from_secs(24 * 60 * 60);

const RAISE_HAND_INTERVAL: Duration = Duration::from_millis(500);

// How often to check the latest bandwidth estimate from WebRTC
const BWE_INTERVAL: Duration = Duration::from_secs(1);
/// How much to delay the check for the bandwidth estimate to allow for the estimator to update
/// when connecting.
const DELAYED_BWE_CHECK: Duration = Duration::from_secs(10);

const REACTION_STRING_MAX_SIZE: usize = 256;

impl Client {
    #[allow(clippy::too_many_arguments)]
    pub fn start(
        group_id: GroupId,
        client_id: ClientId,
        kind: GroupCallKind,
        sfu_client: Box<dyn SfuClient + Send>,
        proxy_info: Option<ProxyInfo>,
        observer: Box<dyn Observer + Send>,
        busy: Arc<CallMutex<bool>>,
        self_uuid: Arc<CallMutex<Option<UserId>>>,
        peer_connection_factory: Option<PeerConnectionFactory>,
        outgoing_audio_track: AudioTrack,
        outgoing_video_track: Option<VideoTrack>,
        // This is separate from the observer so it can bypass a thread hop.
        incoming_video_sink: Option<Box<dyn VideoSink>>,
        ring_id: Option<RingId>,
        audio_levels_interval: Option<Duration>,
    ) -> Result<Self> {
        debug!("group_call::Client(outer)::new(client_id: {})", client_id);
        let stopper = Stopper::new();
        // We only send with this key until the first person joins, at which point
        // we ratchet the key forward.
        let frame_crypto_context = Arc::new(CallMutex::new(
            frame_crypto::Context::new(frame_crypto::random_secret(&mut rand::rngs::OsRng)),
            "Frame encryption context",
        ));
        let frame_crypto_context_for_outside_actor = frame_crypto_context.clone();
        let client = Self {
            client_id,
            group_id: group_id.clone(),
            actor: Actor::start("group-call-client", stopper, move |actor| {
                debug!("group_call::Client(inner)::new(client_id: {})", client_id);

                let peer_connection_factory = match peer_connection_factory {
                    None => match PeerConnectionFactory::new(&pcf::AudioConfig::default(), false) {
                        Ok(v) => v,
                        Err(err) => {
                            observer.handle_ended(
                                client_id,
                                EndReason::FailedToCreatePeerConnectionFactory,
                            );
                            return Err(err);
                        }
                    },
                    Some(v) => v,
                };

                let (peer_connection_observer_impl, peer_connection_observer) =
                    PeerConnectionObserverImpl::uninitialized(incoming_video_sink)?;
                // WebRTC uses alphanumeric plus + and /, which is just barely a superset of this,
                // but we can't uses dashes due to the sfu.
                let local_ice_ufrag = random_alphanumeric(4);
                let local_ice_pwd = random_alphanumeric(22);
                let audio_rtcp_report_interval_ms = 5000;
                let ice_servers = vec![];
                let proxy_info = match proxy_info {
                    None => ProxyInfo::none(),
                    Some(i) => i,
                };
                let peer_connection = peer_connection_factory
                    .create_peer_connection(
                        peer_connection_observer,
                        pcf::RffiPeerConnectionKind::GroupCall,
                        &AudioJitterBufferConfig::default(),
                        audio_rtcp_report_interval_ms,
                        &ice_servers,
                        &proxy_info,
                        outgoing_audio_track,
                        outgoing_video_track,
                    )
                    .map_err(|e| {
                        observer.handle_ended(client_id, EndReason::FailedToCreatePeerConnection);
                        e
                    })?;
                let call_id_for_stats = CallId::from(client_id as u64);
                info!(
                    "ringrtc_stats!,\
                        sfu,\
                        recv,\
                        target_send_rate,\
                        ideal_send_rate,\
                        allocated_send_rate"
                );
                Ok(State {
                    client_id,
                    group_id,
                    kind,
                    sfu_client,
                    observer,
                    busy,
                    self_uuid,
                    local_ice_ufrag,
                    local_ice_pwd,

                    connection_state: ConnectionState::NotConnected,
                    join_state: JoinState::NotJoined(ring_id),
                    dhe_state: DheState::default(),
                    remote_transceiver_demux_ids: Default::default(),
                    remote_devices: Default::default(),

                    remote_devices_request_state: match kind {
                        GroupCallKind::SignalGroup => {
                            RemoteDevicesRequestState::WaitingForMembershipProof
                        }
                        GroupCallKind::CallLink => RemoteDevicesRequestState::NeverRequested,
                    },
                    last_peek_info: None,

                    known_members: HashSet::new(),

                    joined_members: HashSet::new(),
                    pending_users_signature: 0,

                    outgoing_heartbeat_state: Default::default(),

                    sfu_info: None,
                    peer_connection_observer_impl,
                    peer_connection,
                    rtp_data_to_sfu_next_seqnum: 1,
                    rtp_data_through_sfu_next_seqnum: 1,

                    next_heartbeat_time: None,

                    next_stats_time: None,
                    get_stats_interval: DEFAULT_STATS_INTERVAL,
                    stats_observer: create_stats_observer(
                        call_id_for_stats,
                        DEFAULT_STATS_INTERVAL,
                    ),

                    audio_levels_interval,
                    next_audio_levels_time: None,

                    next_membership_proof_request_time: None,

                    next_raise_hand_time: None,

                    bwe_check_state: BweCheckState::Disabled,

                    frame_crypto_context,
                    pending_media_receive_keys: Vec::new(),
                    media_send_key_rotation_state: KeyRotationState::Applied,

                    video_requests: None,
                    active_speaker_height: None,
                    on_demand_video_request_sent_since_last_heartbeat: false,
                    speaker_rtp_timestamp: None,

                    send_rates: SendRates::default(),
                    send_rates_override: None,
                    // If the client never calls set_data_mode, use the normal max receive rate.
                    max_receive_rate: Some(NORMAL_MAX_RECEIVE_RATE),
                    data_mode: DataMode::Normal,
                    forwarding_videos: HashMap::default(),

                    outgoing_ring_state: OutgoingRingState::Unknown,

                    reactions: Vec::new(),
                    raised_hands: Vec::new(),
                    raise_hand_state: RaiseHandState::default(),

                    sfu_reliable_stream: MrpStream::new(RELIABLE_RTP_BUFFER_SIZE),

                    actor,
                })
            })?,
            frame_crypto_context: frame_crypto_context_for_outside_actor,
        };

        // After we have the actor, we can initialize the PeerConnectionObserverImpl
        // and kick of ticking.
        let client_clone_to_init_peer_connection_observer_impl = client.clone();
        client.actor.send(move |state| {
            state
                .peer_connection_observer_impl
                .initialize(client_clone_to_init_peer_connection_observer_impl);
            Self::request_remote_devices_as_soon_as_possible(state);
        });
        Ok(client)
    }

    pub fn provide_ring_id_if_absent(&self, ring_id: RingId) {
        self.actor.send(move |state| match &mut state.join_state {
            JoinState::NotJoined(Some(existing_ring_id)) => {
                // Note that we prefer older rings to newer, unlike when processing incoming rings.
                // This is because we expect the call to already be handling the existing ring
                // (maybe that's what's actively ringing in the app).
                warn!(
                    "discarding ring {}; already have a ring for the same group ({})",
                    ring_id, existing_ring_id
                );
            }
            JoinState::NotJoined(saved_ring_id @ None) => {
                *saved_ring_id = Some(ring_id);
            }
            JoinState::Joining | JoinState::Pending(_) | JoinState::Joined(_) => {
                warn!(
                    "ignoring ring {} for a call we have already joined or are currently joining",
                    ring_id
                );
            }
        });
    }

    // Should only be used for testing
    pub fn override_send_rates(&self, send_rates_override: SendRates) {
        self.actor.send(move |state| {
            state.send_rates_override = Some(send_rates_override.clone());
            Self::set_send_rates_inner(state, send_rates_override);
        });
    }

    // Pulled into a named private method so we can call it recursively.
    fn tick(state: &mut State) {
        let now = Instant::now();

        trace!(
            "group_call::Client(inner)::tick(group_id: {})",
            state.client_id
        );

        Self::request_remote_devices_from_sfu_if_older_than(state, Duration::from_secs(10));

        if let Some(next_heartbeat_time) = state.next_heartbeat_time {
            if now >= next_heartbeat_time {
                if let Err(err) = Self::send_heartbeat(state) {
                    warn!("Failed to send regular heartbeat: {:?}", err);
                }
                // Also send video requests at the same rate as the heartbeat.
                Self::send_video_requests_to_sfu(state);
                state.on_demand_video_request_sent_since_last_heartbeat = false;
                state.next_heartbeat_time = Some(now + HEARTBEAT_INTERVAL)
            }
        }

        if let Some(next_stats_time) = state.next_stats_time {
            if now >= next_stats_time {
                let _ = state
                    .peer_connection
                    .get_stats(state.stats_observer.as_ref());
                state.next_stats_time = Some(now + state.get_stats_interval);
            }
            if let Some(report_json) = state.stats_observer.take_stats_report() {
                state.observer.handle_rtc_stats_report(report_json)
            }
        }

        if let (Some(audio_levels_interval), Some(next_audio_levels_time)) =
            (state.audio_levels_interval, state.next_audio_levels_time)
        {
            if now >= next_audio_levels_time {
                let (captured_level, received_levels) = state.peer_connection.get_audio_levels();
                state.observer.handle_audio_levels(
                    state.client_id,
                    captured_level,
                    received_levels,
                );
                state.next_audio_levels_time = Some(now + audio_levels_interval);
            }
        }

        if state.kind == GroupCallKind::SignalGroup {
            if let Some(next_membership_proof_request_time) =
                state.next_membership_proof_request_time
            {
                if now >= next_membership_proof_request_time {
                    state.observer.request_membership_proof(state.client_id);
                    state.next_membership_proof_request_time =
                        Some(now + MEMBERSHIP_PROOF_REQUEST_INTERVAL);
                }
            }
        }

        match state.bwe_check_state {
            BweCheckState::At(next_bwe_time) => {
                if state.connection_state == ConnectionState::Connected {
                    if now >= next_bwe_time {
                        let bwe = state.peer_connection.get_last_bandwidth_estimate();
                        if bwe < BWE_THRESHOLD_FOR_LOW_NOTIFICATION {
                            state
                                .observer
                                .handle_low_bandwidth_for_video(state.client_id, false);
                            state.bwe_check_state = BweCheckState::RecoveredAt {
                                next_bwe_time: now + BWE_INTERVAL,
                                last_callback: now,
                            };
                        } else {
                            state.bwe_check_state = BweCheckState::At(now + BWE_INTERVAL);
                        }
                    }
                } else {
                    state.bwe_check_state = BweCheckState::At(now + DELAYED_BWE_CHECK);
                }
            }
            BweCheckState::RecoveredAt {
                next_bwe_time,
                last_callback,
            } => {
                if now >= next_bwe_time && now >= last_callback + DELAY_FOR_RECOVERED_BWE_CALLBACK {
                    let bwe = state.peer_connection.get_last_bandwidth_estimate();
                    if bwe > BWE_THRESHOLD_FOR_RECOVERED_NOTIFICATION {
                        state
                            .observer
                            .handle_low_bandwidth_for_video(state.client_id, true);
                        state.bwe_check_state = BweCheckState::None;
                    } else {
                        state.bwe_check_state = BweCheckState::RecoveredAt {
                            next_bwe_time: now + BWE_INTERVAL,
                            last_callback,
                        };
                    }
                }
            }
            BweCheckState::Disabled => {}
            BweCheckState::None => {}
        }

        if !state.reactions.is_empty() {
            state
                .observer
                .handle_reactions(state.client_id, std::mem::take(&mut state.reactions));
        }

        if let Some(next_raise_hand_time) = state.next_raise_hand_time {
            if now >= next_raise_hand_time && state.raise_hand_state.outstanding {
                state.next_raise_hand_time = Some(now + RAISE_HAND_INTERVAL);
                Self::send_raise_hand(state);
            }
        }

        let State {
            join_state,
            client_id,
            rtp_data_to_sfu_next_seqnum,
            peer_connection,
            ..
        } = state;
        if let Err(err) = state.sfu_reliable_stream.try_send_ack(|header| {
            let ack = DeviceToSfu {
                mrp_header: Some(header.into()),
                ..Default::default()
            };
            *rtp_data_to_sfu_next_seqnum = Self::reliable_send_to_sfu_inner(
                *join_state,
                *client_id,
                *rtp_data_to_sfu_next_seqnum,
                peer_connection,
                &ack.encode_to_vec(),
            )?;
            Ok(())
        }) {
            warn!("Failed to send reliable ack to SFU: {:?}", err);
        }

        if let Err(err) = state.sfu_reliable_stream.try_resend(now, |payload| {
            info!("Attempting resend over mrp stream");
            *rtp_data_to_sfu_next_seqnum = Self::reliable_send_to_sfu_inner(
                *join_state,
                *client_id,
                *rtp_data_to_sfu_next_seqnum,
                peer_connection,
                payload,
            )?;
            Ok(Instant::now() + DEVICE_TO_SFU_TIMEOUT)
        }) {
            warn!("Failed to resend reliable data to SFU: {:?}", err);
        }

        state.actor.send_delayed(TICK_INTERVAL, Self::tick);
    }

    fn request_remote_devices_as_soon_as_possible(state: &mut State) {
        debug!(
            "group_call::Client::request_remote_devices_as_soon_as_possible(client_id: {})",
            state.client_id
        );

        Self::maybe_request_remote_devices(state, Duration::from_secs(0), true);
    }

    fn request_remote_devices_from_sfu_if_older_than(state: &mut State, max_age: Duration) {
        debug!(
            "group_call::Client::request_remote_devices_from_sfu_if_older_than(client_id: {}, max_age: {:?})",
            state.client_id, max_age
        );

        Self::maybe_request_remote_devices(state, max_age, false);
    }

    fn maybe_request_remote_devices(
        state: &mut State,
        max_age: Duration,
        rerequest_if_pending: bool,
    ) {
        let now = Instant::now();
        let should_request_now = match state.remote_devices_request_state {
            RemoteDevicesRequestState::WaitingForMembershipProof => false,
            RemoteDevicesRequestState::NeverRequested => true,
            RemoteDevicesRequestState::Requested {
                at: request_time, ..
            } => {
                // Timeout if we don't get a response
                now > request_time + Duration::from_secs(5)
            }
            RemoteDevicesRequestState::Updated { at: update_time } => now >= update_time + max_age,
            RemoteDevicesRequestState::Failed { at: failure_time } => {
                // Don't hammer server during failures
                now > failure_time + Duration::from_secs(5)
            }
        };
        if should_request_now {
            // We've already requested, so just wait until the next update and then request again.
            debug!("Request remote devices now.");
            let actor = state.actor.clone();
            state.sfu_client.peek(Box::new(move |peek_info| {
                actor.send(move |state| {
                    Self::set_peek_result_inner(state, peek_info);
                });
            }));
            state.remote_devices_request_state = RemoteDevicesRequestState::Requested {
                should_request_again: false,
                at: Instant::now(),
            };
        } else if rerequest_if_pending {
            // We've already requested, so just wait until the next update and then request again.
            debug!("Request remote devices later because there's a request pending.");
            if let RemoteDevicesRequestState::Requested { at, .. } =
                state.remote_devices_request_state
            {
                state.remote_devices_request_state = RemoteDevicesRequestState::Requested {
                    at,
                    should_request_again: true,
                }
            }
        } else {
            debug!("Just skip this request for remote devices.");
        }
    }

    pub fn connect(&self) {
        debug!(
            "group_call::Client(outer)::connect(client_id: {})",
            self.client_id
        );
        self.actor.send(move |state| {
            debug!(
                "group_call::Client(inner)::connect(client_id: {})",
                state.client_id
            );

            match state.connection_state {
                ConnectionState::Connected | ConnectionState::Reconnecting => {
                    warn!("Can't connect when already connected.");
                }
                ConnectionState::Connecting => {
                    warn!("Can't connect when already connecting.");
                }
                ConnectionState::NotConnected => {
                    // Because the SfuClient currently doesn't allow connecting without joining,
                    // we just pretend to connect and wait for join() to be called.
                    Self::set_connection_state_and_notify_observer(
                        state,
                        ConnectionState::Connecting,
                    );

                    let now = Instant::now();

                    // Start heartbeats, audio levels, and raise hand right away.
                    state.next_heartbeat_time = Some(now);
                    state.next_audio_levels_time = Some(now);
                    state.next_raise_hand_time = Some(now);

                    // Request group membership refresh as we start polling the participant list.
                    if state.kind == GroupCallKind::SignalGroup {
                        state.observer.request_membership_proof(state.client_id);
                        state.next_membership_proof_request_time =
                            Some(now + MEMBERSHIP_PROOF_REQUEST_INTERVAL);

                        // Request the list of all group members
                        state.observer.request_group_members(state.client_id);
                    }

                    Self::tick(state);
                }
            }
        });
    }

    // Pulled into a named private method because it might be called by many methods.
    fn set_connection_state_and_notify_observer(
        state: &mut State,
        connection_state: ConnectionState,
    ) {
        debug!(
            "group_call::Client(inner)::set_connection_state_and_notify_observer(client_id: {})",
            state.client_id
        );

        state.connection_state = connection_state;
        state
            .observer
            .handle_connection_state_changed(state.client_id, connection_state);
    }

    // Pulled into a private method so we can lock/set/unlock the busy state.
    fn take_busy(state: &mut State) -> bool {
        let busy = state.busy.lock();
        match busy {
            Ok(mut busy) => {
                if *busy {
                    info!("Call Manager is busy with another call");
                    false
                } else {
                    *busy = true;
                    true
                }
            }
            Err(err) => {
                error!("Can't lock busy: {}", err);
                false
            }
        }
    }

    fn release_busy(state: &mut State) {
        let busy = state.busy.lock();
        match busy {
            Ok(mut busy) => {
                *busy = false;
            }
            Err(err) => {
                error!("Can't lock busy: {}", err);
            }
        }
    }

    pub fn join(&self) {
        debug!(
            "group_call::Client(outer)::join(client_id: {})",
            self.client_id
        );
        let callback = self.clone();
        self.actor.send(move |state| {
            debug!(
                "group_call::Client(inner)::join(client_id: {})",
                state.client_id
            );
            match state.join_state {
                JoinState::Joining | JoinState::Pending(_) | JoinState::Joined(_) => {
                    warn!("Already attempted to join.");
                }
                JoinState::NotJoined(ring_id) => {
                    if let Some(peek_info) = &state.last_peek_info {
                        if peek_info.device_count_including_pending_devices() >= peek_info.max_devices.unwrap_or(u32::MAX) as usize {
                            info!("Ending group call client because there are {}/{} devices in the call.", peek_info.device_count_including_pending_devices(), peek_info.max_devices.unwrap());
                            Self::end(state, EndReason::HasMaxDevices);
                            return;
                        }
                    }
                    if Self::take_busy(state) {
                        Self::set_join_state_and_notify_observer(state, JoinState::Joining);
                        Self::accept_ring_if_needed(state, ring_id);

                        if state.kind == GroupCallKind::SignalGroup {
                            // Request group membership refresh before joining.
                            // The Join request will then proceed once SfuClient has the token.
                            state.observer.request_membership_proof(state.client_id);
                            state.next_membership_proof_request_time = Some(Instant::now() + MEMBERSHIP_PROOF_REQUEST_INTERVAL);
                        }

                        let client_secret = EphemeralSecret::random_from_rng(OsRng);
                        let client_pub_key = PublicKey::from(&client_secret);
                        state.dhe_state = DheState::start(client_secret);
                        state.sfu_client.join(
                            &state.local_ice_ufrag,
                            *client_pub_key.as_bytes(),
                            callback,
                        );
                    } else {
                        Self::end(state, EndReason::CallManagerIsBusy);
                    }
                }
            }
        });
    }

    fn accept_ring_if_needed(state: &mut State, ring_id: Option<RingId>) {
        if let Some(ring_id) = ring_id {
            if let Some(self_uuid) = state.self_uuid.lock().expect("can read UUID").clone() {
                let accept_message = protobuf::signaling::CallMessage {
                    ring_response: Some(protobuf::signaling::call_message::RingResponse {
                        group_id: Some(state.group_id.clone()),
                        ring_id: Some(ring_id.into()),
                        r#type: Some(
                            protobuf::signaling::call_message::ring_response::Type::Accepted.into(),
                        ),
                    }),
                    ..Default::default()
                };

                state.observer.send_signaling_message(
                    self_uuid,
                    accept_message,
                    SignalingMessageUrgency::HandleImmediately,
                );
            } else {
                error!("self UUID unknown; cannot notify other devices of accept");
            }
        }
    }

    // Pulled into a named private method because it might be called by leave_inner().
    fn set_join_state_and_notify_observer(state: &mut State, join_state: JoinState) {
        debug!(
            "group_call::Client(inner)::set_join_state_and_notify_observer(client_id: {}, join_state: {:?})",
            state.client_id,
            join_state
        );
        state.join_state = join_state;
        state
            .observer
            .handle_join_state_changed(state.client_id, join_state);
    }

    pub fn leave(&self) {
        debug!(
            "group_call::Client(outer)::leave(client_id: {})",
            self.client_id
        );
        self.actor.send(Self::leave_inner);
    }

    // Pulled into a named private method because it might be called by end().
    fn leave_inner(state: &mut State) {
        debug!(
            "group_call::Client(inner)::leave(client_id: {}, join_state: {:?})",
            state.client_id, state.join_state
        );

        Self::cancel_full_group_ring_if_needed(state);

        match state.join_state {
            JoinState::NotJoined(_) => {
                warn!("Can't leave when not joined.");
                return;
            }
            JoinState::Joining => {
                state.peer_connection.set_outgoing_media_enabled(false);
                state.peer_connection.set_incoming_media_enabled(false);
            }
            JoinState::Pending(local_demux_id) | JoinState::Joined(local_demux_id) => {
                state.peer_connection.set_outgoing_media_enabled(false);
                state.peer_connection.set_incoming_media_enabled(false);
                Self::send_leaving_through_sfu_and_over_signaling(state, local_demux_id);
                Self::send_leave_to_sfu(state);
            }
        }

        Self::release_busy(state);
        Self::set_join_state_and_notify_observer(state, JoinState::NotJoined(None));
        state.next_heartbeat_time = None;
        state.next_stats_time = None;
        state.next_audio_levels_time = None;
        state.next_membership_proof_request_time = None;
    }

    pub fn disconnect(&self) {
        debug!(
            "group_call::Client(outer)::disconnect(client_id: {})",
            self.client_id
        );
        self.actor.send(move |state| {
            debug!(
                "group_call::Client(inner)::disconnect(client_id: {})",
                state.client_id
            );
            Self::end(state, EndReason::DeviceExplicitlyDisconnected);
        });
    }

    pub fn ring(&self, recipient: Option<UserId>) {
        debug!(
            "group_call::Client(outer)::ring(client_id: {}, recipient: {:?})",
            self.client_id, recipient,
        );
        self.actor
            .send(move |state| Self::ring_inner(state, recipient));
    }

    fn ring_inner(state: &mut State, recipient: Option<UserId>) {
        debug!(
            "group_call::Client(inner)::ring(client_id: {}, recipient: {:?})",
            state.client_id, recipient
        );

        match state.outgoing_ring_state {
            OutgoingRingState::PermittedToRing { ring_id } => {
                let message = protobuf::signaling::CallMessage {
                    ring_intention: Some(protobuf::signaling::call_message::RingIntention {
                        group_id: Some(state.group_id.clone()),
                        ring_id: Some(ring_id.into()),
                        r#type: Some(
                            protobuf::signaling::call_message::ring_intention::Type::Ring.into(),
                        ),
                    }),
                    ..Default::default()
                };

                if recipient.is_some() {
                    unimplemented!("cannot ring just one person yet");
                } else {
                    state.observer.send_signaling_message_to_group(
                        state.group_id.clone(),
                        message,
                        SignalingMessageUrgency::HandleImmediately,
                        Default::default(),
                    );

                    if state.remote_devices.is_empty() {
                        // If you're the only one in the call at the time of the ring,
                        // and then you leave before anyone joins, the ring is auto-cancelled.
                        state.outgoing_ring_state = OutgoingRingState::HasSentRing { ring_id };
                    } else {
                        // Otherwise, the ring is sent-and-forgotten.
                        state.outgoing_ring_state = OutgoingRingState::NotPermittedToRing;
                    }
                }
            }
            OutgoingRingState::WantsToRing { .. } => {
                warn!(
                    "repeat ring request not supported (client_id: {}, ring not yet sent)",
                    state.client_id
                );
            }
            OutgoingRingState::HasSentRing { ring_id, .. } => {
                warn!(
                    "repeat ring request not supported (client_id: {}, previous ring id: {})",
                    state.client_id, ring_id
                );
            }
            OutgoingRingState::Unknown => {
                // Need to wait until joining
                state.outgoing_ring_state = OutgoingRingState::WantsToRing { recipient };
            }
            OutgoingRingState::NotPermittedToRing => {
                info!(
                    "ringing is not permitted (client_id: {}); most likely someone else started the call first",
                    state.client_id
                );
            }
        }
    }

    pub fn set_outgoing_audio_muted(&self, muted: bool) {
        debug!(
            "group_call::Client(outer)::set_audio_muted(client_id: {}, muted: {})",
            self.client_id, muted
        );
        self.actor.send(move |state| {
            debug!(
                "group_call::Client(inner)::set_audio_muted(client_id: {}, muted: {})",
                state.client_id, muted
            );
            // We don't modify the outgoing audio track.  We expect the app to handle that.
            state.outgoing_heartbeat_state.audio_muted = Some(muted);
            if let Err(err) = Self::send_heartbeat(state) {
                warn!(
                    "Failed to send heartbeat after updating audio mute state: {:?}",
                    err
                );
            }
        });
    }

    pub fn set_outgoing_video_muted(&self, muted: bool) {
        debug!(
            "group_call::Client(outer)::set_video_muted(client_id: {}, muted: {})",
            self.client_id, muted
        );
        self.actor.send(move |state| {
            debug!(
                "group_call::Client(inner)::set_video_muted(client_id: {}, muted: {})",
                state.client_id, muted
            );
            // We don't modify the outgoing video track.  We expect the app to handle that.
            state.outgoing_heartbeat_state.video_muted = Some(muted);
            if let Err(err) = Self::send_heartbeat(state) {
                warn!(
                    "Failed to send heartbeat after updating video mute state: {:?}",
                    err
                );
            }
        });
    }

    pub fn set_presenting(&self, presenting: bool) {
        debug!(
            "group_call::Client(outer)::set_presenting(client_id: {}, presenting: {})",
            self.client_id, presenting
        );
        self.actor.send(move |state| {
            debug!(
                "group_call::Client(inner)::set_presenting(client_id: {}, presenting: {})",
                state.client_id, presenting
            );
            state.outgoing_heartbeat_state.presenting = Some(presenting);
            if let Err(err) = Self::send_heartbeat(state) {
                warn!(
                    "Failed to send heartbeat after updating presenting state: {:?}",
                    err
                );
            }
        });
    }

    pub fn set_sharing_screen(&self, sharing_screen: bool) {
        debug!(
            "group_call::Client(outer)::set_sharing_screen(client_id: {}, sharing_screen: {})",
            self.client_id, sharing_screen
        );
        self.actor.send(move |state| {
            debug!(
                "group_call::Client(inner)::set_sharing_screen(client_id: {}, sharing_screen: {})",
                state.client_id, sharing_screen
            );
            state.outgoing_heartbeat_state.sharing_screen = Some(sharing_screen);
            if let Err(err) = Self::send_heartbeat(state) {
                warn!(
                    "Failed to send heartbeat after updating sharing screen state: {:?}",
                    err
                );
            }
            let send_rates = Self::compute_send_rates(state.remote_devices.len(), sharing_screen);
            Self::set_send_rates_inner(state, send_rates);
        });
    }

    pub fn resend_media_keys(&self) {
        debug!(
            "group_call::Client(outer)::resend_media_keys(client_id: {})",
            self.client_id
        );
        self.actor.send(move |state| {
            debug!(
                "group_call::Client(inner)::resend_media_keys(client_id: {})",
                state.client_id
            );

            match state.join_state {
                JoinState::NotJoined(_) | JoinState::Joining => {
                    // Wait until we've at least completed our join request to send media keys.
                }
                JoinState::Pending(local_demux_id) | JoinState::Joined(local_demux_id) => {
                    let user_ids: HashSet<UserId> = state
                        .remote_devices
                        .iter()
                        .map(|rd| rd.user_id.clone())
                        .collect();

                    let (ratchet_counter, secret) = {
                        let frame_crypto_context = state.frame_crypto_context.lock().expect(
                            "Get lock for frame encryption context to advance media send key",
                        );
                        frame_crypto_context.send_state()
                    };

                    info!(
                        "Resending media keys to everyone (number of users: {})",
                        user_ids.len()
                    );
                    Self::send_media_send_key_to_users_over_signaling(
                        state,
                        user_ids,
                        local_demux_id,
                        ratchet_counter,
                        secret,
                    );
                }
            }
        });
    }

    pub fn set_data_mode(&self, data_mode: DataMode) {
        debug!(
            "group_call::Client(outer)::set_data_mode(client_id: {}, data_mode: {:?})",
            self.client_id, data_mode
        );
        self.actor.send(move |state| {
            debug!(
                "group_call::Client(inner)::set_data_mode(client_id: {}), data_mode: {:?}",
                state.client_id, data_mode,
            );

            state.max_receive_rate = Some(match data_mode {
                DataMode::Low => LOW_MAX_RECEIVE_RATE,
                DataMode::Normal => NORMAL_MAX_RECEIVE_RATE,
                DataMode::Custom {
                    max_group_call_receive_rate,
                    ..
                } => max_group_call_receive_rate,
            });

            state.data_mode = data_mode;

            if !state.on_demand_video_request_sent_since_last_heartbeat {
                Self::send_video_requests_to_sfu(state);
                state.on_demand_video_request_sent_since_last_heartbeat = true;
            }
        });
    }

    fn set_send_rates_inner(state: &mut State, mut send_rates: SendRates) {
        if let Some(send_rates_override) = &state.send_rates_override {
            send_rates = send_rates_override.clone();
        }
        if state.send_rates != send_rates {
            if send_rates.max == Some(ALL_ALONE_MAX_SEND_RATE) {
                info!("Disable audio and outgoing media because there are no other devices.");
                state.peer_connection.set_audio_recording_enabled(false);
                state.peer_connection.set_outgoing_media_enabled(false);
                state.peer_connection.set_audio_playout_enabled(false);
                if let BweCheckState::At(_) = state.bwe_check_state {
                    state.bwe_check_state = BweCheckState::Disabled;
                }
            } else {
                info!("Enable audio and outgoing media because there are other devices.");
                state.peer_connection.set_audio_playout_enabled(true);
                state.peer_connection.set_outgoing_media_enabled(true);
                state.peer_connection.set_audio_recording_enabled(true);
                if state.bwe_check_state == BweCheckState::Disabled {
                    state.bwe_check_state = BweCheckState::At(Instant::now() + BWE_INTERVAL);
                }
            }
            if let Err(e) = state.peer_connection.set_send_rates(send_rates.clone()) {
                warn!("Could not set send rates to {:?}: {}", send_rates, e);
            } else {
                info!("Setting send rates to {:?}", send_rates);
                state
                    .observer
                    .handle_send_rates_changed(state.client_id, send_rates.clone());
                state.send_rates = send_rates;
            }
        }
    }

    pub fn request_video(&self, requests: Vec<VideoRequest>, active_speaker_height: u16) {
        debug!(
            "group_call::Client(outer)::request_video(client_id: {}, requests: {:?}, active_speaker_height: {})",
            self.client_id, requests, active_speaker_height,
        );
        self.actor.send(move |state| {
            debug!(
                "group_call::Client(inner)::request_video(client_id: {})",
                state.client_id
            );
            state.video_requests = Some(requests);
            state.active_speaker_height = Some(active_speaker_height);
            if !state.on_demand_video_request_sent_since_last_heartbeat {
                Self::send_video_requests_to_sfu(state);
                state.on_demand_video_request_sent_since_last_heartbeat = true;
            }
        });
    }

    fn send_video_requests_to_sfu(state: &mut State) {
        use protobuf::group_call::device_to_sfu::{
            video_request_message::VideoRequest as VideoRequestProto, VideoRequestMessage,
        };
        use std::cmp::min;

        if let Some(video_requests) = &state.video_requests {
            let requests: Vec<_> = video_requests
                .iter()
                .filter_map(|request| {
                    state
                        .remote_devices
                        .find_by_demux_id(request.demux_id)
                        .map(|device| {
                            VideoRequestProto {
                                demux_id: Some(device.demux_id),
                                // We use the min because the SFU does not understand the concept of video rotation
                                // so all requests must be in terms of non-rotated video even though the apps
                                // will request in terms of rotated video.  We assume that all video is sent over the
                                // wire in landscape format with rotation metadata.
                                // If it's not, we'll have a problem.
                                height: Some(min(request.height, request.width) as u32),
                            }
                        })
                })
                .collect();
            let msg = DeviceToSfu {
                video_request: Some(VideoRequestMessage {
                    // TODO: Update the server to handle this as expected or remove this altogether.
                    // The client needs the server to sort by resolution and then cap the number after that sort.
                    // Currently, the server is sorting by audio activity and then capping the number.
                    // Two possible fixes on the server:
                    // A. Sort by resolution and then cap.
                    //    After that, the client could re-add the lines below.
                    // B. Treat the list of resolution requests as "complete" and don't use "lastN" at all.
                    //    After that, the client could remove the lines below.
                    // Note: the server can't handle a None value here, so we have to pass
                    // in a value larger than a group call would ever be.
                    // The only problem with this mechanism is that the server will send video for
                    // new remote devices that the local device hasn't yet learned about.
                    // max: Some(
                    //     requests
                    //         .iter()
                    //         .filter(|request| request.height.unwrap() > 0)
                    //         .count() as u32,
                    // ),
                    max_kbps: state.max_receive_rate.map(|rate| rate.as_kbps() as u32),
                    requests,
                    active_speaker_height: state.active_speaker_height.map(|height| height.into()),
                }),
                ..Default::default()
            };

            if let Err(e) = Self::send_data_to_sfu(state, &msg.encode_to_vec()) {
                warn!("Failed to send video request: {:?}", e);
            }
        }
    }

    fn approve_or_deny_user(state: &mut State, user_id: UserId, approved: bool) {
        use protobuf::group_call::device_to_sfu::{AdminAction, GenericAdminAction};

        // Approval is implemented by demux ID (because we don't put user IDs in RTP messages).
        // So we have to find a corresponding demux ID in the pending users list.
        let Some(peek_info) = state.last_peek_info.as_ref() else {
            error!("Cannot approve users without peek info");
            return;
        };

        let action_to_log = if approved { "approval" } else { "denial" };

        if let Some(demux_id) = peek_info
            .pending_devices
            .iter()
            .find(|device| device.user_id.as_ref() == Some(&user_id))
            .map(|device| device.demux_id)
        {
            let action = if approved {
                AdminAction::Approve
            } else {
                AdminAction::Deny
            };
            let msg = DeviceToSfu {
                admin_action: Some((action)(GenericAdminAction {
                    target_demux_id: Some(demux_id),
                })),
                ..Default::default()
            };

            if let Err(e) = Self::reliable_send_to_sfu(state, msg) {
                warn!("Failed to send {}: {:?}", action_to_log, e);
            }
        } else if let Some(demux_id) = peek_info
            .devices
            .iter()
            .find(|device| device.user_id.as_ref() == Some(&user_id))
            .map(|device| device.demux_id)
        {
            info!("User has already been added to call with demux ID {demux_id}");
        } else {
            warn!("Failed to find user for {action_to_log} (they may have left or been denied by another admin)");
        }
    }

    pub fn approve_user(&self, user_id: UserId) {
        debug!(
            "group_call::Client(outer)::approve_user(client_id: {})",
            self.client_id
        );
        self.actor.send(move |state| {
            debug!(
                "group_call::Client(inner)::approve_user(client_id: {})",
                state.client_id
            );
            Self::approve_or_deny_user(state, user_id, true);
        });
    }

    pub fn deny_user(&self, user_id: UserId) {
        debug!(
            "group_call::Client(outer)::deny_user(client_id: {})",
            self.client_id
        );
        self.actor.send(move |state| {
            debug!(
                "group_call::Client(inner)::deny_user(client_id: {})",
                state.client_id
            );
            Self::approve_or_deny_user(state, user_id, false);
        });
    }

    pub fn remove_client(&self, other_client: DemuxId) {
        use protobuf::group_call::device_to_sfu::{AdminAction, GenericAdminAction};
        debug!(
            "group_call::Client(outer)::remove_client(client_id: {})",
            self.client_id
        );
        self.actor.send(move |state| {
            debug!(
                "group_call::Client(inner)::remove_client(client_id: {})",
                state.client_id
            );

            // We could check that other_client is a valid demux ID according to our current peek
            // info, but that's a racy check anyway. Just let the calling server do it.
            let msg = DeviceToSfu {
                admin_action: Some(AdminAction::Remove(GenericAdminAction {
                    target_demux_id: Some(other_client),
                })),
                ..Default::default()
            };

            if let Err(e) = Self::reliable_send_to_sfu(state, msg) {
                warn!("Failed to send removal: {:?}", e);
            }
        });
    }

    // Blocks are performed on a particular client, but end up affecting all of the user's devices.
    // Still, we define it as a demux-ID-based operation for more flexibility later.
    pub fn block_client(&self, other_client: DemuxId) {
        use protobuf::group_call::device_to_sfu::{AdminAction, GenericAdminAction};
        debug!(
            "group_call::Client(outer)::block_client(client_id: {})",
            self.client_id
        );
        self.actor.send(move |state| {
            debug!(
                "group_call::Client(inner)::block_client(client_id: {})",
                state.client_id
            );

            // We could check that other_client is a valid demux ID according to our current peek
            // info, but that's a racy check anyway. Just let the calling server do it.
            let msg = DeviceToSfu {
                admin_action: Some(AdminAction::Block(GenericAdminAction {
                    target_demux_id: Some(other_client),
                })),
                ..Default::default()
            };

            if let Err(e) = Self::reliable_send_to_sfu(state, msg) {
                warn!("Failed to send block: {:?}", e);
            }
        });
    }

    pub fn set_group_members(&self, group_members: Vec<GroupMember>) {
        debug!(
            "group_call::Client(outer)::set_group_members(client_id: {})",
            self.client_id
        );
        self.actor.send(move |state| {
            debug!(
                "group_call::Client(inner)::set_group_members(client_id: {})",
                state.client_id
            );
            let new_members: HashSet<UserId> =
                group_members.iter().map(|i| i.user_id.clone()).collect();
            if new_members != state.known_members {
                info!("known group members changed");
                state.known_members = new_members;
                state.sfu_client.set_group_members(group_members);
                Self::request_remote_devices_as_soon_as_possible(state);
            }
        })
    }

    pub fn set_membership_proof(&self, proof: MembershipProof) {
        debug!(
            "group_call::Client(outer)::set_membership_proof(client_id: {})",
            self.client_id
        );
        self.actor.send(move |state| {
            debug!(
                "group_call::Client(inner)::set_membership_proof(client_id: {})",
                state.client_id
            );
            state.sfu_client.set_membership_proof(proof);
            if matches!(
                state.remote_devices_request_state,
                RemoteDevicesRequestState::WaitingForMembershipProof
            ) {
                state.remote_devices_request_state = RemoteDevicesRequestState::NeverRequested;
                Self::request_remote_devices_as_soon_as_possible(state);
            }
        })
    }

    pub fn react(&self, value: String) {
        debug!(
            "group_call::Client(outer)::react(client_id: {} value: {})",
            self.client_id, value
        );

        if value.is_empty() {
            warn!("group_call::Client(outer)::react value is empty");
        } else if value.len() > REACTION_STRING_MAX_SIZE {
            warn!(
                "group_call::Client(outer)::react reaction value size of {} exceeded allowed size of {}",
                value.len(),
                REACTION_STRING_MAX_SIZE
            );
        } else {
            self.actor.send(move |state| {
                debug!(
                    "group_call::Client(inner)::react(client_id: {}, value: {})",
                    state.client_id, value
                );
                if let Err(err) = Self::send_reaction(state, value) {
                    warn!("Failed to send reaction: {:?}", err);
                }
            });
        }
    }

    pub fn raise_hand(&self, raise: bool) {
        debug!(
            "group_call::Client(outer)::raise_hand(client_id: {} raise: {})",
            self.client_id, raise
        );

        self.actor.send(move |state| {
            state.raise_hand_state.seqnum += 1;
            state.raise_hand_state.raise = raise;
            state.raise_hand_state.outstanding = true;

            info!(
                "group_call::Client(inner)::raise_hand(client_id: {}, raise: {} seqnum: {})",
                state.client_id, state.raise_hand_state.raise, state.raise_hand_state.seqnum
            );

            Self::send_raise_hand(state);
        });
    }

    // Pulled into a named private method because it can be called in many places.
    fn end(state: &mut State, reason: EndReason) {
        debug!(
            "group_call::Client(inner)::end(client_id: {})",
            state.client_id
        );

        match state.join_state {
            JoinState::NotJoined(_) => {
                // Nothing to do.
            }
            JoinState::Joining | JoinState::Pending(_) | JoinState::Joined(_) => {
                // This will send an update after changing the join state.
                Self::leave_inner(state);
            }
        };

        match state.connection_state {
            ConnectionState::NotConnected => {
                warn!("Can't disconnect when not connected.");
            }
            ConnectionState::Connecting
            | ConnectionState::Connected
            | ConnectionState::Reconnecting => {
                state.peer_connection.close();
                Self::set_connection_state_and_notify_observer(
                    state,
                    ConnectionState::NotConnected,
                );
                let _join_handles = state.actor.stopper().stop_all_without_joining();
                state.observer.handle_ended(state.client_id, reason);
            }
        }
    }

    // This should be called by the SfuClient after it has joined.
    pub fn on_sfu_client_joined(&self, joined: Result<Joined>) {
        debug!(
            "group_call::Client(outer)::on_sfu_client_joined(client_id: {})",
            self.client_id
        );
        self.actor.send(move |state| {
            debug!(
                "group_call::Client(inner)::on_sfu_client_joined(client_id: {})",
                state.client_id
            );

            if let Ok(Joined {
                sfu_info,
                local_demux_id,
                server_dhe_pub_key,
                hkdf_extra_info,
                creator,
                era_id,
                join_state,
            }) = joined
            {
                match state.connection_state {
                    ConnectionState::NotConnected => {
                        warn!("The SFU completed joining before connect() was requested.");
                    }
                    ConnectionState::Connecting => {
                        state.dhe_state.negotiate_in_place(
                            &PublicKey::from(server_dhe_pub_key),
                            &hkdf_extra_info,
                        );
                        let srtp_keys = match &state.dhe_state {
                            DheState::Negotiated { srtp_keys } => srtp_keys,
                            _ => {
                                Self::end(state, EndReason::FailedToNegotiatedSrtpKeys);
                                return;
                            }
                        };

                        if Self::start_peer_connection(state, &sfu_info, local_demux_id, srtp_keys)
                            .is_err()
                        {
                            Self::end(state, EndReason::FailedToStartPeerConnection);
                            return;
                        };

                        // Set a low bitrate until we learn someone else is in the call.
                        Self::set_send_rates_inner(
                            state,
                            SendRates {
                                max: Some(ALL_ALONE_MAX_SEND_RATE),
                                ..SendRates::default()
                            },
                        );

                        state.sfu_info = Some(sfu_info);
                    }
                    ConnectionState::Connected | ConnectionState::Reconnecting => {
                        warn!("The SFU completed joining after already being connected.");
                    }
                };
                match state.join_state {
                    JoinState::NotJoined(_) => {
                        warn!("The SFU completed joining before join() was requested.");
                    }
                    JoinState::Joining => {
                        // We just now appeared in the participants list (unless we're pending
                        // approval) and possibly even updated the eraId. Request this before doing
                        // anything else because it'll take a while for the app to get back to us.
                        Self::request_remote_devices_as_soon_as_possible(state);

                        // The call to set_peek_result_inner needs the demux ID to be set in the
                        // join state. But make sure to fire observer.handle_join_state_changed
                        // after set_peek_result_inner so that state.remote_devices are filled in.
                        state.join_state = join_state;
                        if let Some(peek_info) = &state.last_peek_info {
                            // TODO: Do the same processing without making it look like we just
                            // got an update from the server even though the update actually came
                            // from earlier.  For now, it's close enough.
                            let peek_info = peek_info.clone();
                            Self::set_peek_result_inner(state, Ok(peek_info));
                            if state.remote_devices.is_empty() {
                                // If there are no remote devices, then Self::set_peek_result_inner
                                // will not fire handle_remote_devices_changed and the observer can't tell the difference
                                // between "we know we have no remote devices" and "we don't know what we have yet".
                                // This way, the observer can.
                                state.observer.handle_remote_devices_changed(
                                    state.client_id,
                                    &state.remote_devices,
                                    RemoteDevicesChangedReason::DemuxIdsChanged,
                                );
                            }
                        }

                        // Just in case, check if the cached peek info happened to have the local
                        // device in it already (possible if the peek raced with the join request).
                        // In that case, set_peek_info_inner will have notified the observer about
                        // the join state change already.
                        state
                            .observer
                            .handle_join_state_changed(state.client_id, state.join_state);

                        // Check state.join_state to make sure we didn't process an `end()` since receiving the response.
                        // We need to check the response's `join_state` since `peek_result_inner` can transition
                        // the call to joined and have already called `on_client_joined`
                        if matches!(join_state, JoinState::Joined(_))
                            && matches!(state.join_state, JoinState::Joined(_))
                        {
                            Self::on_client_joined(state);
                        }

                        if creator.is_some() {
                            // Check if we're permitted to ring
                            let creator_is_self = {
                                let self_uuid_guard = state.self_uuid.lock();
                                self_uuid_guard
                                    .map(|guarded_uuid| creator == *guarded_uuid)
                                    .unwrap_or(false)
                            };
                            let new_ring_state = if creator_is_self {
                                OutgoingRingState::PermittedToRing {
                                    ring_id: RingId::from_era_id(&era_id),
                                }
                            } else {
                                OutgoingRingState::NotPermittedToRing
                            };
                            debug!("updating ring state to {:?}", new_ring_state);
                            let previous_ring_state =
                                std::mem::replace(&mut state.outgoing_ring_state, new_ring_state);
                            if let OutgoingRingState::WantsToRing { recipient } =
                                previous_ring_state
                            {
                                Self::ring_inner(state, recipient)
                            }
                        }

                        state.next_stats_time = Some(Instant::now() + STATS_INITIAL_OFFSET);
                    }
                    JoinState::Pending(_) | JoinState::Joined(_) => {
                        warn!("The SFU completed joining more than once.");
                    }
                };
            } else {
                Self::end(state, EndReason::SfuClientFailedToJoin);
            }
        });
    }

    // Called once per call, when the client transitions to JoinState::Joined.
    // Currently, this occurs via on_sfu_client_joined (Joining -> Joined) or
    // or via peek_result_inner (Joining -> Pending -> Joined)
    fn on_client_joined(state: &mut State) {
        state
            .peer_connection
            .configure_audio_encoders(&AudioEncoderConfig::default());
    }

    pub fn on_signaling_message_received(
        &self,
        sender_user_id: UserId,
        message: protobuf::group_call::DeviceToDevice,
    ) {
        debug!(
            "group_call::Client(outer)::on_signaling_message_received(client_id: {})",
            self.client_id
        );
        self.actor.send(move |state| {
            debug!(
                "group_call::Client(inner)::on_signaling_message_received(client_id: {})",
                state.client_id
            );
            match message {
                protobuf::group_call::DeviceToDevice {
                    media_key:
                        Some(protobuf::group_call::device_to_device::MediaKey {
                            demux_id: Some(sender_demux_id),
                            ratchet_counter: Some(ratchet_counter),
                            secret: Some(secret_vec),
                            ..
                        }),
                    ..
                } => {
                    if secret_vec.len() != size_of::<frame_crypto::Secret>() {
                        warn!("on_signaling_message_received(): ignoring media receive key with wrong length");
                        return;
                    }
                    if let Ok(ratchet_counter) = ratchet_counter.try_into() {
                        let mut secret = frame_crypto::Secret::default();
                        secret.copy_from_slice(&secret_vec);
                        Self::add_media_receive_key_or_store_for_later(
                            state,
                            sender_user_id,
                            sender_demux_id,
                            ratchet_counter,
                            secret,
                        );
                    } else {
                        warn!("on_signaling_message_received(): ignoring media receive key with ratchet counter that's too big");
                    }
                    let known = state.remote_devices.iter().any(|rd| rd.demux_id == sender_demux_id);
                    if !known {
                        // It's likely someone this demux ID just joined.
                        debug!("Request devices because we receive a signaling message from unknown demux_id = {}", sender_demux_id);
                        Self::request_remote_devices_as_soon_as_possible(state);
                    }
                }
                protobuf::group_call::DeviceToDevice {
                    group_id: Some(group_id),
                    leaving: Some(protobuf::group_call::device_to_device::Leaving {
                        demux_id: Some(leaving_demux_id),
                        ..
                    }),
                    ..
                } => {
                    if group_id == state.group_id {
                        Self::handle_leaving_received(state, leaving_demux_id);
                    }
                }
                _ => {
                    warn!("on_signaling_message_received(): ignoring unknown message");
                }
            }
        });
    }

    // Pulled into a named private method because it's more convenient to deal with errors that way
    fn start_peer_connection(
        state: &State,
        sfu_info: &SfuInfo,
        local_demux_id: DemuxId,
        srtp_keys: &SrtpKeys,
    ) -> Result<()> {
        debug!(
            "group_call::Client(inner)::start_peer_connection(client_id: {})",
            state.client_id
        );

        Self::set_peer_connection_descriptions(state, sfu_info, local_demux_id, srtp_keys)?;

        for addr in &sfu_info.udp_addresses {
            // We use the octets instead of to_string() to bypass the IP address logging filter.
            info!(
                "Connecting to group call SFU via UDP with ip={:?} port={}",
                match addr.ip() {
                    std::net::IpAddr::V4(v4) => v4.octets().to_vec(),
                    std::net::IpAddr::V6(v6) => v6.octets().to_vec(),
                },
                addr.port()
            );
            state.peer_connection.add_ice_candidate_from_server(
                addr.ip(),
                addr.port(),
                Protocol::Udp,
            )?;
        }

        for addr in &sfu_info.tcp_addresses {
            // We use the octets instead of to_string() to bypass the IP address logging filter.
            info!(
                "Connecting to group call SFU via TCP with ip={:?} port={}",
                match addr.ip() {
                    std::net::IpAddr::V4(v4) => v4.octets().to_vec(),
                    std::net::IpAddr::V6(v6) => v6.octets().to_vec(),
                },
                addr.port()
            );
            state.peer_connection.add_ice_candidate_from_server(
                addr.ip(),
                addr.port(),
                Protocol::Tcp,
            )?;
        }

        for addr in &sfu_info.tls_addresses {
            if let Some(hostname) = &sfu_info.hostname {
                // We use the octets instead of to_string() to bypass the IP address logging filter.
                info!(
                    "Connecting to group call SFU via TLS with ip={:?} port={} hostname={}",
                    match addr.ip() {
                        std::net::IpAddr::V4(v4) => v4.octets().to_vec(),
                        std::net::IpAddr::V6(v6) => v6.octets().to_vec(),
                    },
                    addr.port(),
                    &hostname
                );
                state.peer_connection.add_ice_candidate_from_server(
                    addr.ip(),
                    addr.port(),
                    Protocol::Tls(hostname),
                )?;
            }
        }

        if state
            .peer_connection
            .receive_rtp(RTP_DATA_PAYLOAD_TYPE, true)
            .is_err()
        {
            warn!("Could not tell PeerConnection to receive RTP");
        }

        Ok(())
    }

    pub fn set_peek_result(&self, result: PeekResult) {
        debug!(
            "group_call::Client(outer)::set_peek_result: {}, result: {:?})",
            self.client_id, result
        );

        self.actor.send(move |state| {
            Self::set_peek_result_inner(state, result);
        });
    }

    pub fn set_rtc_stats_interval(&self, interval: Duration) {
        info!(
            "group_call::Client(outer)::set_rtc_stats_interval: {}, interval: {:?})",
            self.client_id, interval
        );

        self.actor.send(move |state| {
            let old_stats_interval = state.get_stats_interval;
            state.get_stats_interval = if interval.is_zero() {
                state.stats_observer.set_collect_raw_stats_report(false);
                DEFAULT_STATS_INTERVAL
            } else {
                state.stats_observer.set_collect_raw_stats_report(true);
                interval
            };

            state.next_stats_time = state
                .next_stats_time
                .map(|stats_time| stats_time - old_stats_interval + state.get_stats_interval);
        });
    }

    // Most of the logic moved to inner method so this can be called by both
    // set_peek_result() and as a callback to SfuClient::request_remote_devices.
    fn set_peek_result_inner(state: &mut State, result: PeekResult) {
        debug!(
            "group_call::Client(inner)::set_peek_result_inner(client_id: {}, result: {:?} state: {:?})",
            state.client_id, result, state.remote_devices_request_state
        );

        if let Err(e) = result {
            warn!("Failed to request remote devices from SFU: {:?}", e);
            state.remote_devices_request_state =
                RemoteDevicesRequestState::Failed { at: Instant::now() };
            return;
        }
        let peek_info = result.unwrap();

        let is_first_peek_info = state.last_peek_info.is_none();
        let should_request_again = matches!(
            state.remote_devices_request_state,
            RemoteDevicesRequestState::Requested {
                should_request_again: true,
                ..
            }
        );
        state.remote_devices_request_state =
            RemoteDevicesRequestState::Updated { at: Instant::now() };

        let old_user_ids: HashSet<UserId> = std::mem::take(&mut state.joined_members);
        let new_user_ids: HashSet<UserId> = peek_info
            .devices
            .iter()
            // Note: this ignores users that aren't in the group, but does include ourselves.
            // This is relevant because we may have multiple devices in the call.
            .filter_map(|device| device.user_id.clone())
            .collect();

        // When would this combined hash falsely claim that the set of pending users hasn't changed?
        // If the combined hash of the user IDs that have been added and removed since the last peek
        // comes out to the exact bit-pattern needed to match the change in `pending_devices.len()`.
        // For example, if one person left and one person joined the pending list, their user IDs
        // would have to have hashes of `x` and `-x`, so that combined they equal 0. This is
        // extremely unlikely.
        let new_pending_users_signature = peek_info
            .unique_pending_users()
            .into_iter()
            .map(|user_id| {
                let mut hasher = std::collections::hash_map::DefaultHasher::new();
                user_id.hash(&mut hasher);
                hasher.finish()
            })
            .fold(peek_info.pending_devices.len() as u64, |a, b| {
                // Note that this is an order-independent fold, so that two differently-ordered
                // HashSets produce the same signature.
                a.wrapping_add(b)
            });

        let old_era_id = state
            .last_peek_info
            .as_ref()
            .and_then(|peek_info| peek_info.era_id.as_ref());

        if is_first_peek_info
            || old_user_ids != new_user_ids
            || old_era_id != peek_info.era_id.as_ref()
            || state.pending_users_signature != new_pending_users_signature
        {
            state
                .observer
                .handle_peek_changed(state.client_id, &peek_info, &new_user_ids)
        }

        if let (
            JoinState::Pending(local_demux_id) | JoinState::Joined(local_demux_id),
            DheState::Negotiated { srtp_keys },
        ) = (&state.join_state, &state.dhe_state)
        {
            let local_demux_id = *local_demux_id;
            // We remember these before changing state.remote_devices so we can calculate changes after.
            let old_demux_ids: HashSet<DemuxId> = state.remote_devices.demux_id_set();

            // Then we update state.remote_devices by first building a map of demux_id => RemoteDeviceState
            // from the old values and then building a new Vec using either the old value (if there is one)
            // or creating a new one.
            let mut old_remote_devices_by_demux_id: HashMap<DemuxId, RemoteDeviceState> =
                std::mem::take(&mut state.remote_devices)
                    .into_iter()
                    .map(|rd| (rd.demux_id, rd))
                    .collect();
            let added_time = SystemTime::now();
            let mut local_device_is_participant = false;
            state.remote_devices = peek_info
                .devices
                .iter()
                .filter_map(|device| {
                    if device.demux_id == local_demux_id {
                        local_device_is_participant = true;
                        // Don't add a remote device to represent the local device.
                        return None;
                    }
                    device.user_id.as_ref().map(|user_id| {
                        // Keep the old one, with its state, if there is one and the user ID
                        // matches.
                        if let Some(existing_remote_device) =
                            old_remote_devices_by_demux_id.remove(&device.demux_id)
                        {
                            if &existing_remote_device.user_id == user_id {
                                return existing_remote_device;
                            }
                        }
                        RemoteDeviceState::new(device.demux_id, user_id.clone(), added_time)
                    })
                })
                .collect();

            // Recalculate to see the differences
            let new_demux_ids: HashSet<DemuxId> = state.remote_devices.demux_id_set();

            let added_demux_ids: HashSet<DemuxId> =
                new_demux_ids.difference(&old_demux_ids).copied().collect();

            let demux_ids_changed = old_demux_ids != new_demux_ids;
            // If demux IDs changed, let the PeerConnection know that related SSRCs changed as well
            if demux_ids_changed {
                info!(
                    "New set of demux IDs to be pushed down to PeerConnection: {:?}",
                    new_demux_ids
                );
                if let Some(sfu_info) = state.sfu_info.as_ref() {
                    let mut removed_demux_id = false;
                    for demux_id in &mut state.remote_transceiver_demux_ids {
                        if let Some(id) = demux_id {
                            if !new_demux_ids.contains(id) {
                                *demux_id = None;
                                removed_demux_id = true;
                            }
                        }
                    }

                    if removed_demux_id {
                        // Apply demux ID removals separately from additions. This ensures that
                        // transceivers are transitioned to the inactive direction before trying to
                        // reuse them.
                        //
                        // Without this, a transceiver could persist the receiving direction across
                        // a change in the associated demux ID. When that happens,
                        // PeerConnectionObserver::OnTrack won't be called for the new demux ID
                        // when the remote description is applied.
                        let result = Self::set_peer_connection_descriptions(
                            state,
                            sfu_info,
                            local_demux_id,
                            srtp_keys,
                        );
                        if result.is_err() {
                            Self::end(state, EndReason::FailedToUpdatePeerConnection);
                            return;
                        }
                    }

                    if !added_demux_ids.is_empty() {
                        let mut added_demux_ids_iter = added_demux_ids.iter().copied();
                        for demux_id in &mut state.remote_transceiver_demux_ids {
                            // If demux_id is None, that means that there's an empty space (from a
                            // previously removed demux ID) in remote_transceiver_demux_ids that can be
                            // used. If demux_id is Some, only replace it with a newly added demux ID
                            // if it is being removed now (it's not in new_demux_ids).
                            if demux_id.map_or(true, |id| !new_demux_ids.contains(&id)) {
                                *demux_id = added_demux_ids_iter.next();
                            }
                        }

                        // Add any remaining new demux IDs to remote_transceiver_demux_ids.
                        state
                            .remote_transceiver_demux_ids
                            .extend(added_demux_ids_iter.map(Some));

                        let result = Self::set_peer_connection_descriptions(
                            state,
                            sfu_info,
                            local_demux_id,
                            srtp_keys,
                        );
                        if result.is_err() {
                            Self::end(state, EndReason::FailedToUpdatePeerConnection);
                            return;
                        }
                    }
                }
            }

            if demux_ids_changed {
                state.observer.handle_remote_devices_changed(
                    state.client_id,
                    &state.remote_devices,
                    RemoteDevicesChangedReason::DemuxIdsChanged,
                );
            }
            // Make sure not to notify for the updated join state until the remote devices have been
            // updated.
            if local_device_is_participant && matches!(state.join_state, JoinState::Pending(_)) {
                Self::set_join_state_and_notify_observer(state, JoinState::Joined(local_demux_id));
                Self::on_client_joined(state);
            }

            // If someone was added, we must advance the send media key
            // and send it to everyone that was added.
            let users_with_added_devices: HashSet<UserId> = state
                .remote_devices
                .iter()
                .filter(|device| added_demux_ids.contains(&device.demux_id))
                .map(|device| device.user_id.clone())
                .collect();
            if !users_with_added_devices.is_empty() {
                Self::advance_media_send_key_and_send_to_users_with_added_devices(
                    state,
                    users_with_added_devices.clone(),
                );
                Self::send_pending_media_send_key_to_users_with_added_devices(
                    state,
                    users_with_added_devices,
                );
            }

            // If someone was removed, we must reset the send media key and send it to everyone not removed.
            if old_user_ids.difference(&new_user_ids).next().is_some() {
                Self::rotate_media_send_key_and_send_to_users_not_removed(state);
            }

            // We can't gate this behind the demux IDs changing because a forged demux ID might
            // be in there already when the non-forged one comes in.
            let pending_receive_keys = std::mem::take(&mut state.pending_media_receive_keys);
            for (user_id, demux_id, ratchet_counter, secret) in pending_receive_keys {
                // If we the key is still pending, we'll just put this back into state.pending_media_receive_keys.
                Self::add_media_receive_key_or_store_for_later(
                    state,
                    user_id,
                    demux_id,
                    ratchet_counter,
                    secret,
                );
            }

            if local_device_is_participant {
                let send_rates = Self::compute_send_rates(
                    new_demux_ids.len(),
                    state
                        .outgoing_heartbeat_state
                        .sharing_screen
                        .unwrap_or(false),
                );
                Self::set_send_rates_inner(state, send_rates);
            }

            // If anyone has joined besides us, we won't cancel the ring on leave.
            if !new_demux_ids.is_empty()
                && matches!(
                    state.outgoing_ring_state,
                    OutgoingRingState::HasSentRing { .. }
                )
            {
                state.outgoing_ring_state = OutgoingRingState::NotPermittedToRing;
            }
        }
        state.last_peek_info = Some(peek_info);

        // Do this later so that we can use new_user_ids above without running into
        // referencing issues
        state.joined_members = new_user_ids;
        state.pending_users_signature = new_pending_users_signature;

        if should_request_again {
            // Something occurred while we were waiting for this update.
            // We should request again.
            debug!("Request devices because we previously requested while a request was pending");
            Self::request_remote_devices_as_soon_as_possible(state);
        }
    }

    // Returns (min, start, max)
    fn compute_send_rates(joined_member_count: usize, sharing_screen: bool) -> SendRates {
        match (joined_member_count, sharing_screen) {
            (0, _) => SendRates {
                max: Some(ALL_ALONE_MAX_SEND_RATE),
                ..SendRates::default()
            },
            (_, true) => SendRates {
                min: Some(SCREENSHARE_MIN_SEND_RATE),
                start: Some(SCREENSHARE_START_SEND_RATE),
                max: Some(SCREENSHARE_MAX_SEND_RATE),
            },
            (1..=7, _) => SendRates {
                max: Some(SMALL_CALL_MAX_SEND_RATE),
                ..SendRates::default()
            },
            _ => SendRates {
                max: Some(LARGE_CALL_MAX_SEND_RATE),
                ..SendRates::default()
            },
        }
    }

    // Pulled into a named private method because it might be called by set_peek_result
    fn set_peer_connection_descriptions(
        state: &State,
        sfu_info: &SfuInfo,
        local_demux_id: DemuxId,
        srtp_keys: &SrtpKeys,
    ) -> Result<()> {
        let remote_demux_ids = state
            .remote_transceiver_demux_ids
            .iter()
            .map(|id| id.unwrap_or(0))
            .collect::<Vec<_>>();

        state
            .peer_connection
            .update_transceivers(&remote_demux_ids)?;

        // Call create_offer for the side effect of setting up the state of the RtpTransceivers
        // potentially created above.
        let observer = create_csd_observer();
        state.peer_connection.create_offer(observer.as_ref());
        let _ = observer.get_result()?;

        let local_description = SessionDescription::local_for_group_call(
            &state.local_ice_ufrag,
            &state.local_ice_pwd,
            &srtp_keys.client,
            Some(local_demux_id),
            &remote_demux_ids,
        )?;
        let observer = create_ssd_observer();
        state
            .peer_connection
            .set_local_description(observer.as_ref(), local_description);
        observer.get_result()?;

        let remote_description = SessionDescription::remote_for_group_call(
            &sfu_info.ice_ufrag,
            &sfu_info.ice_pwd,
            &srtp_keys.server,
            local_demux_id,
            &remote_demux_ids,
        )?;
        let observer = create_ssd_observer();
        state
            .peer_connection
            .set_remote_description(observer.as_ref(), remote_description);
        observer.get_result()?;
        Ok(())
    }

    fn rotate_media_send_key_and_send_to_users_not_removed(state: &mut State) {
        match state.media_send_key_rotation_state {
            KeyRotationState::Pending { secret, .. } => {
                info!("Waiting to generate a new media send key until after the pending one has been applied. client_id: {}", state.client_id);

                state.media_send_key_rotation_state = KeyRotationState::Pending {
                    secret,
                    needs_another_rotation: true,
                }
            }
            KeyRotationState::Applied => {
                info!("Generating a new random media send key because a user has been removed. client_id: {}", state.client_id);

                // First generate a new key, then wait some time, and then apply it.
                let ratchet_counter: frame_crypto::RatchetCounter = 0;
                let secret = frame_crypto::random_secret(&mut rand::rngs::OsRng);

                if let JoinState::Pending(local_demux_id) | JoinState::Joined(local_demux_id) =
                    state.join_state
                {
                    let user_ids: HashSet<UserId> = state
                        .remote_devices
                        .iter()
                        .map(|rd| rd.user_id.clone())
                        .collect();
                    info!(
                        "Sending newly rotated key to everyone (number of users: {})",
                        user_ids.len()
                    );
                    Self::send_media_send_key_to_users_over_signaling(
                        state,
                        user_ids,
                        local_demux_id,
                        ratchet_counter,
                        secret,
                    );
                }

                state.media_send_key_rotation_state = KeyRotationState::Pending {
                    secret,
                    needs_another_rotation: false,
                };
                state.actor.send_delayed(
                    Duration::from_secs(MEDIA_SEND_KEY_ROTATION_DELAY_SECS),
                    move |state| {
                        info!("Applying the new send key. client_id: {}", state.client_id);
                        {
                            let mut frame_crypto_context =
                                state.frame_crypto_context.lock().expect(
                                    "Get lock for frame encryption context to reset media send key",
                                );
                            frame_crypto_context.reset_send_ratchet(secret);
                        }

                        let needs_another_rotation = matches!(
                            state.media_send_key_rotation_state,
                            KeyRotationState::Pending {
                                needs_another_rotation: true,
                                ..
                            }
                        );
                        state.media_send_key_rotation_state = KeyRotationState::Applied;
                        if needs_another_rotation {
                            Self::rotate_media_send_key_and_send_to_users_not_removed(state);
                        }
                    },
                )
            }
        }
    }

    fn advance_media_send_key_and_send_to_users_with_added_devices(
        state: &mut State,
        users_with_added_devices: HashSet<UserId>,
    ) {
        info!(
            "Advancing current media send key because a user has been added. client_id: {}",
            state.client_id
        );

        let (ratchet_counter, secret) = {
            let mut frame_crypto_context = state
                .frame_crypto_context
                .lock()
                .expect("Get lock for frame encryption context to advance media send key");
            frame_crypto_context.advance_send_ratchet()
        };
        if let JoinState::Pending(local_demux_id) | JoinState::Joined(local_demux_id) =
            state.join_state
        {
            info!(
                "Sending newly advanced key to users with added devices (number of users: {})",
                users_with_added_devices.len()
            );
            Self::send_media_send_key_to_users_over_signaling(
                state,
                users_with_added_devices,
                local_demux_id,
                ratchet_counter,
                secret,
            );
        }
    }

    fn add_media_receive_key_or_store_for_later(
        state: &mut State,
        user_id: UserId,
        demux_id: DemuxId,
        ratchet_counter: frame_crypto::RatchetCounter,
        secret: frame_crypto::Secret,
    ) {
        if let Some(device) = state.remote_devices.find_by_demux_id_mut(demux_id) {
            if device.user_id == user_id {
                info!(
                    "Adding media receive key from {}. client_id: {}",
                    device.demux_id, state.client_id
                );
                {
                    let mut frame_crypto_context = state
                        .frame_crypto_context
                        .lock()
                        .expect("Get lock for frame encryption context to add media receive key");
                    frame_crypto_context.add_receive_secret(demux_id, ratchet_counter, secret);
                }
                let had_media_keys = std::mem::replace(&mut device.media_keys_received, true);
                if !had_media_keys {
                    state.observer.handle_remote_devices_changed(
                        state.client_id,
                        &state.remote_devices,
                        RemoteDevicesChangedReason::MediaKeyReceived(demux_id),
                    )
                }
            } else {
                warn!("Ignoring received media key from user because the demux ID {} doesn't make sense", demux_id);
                debug!("  user_id: {}", uuid_to_string(&user_id));
            }
        } else {
            info!(
                "Storing media receive key from {} because we don't know who they are yet.",
                demux_id
            );
            if state.pending_media_receive_keys.is_empty()
                && state.kind == GroupCallKind::SignalGroup
            {
                // Proactively ask for the group members again.
                // Since pending_media_receive_keys is re-processed every time we get a device
                // update, this will effectively be requested once per peek as long as there's an
                // unknown device in the call.
                state.observer.request_group_members(state.client_id);
            }
            state
                .pending_media_receive_keys
                .push((user_id, demux_id, ratchet_counter, secret));
        }
    }

    fn send_media_send_key_to_users_over_signaling(
        state: &mut State,
        mut recipients: HashSet<UserId>,
        local_demux_id: DemuxId,
        ratchet_counter: frame_crypto::RatchetCounter,
        secret: frame_crypto::Secret,
    ) {
        let media_key = protobuf::group_call::device_to_device::MediaKey {
            demux_id: Some(local_demux_id),
            ratchet_counter: Some(ratchet_counter as u32),
            secret: Some(secret.to_vec()),
        };
        let message = protobuf::group_call::DeviceToDevice {
            group_id: Some(state.group_id.clone()),
            media_key: Some(media_key),
            ..Default::default()
        };
        let call_message = protobuf::signaling::CallMessage {
            group_call_message: Some(message),
            ..Default::default()
        };

        // The multi-recipient API should not be used to send to a user's own UUID. If it
        // is in the set, remove it and send separately with a normal message.
        let self_uuid_to_send_to =
            if let Some(self_uuid) = state.self_uuid.lock().expect("can read UUID").deref() {
                recipients.take(self_uuid)
            } else {
                None
            };

        if recipients.len() > 1 && state.kind == GroupCallKind::SignalGroup {
            state.observer.send_signaling_message_to_group(
                state.group_id.clone(),
                call_message.clone(),
                SignalingMessageUrgency::Droppable,
                recipients,
            );
        } else {
            for recipient_id in recipients {
                debug!("  recipient_id: {}", uuid_to_string(&recipient_id));
                state.observer.send_signaling_message(
                    recipient_id.to_vec(),
                    call_message.clone(),
                    SignalingMessageUrgency::Droppable,
                );
            }
        }

        if let Some(self_uuid) = self_uuid_to_send_to {
            debug!("  recipient_id: {}", uuid_to_string(&self_uuid));
            state.observer.send_signaling_message(
                self_uuid,
                call_message,
                SignalingMessageUrgency::Droppable,
            );
        }
    }

    fn send_pending_media_send_key_to_users_with_added_devices(
        state: &mut State,
        users_with_added_devices: HashSet<UserId>,
    ) {
        if let JoinState::Pending(local_demux_id) | JoinState::Joined(local_demux_id) =
            state.join_state
        {
            if let KeyRotationState::Pending { secret, .. } = state.media_send_key_rotation_state {
                info!(
                    "Sending pending media key to users with added devices (number of users: {})",
                    users_with_added_devices.len()
                );
                Self::send_media_send_key_to_users_over_signaling(
                    state,
                    users_with_added_devices,
                    local_demux_id,
                    0,
                    secret,
                );
            }
        }
    }

    // The format for the ciphertext is:
    // 1 (audio) or 10 (video) bytes of unencrypted media
    // N bytes of encrypted media (the rest of the given plaintext_size)
    // 1 byte RatchetCounter
    // 4 byte FrameCounter
    // 16 byte MAC
    //
    // Here is the justification for a 4 byte FrameCounter:
    // - With 30fps video with 3 layers:
    //   - an 8min call will require 17 bits
    //   - a 35hr call will require 25 bits
    //   - a 1yr call will require 33 bits
    // - So for most calls we need 3 bytes and for a small number of calls we need 4 bytes.
    // - We could use a varint mechanism to choose between 3 and 4 bytes, but that's not really
    //   worth the extra complexity.
    const FRAME_ENCRYPTION_FOOTER_LEN: usize = size_of::<frame_crypto::RatchetCounter>()
        + size_of::<u32>()
        + size_of::<frame_crypto::Mac>();

    // The portion of the frame we leave in the clear
    // to allow the SFU to forward media properly.
    fn unencrypted_media_header_len(is_audio: bool, has_encrypted_media_header: bool) -> usize {
        if has_encrypted_media_header {
            return 0;
        }

        if is_audio {
            // For Opus TOC
            1
        } else {
            // For VP8 headers when dependency descriptor isn't used
            10
        }
    }

    // Called by WebRTC through PeerConnectionObserver
    // See comment on FRAME_ENCRYPTION_FOOTER_LEN for more details on the format
    fn get_ciphertext_buffer_size(plaintext_size: usize) -> usize {
        // If we get asked to encrypt a message of size greater than (usize::MAX - FRAME_ENCRYPTION_FOOTER_LEN),
        // we'd fail to write the footer in encrypt_media and the frame would be dropped.
        plaintext_size.saturating_add(Self::FRAME_ENCRYPTION_FOOTER_LEN)
    }

    // Called by WebRTC through PeerConnectionObserver
    // See comment on FRAME_ENCRYPTION_FOOTER_LEN for more details on the format
    fn encrypt_media(
        &self,
        is_audio: bool,
        plaintext: &[u8],
        ciphertext_buffer: &mut [u8],
    ) -> Result<usize> {
        let mut frame_crypto_context = self
            .frame_crypto_context
            .lock()
            .expect("Get e2ee context to encrypt media");

        let unencrypted_header_len = Self::unencrypted_media_header_len(is_audio, true);
        Self::encrypt(
            &mut frame_crypto_context,
            unencrypted_header_len,
            plaintext,
            ciphertext_buffer,
        )
    }

    fn encrypt_data(state: &mut State, plaintext: &[u8]) -> Result<Vec<u8>> {
        let mut frame_crypto_context = state
            .frame_crypto_context
            .lock()
            .expect("Get e2ee context to encrypt data");

        let mut ciphertext = vec![0; Self::get_ciphertext_buffer_size(plaintext.len())];
        Self::encrypt(&mut frame_crypto_context, 0, plaintext, &mut ciphertext)?;
        Ok(ciphertext)
    }

    fn encrypt(
        frame_crypto_context: &mut frame_crypto::Context,
        unencrypted_header_len: usize,
        plaintext: &[u8],
        ciphertext_buffer: &mut [u8],
    ) -> Result<usize> {
        let ciphertext_size = Self::get_ciphertext_buffer_size(plaintext.len());
        let mut plaintext = Reader::new(plaintext);
        let mut ciphertext = Writer::new(ciphertext_buffer);

        let unencrypted_header = plaintext.read_slice(unencrypted_header_len)?;
        ciphertext.write_slice(unencrypted_header)?;
        let encrypted_payload = ciphertext.write_slice(plaintext.remaining())?;

        let mut mac = frame_crypto::Mac::default();
        let (ratchet_counter, frame_counter) =
            frame_crypto_context.encrypt(encrypted_payload, unencrypted_header, &mut mac)?;
        if frame_counter > u32::MAX as u64 {
            return Err(RingRtcError::FrameCounterTooBig.into());
        }

        ciphertext.write_u8(ratchet_counter)?;
        ciphertext.write_u32(frame_counter as u32)?;
        ciphertext.write_slice(&mac)?;

        Ok(ciphertext_size)
    }

    // Called by WebRTC through PeerConnectionObserver
    // See comment on FRAME_ENCRYPTION_FOOTER_LEN for more details on the format
    fn get_plaintext_buffer_size(ciphertext_size: usize) -> usize {
        // If we get asked to decrypt a message of size less than FRAME_ENCRYPTION_FOOTER_LEN,
        // we'd fail to read the footer in encrypt_media and the frame would be dropped.
        ciphertext_size.saturating_sub(Self::FRAME_ENCRYPTION_FOOTER_LEN)
    }

    // See comment on FRAME_ENCRYPTION_FOOTER_LEN for more details on the format
    fn decrypt_media(
        &self,
        remote_demux_id: DemuxId,
        is_audio: bool,
        ciphertext: &[u8],
        plaintext_buffer: &mut [u8],
        has_encrypted_media_header: bool,
    ) -> Result<usize> {
        let mut frame_crypto_context = self
            .frame_crypto_context
            .lock()
            .expect("Get e2ee context to decrypt media");

        let unencrypted_header_len =
            Self::unencrypted_media_header_len(is_audio, has_encrypted_media_header);
        Self::decrypt(
            &mut frame_crypto_context,
            remote_demux_id,
            unencrypted_header_len,
            ciphertext,
            plaintext_buffer,
        )
    }

    fn decrypt_data(&self, remote_demux_id: DemuxId, ciphertext: &[u8]) -> Result<Vec<u8>> {
        let mut frame_crypto_context = self
            .frame_crypto_context
            .lock()
            .expect("Get e2ee context to encrypt data");

        let mut plaintext = vec![0; Self::get_plaintext_buffer_size(ciphertext.len())];
        Self::decrypt(
            &mut frame_crypto_context,
            remote_demux_id,
            0,
            ciphertext,
            &mut plaintext,
        )?;
        Ok(plaintext)
    }

    fn decrypt(
        frame_crypto_context: &mut frame_crypto::Context,
        remote_demux_id: DemuxId,
        unencrypted_header_len: usize,
        ciphertext: &[u8],
        plaintext_buffer: &mut [u8],
    ) -> Result<usize> {
        let mut ciphertext = Reader::new(ciphertext);
        let mut plaintext = Writer::new(plaintext_buffer);

        let unencrypted_header = ciphertext.read_slice(unencrypted_header_len)?;
        let mac: frame_crypto::Mac = ciphertext
            .read_slice_from_end(size_of::<frame_crypto::Mac>())?
            .try_into()?;
        let frame_counter = ciphertext.read_u32_from_end()?;
        let ratchet_counter = ciphertext.read_u8_from_end()?;

        // Allow for in-place decryption from ciphertext to plaintext_buffer by using
        // the write_slice that supports overlapping copies.
        plaintext.write_slice_overlapping(unencrypted_header)?;
        let encrypted_payload = plaintext.write_slice_overlapping(ciphertext.remaining())?;

        frame_crypto_context.decrypt(
            remote_demux_id,
            ratchet_counter,
            frame_counter as u64,
            encrypted_payload,
            unencrypted_header,
            &mac,
        )?;
        Ok(unencrypted_header.len() + encrypted_payload.len())
    }

    fn send_heartbeat(state: &mut State) -> Result<()> {
        let heartbeat_msg = protobuf::group_call::DeviceToDevice {
            heartbeat: {
                Some(protobuf::group_call::device_to_device::Heartbeat {
                    audio_muted: state.outgoing_heartbeat_state.audio_muted,
                    video_muted: state.outgoing_heartbeat_state.video_muted,
                    presenting: state.outgoing_heartbeat_state.presenting,
                    sharing_screen: state.outgoing_heartbeat_state.sharing_screen,
                })
            },
            ..Default::default()
        };
        Self::broadcast_data_through_sfu(state, &heartbeat_msg.encode_to_vec())
    }

    fn send_reaction(state: &mut State, value: String) -> Result<()> {
        let react_msg = protobuf::group_call::DeviceToDevice {
            reaction: {
                Some(protobuf::group_call::device_to_device::Reaction { value: Some(value) })
            },
            ..Default::default()
        };
        Self::broadcast_data_through_sfu(state, &react_msg.encode_to_vec())
    }

    fn send_raise_hand(state: &mut State) {
        use protobuf::group_call::device_to_sfu::RaiseHand;
        let msg = DeviceToSfu {
            raise_hand: {
                Some(RaiseHand {
                    raise: Some(state.raise_hand_state.raise),
                    seqnum: Some(state.raise_hand_state.seqnum),
                })
            },
            ..Default::default()
        }
        .encode_to_vec();

        if let Err(e) = Self::send_data_to_sfu(state, &msg) {
            warn!("Failed to send raise hand: {:?}", e);
        }
    }

    fn send_leave_to_sfu(state: &mut State) {
        use protobuf::group_call::device_to_sfu::LeaveMessage;
        let msg = DeviceToSfu {
            leave: Some(LeaveMessage {}),
            ..Default::default()
        }
        .encode_to_vec();

        if let Err(e) = Self::send_data_to_sfu(state, &msg) {
            warn!("Failed to send LeaveMessage: {:?}", e);
        }
        // Send it *again* to increase reliability just a little.
        if let Err(e) = Self::send_data_to_sfu(state, &msg) {
            warn!("Failed to send extra redundancy LeaveMessage: {:?}", e);
        }
    }

    fn send_leaving_through_sfu_and_over_signaling(state: &mut State, local_demux_id: DemuxId) {
        use protobuf::group_call::{device_to_device::Leaving, DeviceToDevice};

        debug!(
            "group_call::Client(inner)::send_leaving_through_sfu_and_over_signaling(client_id: {}, local_demux_id: {})",
            state.client_id, local_demux_id,
        );

        let msg = DeviceToDevice {
            leaving: Some(Leaving::default()),
            ..DeviceToDevice::default()
        };
        if Self::broadcast_data_through_sfu(state, &msg.encode_to_vec()).is_err() {
            warn!("Could not send leaving message through the SFU");
        } else {
            debug!("Send leaving message over RTP through SFU.");
        }

        let call_message = protobuf::signaling::CallMessage {
            group_call_message: Some(DeviceToDevice {
                group_id: Some(state.group_id.clone()),
                leaving: Some(Leaving {
                    demux_id: Some(local_demux_id),
                }),
                ..Default::default()
            }),
            ..Default::default()
        };
        debug!("leaving message recipients: {:?}", state.joined_members);

        let mut recipients = state.joined_members.clone();

        info!(
            "Sending leaving message to everyone (number of users: {})",
            recipients.len()
        );

        // The multi-recipient API should not be used to send to a user's own UUID. If it
        // is in the set, remove it and send separately with a normal message.
        let self_uuid_to_send_to =
            if let Some(self_uuid) = state.self_uuid.lock().expect("can read UUID").deref() {
                recipients.take(self_uuid)
            } else {
                None
            };

        if recipients.len() > 1 && state.kind == GroupCallKind::SignalGroup {
            state.observer.send_signaling_message_to_group(
                state.group_id.clone(),
                call_message.clone(),
                SignalingMessageUrgency::Droppable,
                recipients,
            );
        } else {
            for user_id in &recipients {
                state.observer.send_signaling_message(
                    user_id.clone(),
                    call_message.clone(),
                    SignalingMessageUrgency::Droppable,
                );
            }
        }

        if let Some(self_uuid) = self_uuid_to_send_to {
            state.observer.send_signaling_message(
                self_uuid,
                call_message,
                SignalingMessageUrgency::Droppable,
            );
        }
    }

    fn cancel_full_group_ring_if_needed(state: &mut State) {
        debug!(
            "group_call::Client(inner)::cancel_full_group_ring_if_needed(client_id: {})",
            state.client_id,
        );

        if let OutgoingRingState::HasSentRing { ring_id } = state.outgoing_ring_state {
            let message = protobuf::signaling::CallMessage {
                ring_intention: Some(protobuf::signaling::call_message::RingIntention {
                    group_id: Some(state.group_id.clone()),
                    ring_id: Some(ring_id.into()),
                    r#type: Some(
                        protobuf::signaling::call_message::ring_intention::Type::Cancelled.into(),
                    ),
                }),
                ..Default::default()
            };

            state.observer.send_signaling_message_to_group(
                state.group_id.clone(),
                message,
                SignalingMessageUrgency::HandleImmediately,
                Default::default(),
            );
        }
    }

    fn broadcast_data_through_sfu(state: &mut State, message: &[u8]) -> Result<()> {
        debug!(
            "group_call::Client(inner)::broadcast_data_through_sfu(client_id: {}, message: {:?})",
            state.client_id, message,
        );
        if let JoinState::Joined(local_demux_id) = state.join_state {
            let message = Self::encrypt_data(state, message)?;
            let seqnum = state.rtp_data_through_sfu_next_seqnum;
            state.rtp_data_through_sfu_next_seqnum =
                state.rtp_data_through_sfu_next_seqnum.wrapping_add(1);

            let header = rtp::Header {
                pt: RTP_DATA_PAYLOAD_TYPE,
                ssrc: local_demux_id.saturating_add(RTP_DATA_THROUGH_SFU_SSRC_OFFSET),
                // This has to be incremented to make sure SRTP functions properly.
                seqnum: seqnum as u16,
                // Just imagine the clock is the number of heartbeat ticks :).
                // Plus the above sequence number is too small to be useful.
                timestamp: seqnum,
            };
            state.peer_connection.send_rtp(header, &message)?;
        }
        Ok(())
    }

    fn send_data_to_sfu(state: &mut State, message: &[u8]) -> Result<()> {
        debug!(
            "group_call::Client(inner)::send_data_to_sfu(client_id: {}, message: {:?})",
            state.client_id, message,
        );
        if let JoinState::Pending(_) | JoinState::Joined(_) = state.join_state {
            let seqnum = state.rtp_data_to_sfu_next_seqnum;
            state.rtp_data_to_sfu_next_seqnum = state.rtp_data_to_sfu_next_seqnum.wrapping_add(1);

            let header = rtp::Header {
                pt: RTP_DATA_PAYLOAD_TYPE,
                ssrc: RTP_DATA_TO_SFU_SSRC,
                // This has to be incremented to make sure SRTP functions properly.
                seqnum: seqnum as u16,
                // Just imagine the clock is the number of messages :),
                // Plus the above sequence number is too small to be useful.
                timestamp: seqnum,
            };
            state.peer_connection.send_rtp(header, message)?;
        }
        Ok(())
    }

    /// Reliably sends DeviceToSfu message over RTP
    /// Only sends when join_state == Pending or Joined
    fn reliable_send_to_sfu(
        state: &mut State,
        mut message: DeviceToSfu,
    ) -> std::result::Result<(), MrpSendError> {
        state.sfu_reliable_stream.try_send(|header| {
            message.mrp_header = Some(header.into());
            let payload = message.encode_to_vec();

            let new_seqnum = Self::reliable_send_to_sfu_inner(
                state.join_state,
                state.client_id,
                state.rtp_data_to_sfu_next_seqnum,
                &state.peer_connection,
                &payload,
            )?;
            state.rtp_data_through_sfu_next_seqnum = new_seqnum;
            Ok((payload, Instant::now() + DEVICE_TO_SFU_TIMEOUT))
        })
    }

    /// Should be called from within MrpStream methods like try_send, try_resend, and try_send_ack
    /// Only sends when join_state == Pending or Joined
    fn reliable_send_to_sfu_inner(
        join_state: JoinState,
        client_id: ClientId,
        seqnum: u32,
        peer_connection: &PeerConnection,
        message: &[u8],
    ) -> Result<u32> {
        debug!(
            "group_call::Client(inner)::reliable_send_to_sfu_inner(client_id: {}, message: {:?})",
            client_id, message,
        );
        if let JoinState::Pending(_) | JoinState::Joined(_) = join_state {
            let header = rtp::Header {
                pt: RTP_DATA_PAYLOAD_TYPE,
                ssrc: RTP_DATA_TO_SFU_SSRC,
                // This has to be incremented to make sure SRTP functions properly.
                seqnum: seqnum as u16,
                // Just imagine the clock is the number of messages :),
                // Plus the above sequence number is too small to be useful.
                timestamp: seqnum,
            };
            peer_connection.send_rtp(header, message)?;
            Ok(seqnum.wrapping_add(1))
        } else {
            Err(anyhow::anyhow!(
                "Can't perform reliable send, invalid JoinState: {:?}",
                join_state
            ))
        }
    }

    fn handle_rtp_received(&self, header: rtp::Header, payload: &[u8]) {
        use protobuf::group_call::DeviceToDevice;

        if header.pt == RTP_DATA_PAYLOAD_TYPE {
            if header.ssrc == RTP_DATA_TO_SFU_SSRC {
                match SfuToDevice::decode(payload) {
                    Ok(msg) => Self::handle_sfu_to_device(&self.actor, header, msg),
                    Err(e) => warn!(
                        "Ignoring received RTP marked SfuToDevice because decoding failed: {:?}",
                        e
                    ),
                };
                debug!("Received RTP data from SFU: {:?}.", payload);
            } else {
                let demux_id = header.ssrc.saturating_sub(RTP_DATA_THROUGH_SFU_SSRC_OFFSET);
                if let Ok(payload) = self.decrypt_data(demux_id, payload) {
                    if let Ok(msg) = DeviceToDevice::decode(&payload[..]) {
                        if let Some(heartbeat) = msg.heartbeat {
                            self.handle_heartbeat_received(demux_id, header.timestamp, heartbeat);
                        }
                        if let Some(_leaving) = msg.leaving {
                            self.actor.send(move |state| {
                                Self::handle_leaving_received(state, demux_id);
                            });
                        }
                        if let Some(reaction) = msg.reaction {
                            self.handle_reaction(demux_id, reaction);
                        }
                    } else {
                        warn!(
                            "Ignoring received RTP data because decoding failed. demux_id: {}",
                            demux_id,
                        );
                    }
                } else {
                    warn!(
                        "Ignoring received RTP data because decryption failed. demux_id: {}",
                        demux_id,
                    );
                }
                self.actor.send(move |state| {
                    let known = state
                        .remote_devices
                        .iter()
                        .any(|rd| rd.demux_id == demux_id);
                    if !known {
                        // It's likely this demux_id just joined.
                        debug!("Request devices because we just received a heartbeat from unknown demux_id = {}", demux_id);
                        Self::request_remote_devices_as_soon_as_possible(state);
                    }
                });
            }
        } else {
            warn!(
                "Ignoring received RTP data with unknown payload type: {}",
                header.pt
            );
        }
    }

    fn handle_sfu_to_device(actor: &Actor<State>, header: rtp::Header, msg: SfuToDevice) {
        if let Some(mrp_header) = msg.mrp_header.as_ref() {
            let mrp_header = mrp_header.into();
            actor.send(move |state| {
                match state
                    .sfu_reliable_stream
                    .receive(&mrp_header, (header, msg))
                {
                    Ok(ready_packets) => {
                        for (buffered_header, sfu_to_device) in ready_packets {
                            Self::handle_sfu_to_device_inner(
                                &state.actor,
                                buffered_header,
                                sfu_to_device,
                            )
                        }
                    }
                    err @ Err(MrpReceiveError::ReceiveWindowFull(_)) => {
                        warn!(
                            "Error when receiving reliable SfuToDevice message, discarding. {:?}",
                            err
                        );
                    }
                };
            });
        } else {
            Self::handle_sfu_to_device_inner(actor, header, msg);
        }
    }

    fn handle_sfu_to_device_inner(actor: &Actor<State>, header: rtp::Header, msg: SfuToDevice) {
        use protobuf::group_call::sfu_to_device::{
            CurrentDevices, DeviceJoinedOrLeft, RaisedHands, Removed, Speaker,
        };
        // TODO: Use video_request to throttle down how much we send when it's not needed.
        let SfuToDevice {
            speaker,
            device_joined_or_left,
            current_devices,
            stats,
            video_request: _,
            removed,
            raised_hands,
            mrp_header: _,
        } = msg;

        if let Some(Speaker {
            demux_id: speaker_demux_id,
        }) = speaker
        {
            if let Some(speaker_demux_id) = speaker_demux_id {
                Self::handle_speaker_received(actor, header.timestamp, speaker_demux_id);
            } else {
                warn!("Ignoring speaker demux ID of None from SFU");
            }
        };
        if let Some(DeviceJoinedOrLeft {}) = device_joined_or_left {
            Self::handle_remote_device_joined_or_left(actor);
        }
        // TODO: Use all_demux_ids to avoid polling
        if let Some(CurrentDevices {
            demux_ids_with_video,
            all_demux_ids: _,
            allocated_heights,
        }) = current_devices
        {
            Self::handle_forwarding_video_received(actor, demux_ids_with_video, allocated_heights);
        }
        if let Some(stats) = stats {
            info!(
                "ringrtc_stats!,sfu,recv,{},{},{}",
                stats.target_send_rate_kbps.unwrap_or(0),
                stats.ideal_send_rate_kbps.unwrap_or(0),
                stats.allocated_send_rate_kbps.unwrap_or(0)
            );
        }
        if let Some(Removed {}) = removed {
            Self::handle_removed_received(actor);
        }
        if let Some(RaisedHands {
            demux_ids,
            seqnums: _,
            target_seqnum: Some(target_seqnum),
        }) = raised_hands
        {
            Self::handle_raised_hands(actor, demux_ids, target_seqnum);
        }
    }

    fn handle_removed_received(actor: &Actor<State>) {
        actor.send(move |state| {
            if matches!(state.join_state, JoinState::Joined(_)) {
                Self::end(state, EndReason::RemovedFromCall);
            } else {
                Self::end(state, EndReason::DeniedRequestToJoinCall);
            }
        });
    }

    fn handle_speaker_received(actor: &Actor<State>, timestamp: rtp::Timestamp, demux_id: DemuxId) {
        actor.send(move |state| {
            if let Some(speaker_rtp_timestamp) = state.speaker_rtp_timestamp {
                if timestamp <= speaker_rtp_timestamp {
                    // Ignored packets received out of order
                    debug!(
                        "Ignoring speaker change because the timestamp is old: {}",
                        timestamp
                    );
                    return;
                }
            }
            state.speaker_rtp_timestamp = Some(timestamp);

            let latest_speaker_demux_id = state.remote_devices.latest_speaker_demux_id();

            if let Some(speaker_device) = state.remote_devices.find_by_demux_id_mut(demux_id) {
                if latest_speaker_demux_id == Some(speaker_device.demux_id) {
                    debug!(
                        "Already the latest speaker demux {:?} since {:?}",
                        speaker_device.demux_id, speaker_device.speaker_time
                    );
                    return;
                }

                speaker_device.speaker_time = Some(SystemTime::now());
                info!(
                    "New speaker {:?} at {:?}",
                    speaker_device.demux_id, speaker_device.speaker_time
                );
                let demux_id = speaker_device.demux_id;
                state.observer.handle_remote_devices_changed(
                    state.client_id,
                    &state.remote_devices,
                    RemoteDevicesChangedReason::SpeakerTimeChanged(demux_id),
                );
            } else {
                debug!(
                    "Ignoring speaker change because it isn't a known remote devices: {}",
                    demux_id
                );
                // Unknown speaker device. It's probably the local device.
            }
        });
    }

    fn handle_remote_device_joined_or_left(actor: &Actor<State>) {
        actor.send(move |state| {
            info!("SFU notified that a remote device has joined or left, requesting update");
            Self::request_remote_devices_as_soon_as_possible(state);
        })
    }

    fn handle_forwarding_video_received(
        actor: &Actor<State>,
        mut demux_ids_with_video: Vec<DemuxId>,
        allocated_heights: Vec<u32>,
    ) {
        actor.send(move |state| {
            let forwarding_videos: HashMap<DemuxId, u16> = demux_ids_with_video
                .iter()
                .zip(allocated_heights.iter())
                .map(|(&demux_id, &height)| (demux_id, height as u16))
                .collect();
            if state.forwarding_videos != forwarding_videos {
                demux_ids_with_video.sort_unstable();
                info!(
                    "SFU notified that the forwarding videos changed. Demux IDs with video is now {:?}",
                    demux_ids_with_video
                );
                for remote_device in state.remote_devices.iter_mut() {
                    let server_allocated_height = forwarding_videos.get(&remote_device.demux_id);
                    let is_forwarding = server_allocated_height.is_some();
                    remote_device.forwarding_video = Some(is_forwarding);
                    remote_device.server_allocated_height = server_allocated_height.copied().unwrap_or(0);

                    if !is_forwarding {
                        remote_device.client_decoded_height = None;
                    }

                    remote_device.recalculate_higher_resolution_pending();
                }
                state.forwarding_videos = forwarding_videos;
                state.observer.handle_remote_devices_changed(
                    state.client_id,
                    &state.remote_devices,
                    RemoteDevicesChangedReason::ForwardedVideosChanged,
                )
            }
        })
    }

    fn handle_heartbeat_received(
        &self,
        demux_id: DemuxId,
        timestamp: u32,
        heartbeat: protobuf::group_call::device_to_device::Heartbeat,
    ) {
        self.actor.send(move |state| {
            if let Some(remote_device) = state.remote_devices.find_by_demux_id_mut(demux_id) {
                if timestamp > remote_device.heartbeat_rtp_timestamp.unwrap_or(0) {
                    // Record this even if nothing changed.  Otherwise an old packet could override
                    // a new packet.
                    remote_device.heartbeat_rtp_timestamp = Some(timestamp);
                    let heartbeat_state = HeartbeatState::from(heartbeat);
                    if remote_device.heartbeat_state != heartbeat_state {
                        if heartbeat_state.video_muted == Some(true) {
                            remote_device.client_decoded_height = None;
                            remote_device.recalculate_higher_resolution_pending();
                        }

                        remote_device.heartbeat_state = heartbeat_state;

                        state.observer.handle_remote_devices_changed(
                            state.client_id,
                            &state.remote_devices,
                            RemoteDevicesChangedReason::HeartbeatStateChanged(demux_id),
                        );
                    }
                }
            } else {
                warn!(
                    "Ignoring received heartbeat for unknown demux_id {}",
                    demux_id
                );
            }
        });
    }

    fn handle_leaving_received(state: &mut State, demux_id: DemuxId) {
        // It's likely we haven't received an update from the SFU about this demux_id leaving.
        debug!(
            "Request devices because we just received a leaving message from demux_id = {}",
            demux_id
        );
        if let Some(device) = state.remote_devices.find_by_demux_id_mut(demux_id) {
            if !device.leaving_received {
                device.leaving_received = true;
                Self::request_remote_devices_as_soon_as_possible(state);

                // It's also possible we have learned this before the SFU has, in which case the SFU may have stale data.
                // So let's wait a little while and ask again.
                state
                    .actor
                    .send_delayed(Duration::from_secs(2), move |state| {
                        info!("Request devices because we received a leaving message from demux_id = {} a while ago", demux_id);
                        Self::request_remote_devices_as_soon_as_possible(state);
                    });
            }
        }
    }

    fn handle_reaction(
        &self,
        demux_id: DemuxId,
        reaction: protobuf::group_call::device_to_device::Reaction,
    ) {
        trace!("handle_reaction(): demux_id = {}", demux_id);

        let value = reaction.value.unwrap_or_default();

        if value.is_empty() {
            warn!("group_call::handle_reaction reaction value is empty");
        } else if value.len() > REACTION_STRING_MAX_SIZE {
            warn!(
                "group_call::handle_reaction reaction value size of {} exceeded allowed size of {}",
                value.len(),
                REACTION_STRING_MAX_SIZE
            );
        } else {
            self.actor.send(move |state| {
                state.reactions.push(Reaction { demux_id, value });
            });
        }
    }

    fn handle_raised_hands(actor: &Actor<State>, raised_hands: Vec<DemuxId>, server_seqnum: u32) {
        actor.send(move |state| {
            // The server has previously received a hand raise request from the client or admin
            if server_seqnum != 0 {
                if server_seqnum >= state.raise_hand_state.seqnum {
                    // Set the local raised hand seqnum to the latest from the server
                    state.raise_hand_state.seqnum = server_seqnum;

                    // Issue a callback when the seqnum value of the local demux id in the
                    // servers list is equal to or greater than the local seqnum and a raised
                    // hand is outstanding. This ensures that a client will get a callback to
                    // "unlock" the UI state even if the raised hand list is the same as before.
                    if state.raise_hand_state.outstanding {
                        state.raise_hand_state.outstanding = false;
                        state.raised_hands = raised_hands;

                        info!(
                            "group_call::Client(inner)::handle_raised_hands(client_id: {} raised_hands: {:?} seqnum: {} raise: {} outstanding: {})",
                            state.client_id,
                            state.raised_hands,
                            state.raise_hand_state.seqnum,
                            state.raise_hand_state.raise,
                            state.raise_hand_state.outstanding
                        );

                        state
                            .observer
                            .handle_raised_hands(state.client_id, state.raised_hands.clone());

                    // Issue a callback when a raised hand is not outstanding and the
                    // raised hand list has changed.
                    } else if state.raised_hands != raised_hands {
                        info!(
                            "group_call::Client(inner)::handle_raised_hands(client_id: {} raised_hands: {:?} server seqnum: {} local seqnum: {} local raise: {} outstanding: {})",
                            state.client_id,
                            raised_hands,
                            server_seqnum,
                            state.raise_hand_state.seqnum,
                            state.raise_hand_state.raise,
                            state.raise_hand_state.outstanding
                        );
                        state.raised_hands = raised_hands;
                        state
                            .observer
                            .handle_raised_hands(state.client_id, state.raised_hands.clone());
                    }
                }
            // The server has never received a hand raise from this client
            } else {
                // Issue a callback if the client has never raised their hand and the server
                // list is different than before.
                if state.raise_hand_state.seqnum == 0 && state.raised_hands != raised_hands {
                    state.raised_hands = raised_hands;
                    state
                        .observer
                        .handle_raised_hands(state.client_id, state.raised_hands.clone());
                }
            }
        });
    }

    #[cfg(feature = "sim")]
    pub fn synchronize(&self) {
        let barrier = Arc::new(std::sync::Barrier::new(2));
        let barrier_for_task = barrier.clone();

        self.actor.send(move |_| {
            barrier_for_task.wait();
        });

        barrier.wait();
    }
}

// We need to wrap a Call to implement PeerConnectionObserverTrait
// because we need to pass an impl into PeerConnectionObserver::new
// before we call PeerConnectionFactory::create_peer_connection.
// So we need to either have an Option<PeerConnection> inside of the
// State or have an Option<Call> instead of here.  This seemed
// more convenient (fewer "if let Some(x) = x" to do).
struct PeerConnectionObserverImpl {
    client: Option<Client>,
    incoming_video_sink: Option<Box<dyn VideoSink>>,
    last_height_by_demux_id: CallMutex<HashMap<DemuxId, u32>>,
}

impl PeerConnectionObserverImpl {
    fn uninitialized(
        incoming_video_sink: Option<Box<dyn VideoSink>>,
    ) -> Result<(Box<Self>, PeerConnectionObserver<Self>)> {
        let enable_video_frame_content = incoming_video_sink.is_some();
        let boxed_observer_impl = Box::new(Self {
            client: None,
            incoming_video_sink,
            last_height_by_demux_id: CallMutex::new(HashMap::new(), "last_height_by_demux_id"),
        });
        let observer = PeerConnectionObserver::new(
            webrtc::ptr::Borrowed::from_ptr(&*boxed_observer_impl),
            true, /* enable_frame_encryption */
            true, /* enable_video_frame_event */
            enable_video_frame_content,
        )?;
        Ok((boxed_observer_impl, observer))
    }

    fn initialize(&mut self, client: Client) {
        self.client = Some(client);
    }
}

impl PeerConnectionObserverTrait for PeerConnectionObserverImpl {
    fn log_id(&self) -> &dyn std::fmt::Display {
        if let Some(client) = &self.client {
            &client.client_id
        } else {
            &"Call that hasn't been setup yet."
        }
    }

    fn handle_ice_candidate_gathered(
        &mut self,
        _ice_candidate: signaling::IceCandidate,
        _sdp_for_logging: &str,
        _relay_protocol: Option<webrtc::peer_connection_observer::TransportProtocol>,
    ) -> Result<()> {
        Ok(())
    }

    fn handle_ice_candidates_removed(&mut self, _removed_addresses: Vec<SocketAddr>) -> Result<()> {
        Ok(())
    }

    fn handle_ice_connection_state_changed(
        &mut self,
        ice_connection_state: IceConnectionState,
    ) -> Result<()> {
        debug!(
            "group_call::Client(outer)::handle_ice_connection_state_changed(client_id: {}, state: {:?})",
            self.log_id(),
            ice_connection_state
        );
        if let Some(client) = &self.client {
            client.actor.send(move |state| {
                debug!("group_call::Client(inner)::handle_ice_connection_state_changed(client_id: {}, state: {:?})", state.client_id, ice_connection_state);

                match (state.connection_state, ice_connection_state) {
                    (ConnectionState::Connecting, IceConnectionState::Disconnected) |
                    (ConnectionState::Connecting, IceConnectionState::Closed) |
                    (ConnectionState::Connecting, IceConnectionState::Failed) => {
                        // ICE failed before we got connected :(
                        Client::end(state, EndReason::IceFailedWhileConnecting);
                    }
                    (ConnectionState::Connecting, IceConnectionState::Checking) => {
                        // Normal.  Not much to report.
                    }
                    (ConnectionState::Connecting, IceConnectionState::Connected) |
                    (ConnectionState::Connecting, IceConnectionState::Completed) => {
                        // ICE Connected!
                        Client::set_connection_state_and_notify_observer(state, ConnectionState::Connected);
                    }
                    (ConnectionState::Connected, IceConnectionState::Checking) |
                    (ConnectionState::Connected, IceConnectionState::Disconnected) => {
                        // Some connectivity problems, hopefully temporary.
                        Client::set_connection_state_and_notify_observer(state, ConnectionState::Reconnecting);
                    }
                    (ConnectionState::Reconnecting, IceConnectionState::Connected) |
                    (ConnectionState::Reconnecting, IceConnectionState::Completed) => {
                        // The connectivity problems have gone away it seems.
                        Client::set_connection_state_and_notify_observer(state, ConnectionState::Connected);
                    }
                    (_, IceConnectionState::Failed) |
                    (_, IceConnectionState::Closed) => {
                        // The connectivity problems persisted.  ICE has failed.
                        Client::end(state, EndReason::IceFailedAfterConnected);
                    }
                    (_, _) => {
                        warn!("Could not process ICE connection state {:?} while in group call ConnectionState {:?}", ice_connection_state, state.connection_state);
                    }
                }
            });
        } else {
            warn!("Call isn't setup yet!");
        }
        Ok(())
    }

    fn handle_ice_network_route_changed(&mut self, network_route: NetworkRoute) -> Result<()> {
        debug!(
            "group_call::Client(outer)::handle_ice_network_route_changed(client_id: {}, network_route: {:?})",
            self.log_id(),
            network_route
        );
        if let Some(client) = &self.client {
            client.actor.send(move |state| {
                debug!("group_call::Client(inner)::handle_ice_network_route_changed(client_id: {}, network_route: {:?})", state.client_id, network_route);
                state
                    .observer
                    .handle_network_route_changed(state.client_id, network_route);
            });
        } else {
            warn!("Call isn't setup yet!");
        }
        Ok(())
    }

    fn handle_incoming_video_added(
        &mut self,
        incoming_video_track: VideoTrack,
        demux_id: Option<DemuxId>,
    ) -> Result<()> {
        debug!(
            "group_call::Client(outer)::handle_incoming_video_track(client_id: {})",
            self.log_id()
        );
        if let Some(client) = &self.client {
            client.actor.send(move |state| {
                debug!(
                    "group_call::Client(inner)::handle_incoming_video_track(client_id: {})",
                    state.client_id
                );

                if let Some(remote_demux_id) = demux_id {
                    // When PeerConnection::SetRemoteDescription triggers PeerConnectionObserver::OnAddTrack,
                    // if it's a VideoTrack, this is where it comes.  Each platform does different things:
                    // - iOS: The VideoTrack is wrapped in an RTCVideoTrack and passed to the app
                    //        via handleIncomingVideoTrack and onRemoteDeviceStatesChanged, which adds a sink.
                    // - Android: The VideoTrack is wrapped in a Java VideoTrack and passed to the app via handleIncomingVideoTrack, which adds a sink.
                    // - Desktop: A VideoSink is added by the PeerConnectionObserverRffi.
                    state.observer.handle_incoming_video_track(
                        state.client_id,
                        remote_demux_id,
                        incoming_video_track,
                    )
                } else {
                    warn!("Ignoring incoming video track with unparsable ID",);
                }
            });
        } else {
            warn!("Call isn't setup yet!");
        }
        Ok(())
    }

    fn handle_incoming_video_frame(
        &self,
        demux_id: DemuxId,
        video_frame_metadata: VideoFrameMetadata,
        video_frame: Option<VideoFrame>,
    ) -> Result<()> {
        let height = video_frame_metadata.height;
        if let (Some(incoming_video_sink), Some(video_frame)) =
            (self.incoming_video_sink.as_ref(), video_frame)
        {
            incoming_video_sink.on_video_frame(demux_id, video_frame)
        }
        if let Some(client) = &self.client {
            let prev_height = self
                .last_height_by_demux_id
                .lock()
                .unwrap()
                .insert(demux_id, height);
            if prev_height != Some(height) {
                client.actor.send(move |state| {
                    if let Some(remote_device) = state.remote_devices.find_by_demux_id_mut(demux_id)
                    {
                        // The height needs to be checked again because last_height_by_demux_id
                        // doesn't account for video mute or forwarding state.
                        if remote_device.client_decoded_height != Some(height)
                            // Workaround for a race where a frame is received after video muting
                            && remote_device.heartbeat_state.video_muted != Some(true)
                        {
                            remote_device.client_decoded_height = Some(height);

                            let was_higher_resolution_pending =
                                remote_device.is_higher_resolution_pending;
                            remote_device.recalculate_higher_resolution_pending();

                            if remote_device.is_higher_resolution_pending
                                != was_higher_resolution_pending
                            {
                                state.observer.handle_remote_devices_changed(
                                    state.client_id,
                                    &state.remote_devices,
                                    RemoteDevicesChangedReason::HigherResolutionPendingChanged,
                                );
                            }
                        }
                    }
                });
            }
        }

        Ok(())
    }

    fn handle_rtp_received(&mut self, header: rtp::Header, payload: &[u8]) {
        if let Some(client) = &self.client {
            client.handle_rtp_received(header, payload);
        } else {
            warn!(
                "Ignoring received RTP data with SSRC {} because the call isn't setup",
                header.ssrc
            );
        }
    }

    fn get_media_ciphertext_buffer_size(
        &mut self,
        _is_audio: bool,
        plaintext_size: usize,
    ) -> usize {
        Client::get_ciphertext_buffer_size(plaintext_size)
    }

    // See comment on FRAME_ENCRYPTION_FOOTER_LEN for more details on the format
    fn encrypt_media(
        &mut self,
        is_audio: bool,
        plaintext: &[u8],
        ciphertext_buffer: &mut [u8],
    ) -> Result<usize> {
        if let Some(client) = &self.client {
            client.encrypt_media(is_audio, plaintext, ciphertext_buffer)
        } else {
            warn!("Call isn't setup yet!  Can't encrypt.");
            Err(RingRtcError::FailedToEncrypt.into())
        }
    }

    fn get_media_plaintext_buffer_size(
        &mut self,
        _track_id: u32,
        _is_audio: bool,
        ciphertext_size: usize,
    ) -> usize {
        Client::get_plaintext_buffer_size(ciphertext_size)
    }

    // See comment on FRAME_ENCRYPTION_FOOTER_LEN for more details on the format
    fn decrypt_media(
        &mut self,
        track_id: u32,
        is_audio: bool,
        ciphertext: &[u8],
        plaintext_buffer: &mut [u8],
        has_encrypted_media_header: bool,
    ) -> Result<usize> {
        if let Some(client) = &self.client {
            let remote_demux_id = track_id;
            client.decrypt_media(
                remote_demux_id,
                is_audio,
                ciphertext,
                plaintext_buffer,
                has_encrypted_media_header,
            )
        } else {
            warn!("Call isn't setup yet!  Can't decrypt");
            Err(RingRtcError::FailedToDecrypt.into())
        }
    }
}

fn random_alphanumeric(len: usize) -> String {
    std::iter::repeat(())
        .map(|()| rand::rngs::OsRng.sample(rand::distributions::Alphanumeric))
        .take(len)
        .map(char::from)
        .collect()
}

// Should this go in some util class?
struct Writer<'buf> {
    buf: &'buf mut [u8],
    offset: usize,
}

impl<'buf> Writer<'buf> {
    fn new(buf: &'buf mut [u8]) -> Self {
        Self { buf, offset: 0 }
    }

    fn remaining_len(&self) -> usize {
        self.buf.len() - self.offset
    }

    fn write_u8(&mut self, input: u8) -> Result<()> {
        if self.remaining_len() < 1 {
            return Err(RingRtcError::BufferTooSmall.into());
        }
        self.buf[self.offset] = input;
        self.offset += 1;
        Ok(())
    }

    fn write_u32(&mut self, input: u32) -> Result<()> {
        self.write_slice(&input.to_be_bytes())?;
        Ok(())
    }

    fn write_slice(&mut self, input: &[u8]) -> Result<&mut [u8]> {
        if self.remaining_len() < input.len() {
            return Err(RingRtcError::BufferTooSmall.into());
        }
        let start = self.offset;
        let end = start + input.len();
        let output = &mut self.buf[start..end];
        output.copy_from_slice(input);
        self.offset = end;
        Ok(output)
    }

    fn write_slice_overlapping(&mut self, input: &[u8]) -> Result<&mut [u8]> {
        if self.remaining_len() < input.len() {
            return Err(RingRtcError::BufferTooSmall.into());
        }
        let start = self.offset;
        let end = start + input.len();
        let output = &mut self.buf[start..end];

        // Use memmove to handle potentially overlapping memory. This is safe
        // because we've already checked the buffer lengths.
        unsafe {
            std::ptr::copy(input.as_ptr(), output.as_mut_ptr(), input.len());
        }

        self.offset = end;
        Ok(output)
    }
}

struct Reader<'data> {
    data: &'data [u8],
}

impl<'data> Reader<'data> {
    fn new(data: &'data [u8]) -> Self {
        Self { data }
    }

    fn remaining(&self) -> &[u8] {
        self.data
    }

    fn read_u8_from_end(&mut self) -> Result<u8> {
        let (last, rest) = self.data.split_last().ok_or(RingRtcError::BufferTooSmall)?;
        self.data = rest;
        Ok(*last)
    }

    fn read_u32_from_end(&mut self) -> Result<u32> {
        Ok(u32::from_be_bytes(
            self.read_slice_from_end(size_of::<u32>())?.try_into()?,
        ))
    }

    fn read_slice(&mut self, len: usize) -> Result<&'data [u8]> {
        if len > self.data.len() {
            return Err(RingRtcError::BufferTooSmall.into());
        }
        let (read, rest) = self.data.split_at(len);
        self.data = rest;
        Ok(read)
    }

    fn read_slice_from_end(&mut self, len: usize) -> Result<&'data [u8]> {
        if len > self.data.len() {
            return Err(RingRtcError::BufferTooSmall.into());
        }
        let (rest, read) = self.data.split_at(self.data.len() - len);
        self.data = rest;
        Ok(read)
    }
}

#[cfg(test)]
mod tests {
    use std::sync::{
        atomic::{self, AtomicU64},
        mpsc, Arc, Condvar, Mutex,
    };

    use crate::{
        lite::sfu::PeekDeviceInfo, protobuf::group_call::MrpHeader,
        webrtc::sim::media::FAKE_AUDIO_TRACK,
    };

    use super::*;
    use std::sync::atomic::Ordering;

    #[derive(Clone)]
    struct FakeSfuClient {
        sfu_info: SfuInfo,
        local_demux_id: DemuxId,
        call_creator: Option<UserId>,
        request_count: Arc<AtomicU64>,
        era_id: String,
        response_join_state: Arc<Mutex<JoinState>>,
    }

    impl FakeSfuClient {
        fn new(local_demux_id: DemuxId, call_creator: Option<UserId>) -> Self {
            Self {
                sfu_info: SfuInfo {
                    udp_addresses: Vec::new(),
                    tcp_addresses: Vec::new(),
                    tls_addresses: Vec::new(),
                    hostname: None,
                    ice_ufrag: "fake ICE ufrag".to_string(),
                    ice_pwd: "fake ICE pwd".to_string(),
                },
                local_demux_id,
                call_creator,
                request_count: Arc::new(AtomicU64::new(0)),
                era_id: "1111111111111111".to_string(),
                response_join_state: Arc::new(Mutex::new(JoinState::Joined(local_demux_id))),
            }
        }

        fn get_response_join_state(&self) -> JoinState {
            *self.response_join_state.lock().unwrap()
        }

        fn set_response_join_state(&mut self, join_state: JoinState) {
            let mut data = self.response_join_state.lock().unwrap();
            *data = join_state;
        }
    }

    impl FakeSfuClient {
        pub fn request_count(&self) -> u64 {
            self.request_count.load(atomic::Ordering::SeqCst)
        }
    }

    impl SfuClient for FakeSfuClient {
        fn join(&mut self, _ice_ufrag: &str, _dhe_pub_key: [u8; 32], client: Client) {
            client.on_sfu_client_joined(Ok(Joined {
                sfu_info: self.sfu_info.clone(),
                local_demux_id: self.local_demux_id,
                server_dhe_pub_key: [0u8; 32],
                hkdf_extra_info: b"hkdf_extra_info".to_vec(),
                creator: self.call_creator.clone(),
                era_id: self.era_id.clone(),
                join_state: self.get_response_join_state(),
            }));
        }
        fn peek(&mut self, _peek_result_callback: PeekResultCallback) {
            self.request_count.fetch_add(1, atomic::Ordering::SeqCst);
        }
        fn set_group_members(&mut self, _members: Vec<GroupMember>) {}
        fn set_membership_proof(&mut self, _proof: MembershipProof) {}
    }

    // TODO: Put this in common util area?
    #[derive(Clone)]
    struct Waitable<T> {
        val: Arc<Mutex<Option<T>>>,
        cvar: Arc<Condvar>,
    }

    impl<T> Default for Waitable<T> {
        fn default() -> Self {
            Self {
                val: Arc::default(),
                cvar: Arc::default(),
            }
        }
    }

    impl<T: Clone> Waitable<T> {
        fn set(&self, val: T) {
            let mut val_guard = self.val.lock().unwrap();
            *val_guard = Some(val);
            self.cvar.notify_all();
        }

        fn wait(&self, timeout: Duration) -> Option<T> {
            let mut val = self.val.lock().unwrap();
            while val.is_none() {
                let (wait_val, wait_result) = self.cvar.wait_timeout(val, timeout).unwrap();
                if wait_result.timed_out() {
                    return None;
                }
                val = wait_val
            }
            Some(val.take().unwrap())
        }
    }

    #[derive(Clone, Default)]
    struct Event {
        waitable: Waitable<()>,
    }

    impl Event {
        fn set(&self) {
            self.waitable.set(());
        }

        fn wait(&self, timeout: Duration) -> bool {
            self.waitable.wait(timeout).is_some()
        }
    }

    #[derive(Clone, Default)]
    struct FakeObserverPeekState {
        joined_members: Vec<UserId>,
        creator: Option<UserId>,
        era_id: Option<String>,
        max_devices: Option<u32>,
        device_count: usize,
    }

    #[derive(Clone)]
    struct FakeObserver {
        // For sending messages
        user_id: UserId,
        recipients: Arc<CallMutex<Vec<TestClient>>>,
        outgoing_signaling_blocked: Arc<CallMutex<bool>>,
        sent_group_signaling_messages: Arc<CallMutex<Vec<protobuf::signaling::CallMessage>>>,

        connecting: Event,
        joined: Event,
        peek_changed: Event,
        reactions_called: Event,
        remote_devices_changed: Event,
        remote_devices: Arc<CallMutex<Vec<RemoteDeviceState>>>,
        remote_devices_at_join_time: Arc<CallMutex<Vec<RemoteDeviceState>>>,
        peek_state: Arc<CallMutex<FakeObserverPeekState>>,
        send_rates: Arc<CallMutex<Option<SendRates>>>,
        ended: Waitable<EndReason>,
        reactions: Arc<CallMutex<Vec<Reaction>>>,

        request_membership_proof_invocation_count: Arc<AtomicU64>,
        request_group_members_invocation_count: Arc<AtomicU64>,
        handle_remote_devices_changed_invocation_count: Arc<AtomicU64>,
        handle_audio_levels_invocation_count: Arc<AtomicU64>,
        handle_reactions_invocation_count: Arc<AtomicU64>,
        reactions_count: Arc<AtomicU64>,
        send_signaling_message_invocation_count: Arc<AtomicU64>,
        send_signaling_message_to_group_invocation_count: Arc<AtomicU64>,
        multi_recipient_count: Arc<AtomicU64>,
    }

    impl FakeObserver {
        fn new(user_id: UserId) -> Self {
            Self {
                user_id,
                recipients: Arc::new(CallMutex::new(Vec::new(), "FakeObserver recipients")),
                outgoing_signaling_blocked: Arc::new(CallMutex::new(
                    false,
                    "FakeObserver outgoing_signaling_blocked",
                )),
                sent_group_signaling_messages: Arc::new(CallMutex::new(
                    Vec::new(),
                    "FakeObserver sent group messages",
                )),
                connecting: Event::default(),
                joined: Event::default(),
                peek_changed: Event::default(),
                reactions_called: Event::default(),
                remote_devices_changed: Event::default(),
                remote_devices: Arc::new(CallMutex::new(Vec::new(), "FakeObserver remote devices")),
                remote_devices_at_join_time: Arc::new(CallMutex::new(
                    Vec::new(),
                    "FakeObserver remote devices",
                )),
                peek_state: Arc::new(CallMutex::new(
                    FakeObserverPeekState::default(),
                    "FakeObserver peek state",
                )),
                send_rates: Arc::new(CallMutex::new(None, "FakeObserver send rates")),
                ended: Waitable::default(),
                reactions: Arc::new(CallMutex::new(Default::default(), "FakeObserver reactions")),
                request_membership_proof_invocation_count: Default::default(),
                request_group_members_invocation_count: Default::default(),
                handle_remote_devices_changed_invocation_count: Default::default(),
                handle_audio_levels_invocation_count: Default::default(),
                handle_reactions_invocation_count: Default::default(),
                reactions_count: Default::default(),
                send_signaling_message_invocation_count: Default::default(),
                send_signaling_message_to_group_invocation_count: Default::default(),
                multi_recipient_count: Default::default(),
            }
        }

        fn set_outgoing_signaling_blocked(&self, blocked: bool) {
            let mut outgoing_signaling_blocked = self
                .outgoing_signaling_blocked
                .lock()
                .expect("Lock outgoing_signaling_blocked to set it");
            *outgoing_signaling_blocked = blocked;
        }

        fn outgoing_signaling_blocked(&self) -> bool {
            let outgoing_signaling_blocked = self
                .outgoing_signaling_blocked
                .lock()
                .expect("Lock outgoing_signaling_blocked to get it");
            *outgoing_signaling_blocked
        }

        fn set_recipients(&self, recipients: Vec<TestClient>) {
            let mut owned_recipients = self
                .recipients
                .lock()
                .expect("Lock recipients to add recipient");
            *owned_recipients = recipients;
        }

        fn remote_devices(&self) -> Vec<RemoteDeviceState> {
            let remote_devices = self
                .remote_devices
                .lock()
                .expect("Lock remote devices to read them");
            remote_devices.iter().cloned().collect()
        }

        fn remote_devices_at_join_time(&self) -> Vec<RemoteDeviceState> {
            let remote_devices_at_join_time = self
                .remote_devices_at_join_time
                .lock()
                .expect("Lock remote devices at join time to read them");
            remote_devices_at_join_time.iter().cloned().collect()
        }

        fn joined_members(&self) -> Vec<UserId> {
            let peek_state = self.peek_state.lock().expect("Lock peek state to read it");
            peek_state.joined_members.to_vec()
        }

        fn peek_state(&self) -> FakeObserverPeekState {
            let peek_state = self.peek_state.lock().expect("Lock peek state to read it");
            peek_state.clone()
        }

        fn send_rates(&self) -> Option<SendRates> {
            let send_rates = self.send_rates.lock().expect("Lock send rates to read it");
            send_rates.clone()
        }

        fn reactions(&self) -> Vec<Reaction> {
            let reactions = self.reactions.lock().expect("Lock reactions to read it");
            reactions.clone()
        }

        /// Gets the number of `request_membership_proof` since last checked.
        fn request_membership_proof_invocation_count(&self) -> u64 {
            self.request_membership_proof_invocation_count
                .swap(0, Ordering::Relaxed)
        }

        /// Gets the number of `request_group_members` since last checked.
        fn request_group_members_invocation_count(&self) -> u64 {
            self.request_group_members_invocation_count
                .swap(0, Ordering::Relaxed)
        }

        /// Gets the number of `handle_remote_devices_changed` since last checked.
        fn handle_remote_devices_changed_invocation_count(&self) -> u64 {
            self.handle_remote_devices_changed_invocation_count
                .swap(0, Ordering::Relaxed)
        }

        /// Gets the number of `handle_audio_levels` since last checked.
        fn handle_audio_levels_invocation_count(&self) -> u64 {
            self.handle_audio_levels_invocation_count
                .swap(0, Ordering::Relaxed)
        }

        fn handle_reactions_invocation_count(&self) -> u64 {
            self.handle_reactions_invocation_count
                .swap(0, Ordering::Relaxed)
        }

        fn reactions_count(&self) -> u64 {
            self.reactions_count.swap(0, Ordering::Relaxed)
        }

        fn send_signaling_message_invocation_count(&self) -> u64 {
            self.send_signaling_message_invocation_count
                .swap(0, Ordering::Relaxed)
        }

        fn send_signaling_message_to_group_invocation_count(&self) -> u64 {
            self.send_signaling_message_to_group_invocation_count
                .swap(0, Ordering::Relaxed)
        }

        fn multi_recipient_count(&self) -> u64 {
            self.multi_recipient_count.swap(0, Ordering::Relaxed)
        }
    }

    impl Observer for FakeObserver {
        fn request_membership_proof(&self, _client_id: ClientId) {
            self.request_membership_proof_invocation_count
                .fetch_add(1, Ordering::Relaxed);
        }

        fn request_group_members(&self, _client_id: ClientId) {
            self.request_group_members_invocation_count
                .fetch_add(1, Ordering::Relaxed);
        }

        fn handle_connection_state_changed(
            &self,
            _client_id: ClientId,
            connection_state: ConnectionState,
        ) {
            if connection_state == ConnectionState::Connecting {
                self.connecting.set();
            }
        }

        fn handle_join_state_changed(&self, _client_id: ClientId, join_state: JoinState) {
            if let JoinState::Joined(_) = join_state {
                let mut owned_remote_devices_at_join_time = self
                    .remote_devices_at_join_time
                    .lock()
                    .expect("Lock joined members at join time to handle update");
                *owned_remote_devices_at_join_time = self.remote_devices();
                self.joined.set();
            }
        }

        fn handle_network_route_changed(&self, _client_id: ClientId, _network_route: NetworkRoute) {
        }

        fn handle_remote_devices_changed(
            &self,
            _client_id: ClientId,
            remote_devices: &[RemoteDeviceState],
            _reason: RemoteDevicesChangedReason,
        ) {
            let mut owned_remote_devices = self
                .remote_devices
                .lock()
                .expect("Lock recipients to set remote devices");
            *owned_remote_devices = remote_devices.to_vec();
            self.handle_remote_devices_changed_invocation_count
                .fetch_add(1, Ordering::Relaxed);
            self.remote_devices_changed.set();
        }

        fn handle_audio_levels(
            &self,
            _client_id: ClientId,
            _captured_level: AudioLevel,
            _received_levels: Vec<ReceivedAudioLevel>,
        ) {
            self.handle_audio_levels_invocation_count
                .fetch_add(1, Ordering::Relaxed);
        }

        fn handle_low_bandwidth_for_video(&self, _client_id: ClientId, _recovered: bool) {}

        fn handle_reactions(&self, _client_id: ClientId, reactions: Vec<Reaction>) {
            let mut owned = self
                .reactions
                .lock()
                .expect("Lock reactions to handle update");
            owned.clone_from(&reactions);

            self.handle_reactions_invocation_count
                .fetch_add(1, Ordering::Relaxed);
            self.reactions_count
                .fetch_add(reactions.len() as u64, Ordering::Relaxed);
            self.reactions_called.set();
        }

        fn handle_raised_hands(&self, _client_id: ClientId, _raised_hands: Vec<DemuxId>) {}

        fn handle_rtc_stats_report(&self, _report_json: String) {}

        fn handle_peek_changed(
            &self,
            _client_id: ClientId,
            peek_info: &PeekInfo,
            joined_members: &HashSet<UserId>,
        ) {
            let mut owned_state = self
                .peek_state
                .lock()
                .expect("Lock peek state to handle update");
            owned_state.joined_members = joined_members.iter().cloned().collect();
            owned_state.creator.clone_from(&peek_info.creator);
            owned_state.era_id.clone_from(&peek_info.era_id);
            owned_state.max_devices = peek_info.max_devices;
            owned_state.device_count = peek_info.device_count_including_pending_devices();
            self.peek_changed.set();
        }

        fn handle_send_rates_changed(&self, _client_id: ClientId, send_rates: SendRates) {
            let mut self_send_rates = self
                .send_rates
                .lock()
                .expect("Lock send rates to handle update");
            *self_send_rates = Some(send_rates);
        }

        fn send_signaling_message(
            &mut self,
            recipient_id: UserId,
            call_message: protobuf::signaling::CallMessage,
            _urgency: SignalingMessageUrgency,
        ) {
            self.send_signaling_message_invocation_count
                .fetch_add(1, Ordering::Relaxed);

            if self.outgoing_signaling_blocked() {
                info!(
                    "Dropping message from {:?} to {:?} because we blocked signaling.",
                    self.user_id, recipient_id
                );
                return;
            }
            let recipient_ids = self
                .recipients
                .lock()
                .expect("Lock recipients to add recipient");
            let mut sent = false;
            if let Some(message) = call_message.group_call_message {
                for recipient in recipient_ids.iter() {
                    if recipient.user_id == recipient_id {
                        recipient
                            .client
                            .on_signaling_message_received(self.user_id.clone(), message.clone());
                        sent = true;
                    }
                }
            }
            if sent {
                info!(
                    "Sent message from {:?} to {:?}.",
                    self.user_id, recipient_id
                );
            } else {
                info!(
                    "Did not sent message from {:?} to {:?} because it's not a known recipient.",
                    self.user_id, recipient_id
                );
            }
        }

        fn send_signaling_message_to_group(
            &mut self,
            _group: GroupId,
            call_message: protobuf::signaling::CallMessage,
            _urgency: SignalingMessageUrgency,
            recipients_override: HashSet<UserId>,
        ) {
            self.send_signaling_message_to_group_invocation_count
                .fetch_add(1, Ordering::Relaxed);

            if self.outgoing_signaling_blocked() {
                info!(
                    "Dropping message from {:?} to group because we blocked signaling.",
                    self.user_id,
                );
                return;
            }
            if !recipients_override.is_empty() {
                self.multi_recipient_count
                    .fetch_add(recipients_override.len() as u64, Ordering::Relaxed);

                for recipient_id in recipients_override {
                    assert_ne!(
                        self.user_id, recipient_id,
                        "User can't send to own UUID for multi-recipient API"
                    );

                    let recipient_ids = self
                        .recipients
                        .lock()
                        .expect("Lock recipients to add recipient");
                    let mut sent = false;
                    if let Some(message) = call_message.clone().group_call_message {
                        for recipient in recipient_ids.iter() {
                            if recipient.user_id == recipient_id {
                                recipient.client.on_signaling_message_received(
                                    self.user_id.clone(),
                                    message.clone(),
                                );
                                sent = true;
                            }
                        }
                    }
                    if sent {
                        info!(
                            "Sent message from {:?} to {:?}.",
                            self.user_id, recipient_id
                        );
                    } else {
                        info!(
                            "Did not sent message from {:?} to {:?} because it's not a known recipient.",
                            self.user_id, recipient_id
                        );
                    }
                }
            } else {
                self.sent_group_signaling_messages
                    .lock()
                    .expect("adding message")
                    .push(call_message);
                info!("Recorded group-wide call message from {:?}", self.user_id);
            }
        }

        fn handle_incoming_video_track(
            &mut self,
            _client_id: ClientId,
            _remote_demux_id: DemuxId,
            _incoming_video_track: VideoTrack,
        ) {
        }

        fn handle_ended(&self, _client_id: ClientId, reason: EndReason) {
            self.ended.set(reason);
        }
    }

    #[derive(Clone)]
    struct TestClient {
        user_id: UserId,
        demux_id: DemuxId,
        sfu_client: FakeSfuClient,
        observer: FakeObserver,
        client: Client,
        sfu_rtp_packet_sender: Option<mpsc::Sender<(rtp::Header, Vec<u8>)>>,
        default_peek_info: PeekInfo,
    }

    impl TestClient {
        fn new(user_id: UserId, demux_id: DemuxId) -> Self {
            Self::with_sfu_client(user_id, demux_id, FakeSfuClient::new(demux_id, None))
        }

        fn with_sfu_client(user_id: UserId, demux_id: DemuxId, sfu_client: FakeSfuClient) -> Self {
            let observer = FakeObserver::new(user_id.clone());
            let fake_busy = Arc::new(CallMutex::new(false, "fake_busy"));
            let fake_self_uuid = Arc::new(CallMutex::new(Some(user_id.clone()), "fake_self_uuid"));
            let fake_audio_track = AudioTrack::new(
                webrtc::Arc::from_owned(unsafe {
                    webrtc::ptr::OwnedRc::from_ptr(&FAKE_AUDIO_TRACK as *const u32)
                }),
                None,
            );
            let client = Client::start(
                b"fake group ID".to_vec(),
                demux_id,
                GroupCallKind::SignalGroup,
                Box::new(sfu_client.clone()),
                None, // proxy_info
                Box::new(observer.clone()),
                fake_busy,
                fake_self_uuid,
                None,
                fake_audio_track,
                None,
                None,
                None,
                Some(Duration::from_millis(200)),
            )
            .expect("Start Client");
            Self {
                user_id: user_id.clone(),
                demux_id,
                sfu_client,
                observer,
                client,
                sfu_rtp_packet_sender: None,
                default_peek_info: PeekInfo {
                    devices: vec![PeekDeviceInfo {
                        demux_id,
                        user_id: Some(user_id),
                    }],
                    ..Default::default()
                },
            }
        }

        fn connect_join_and_wait_until_joined(&self) {
            self.client.connect();
            self.client.join();
            self.client
                .set_peek_result(Ok(self.default_peek_info.clone()));
            assert!(self.observer.joined.wait(Duration::from_secs(5)));
        }

        fn set_up_rtp_with_remotes(&self, clients: Vec<TestClient>) {
            let local_demux_id = self.demux_id;
            let sfu_rtp_packet_sender = self.sfu_rtp_packet_sender.clone();
            self.client.actor.send(move |state| {
                state
                    .peer_connection
                    .set_rtp_packet_sink(Box::new(move |header, payload| {
                        debug!(
                            "Test is going to deliver RTP packet with {:?} and {:?}",
                            header, payload
                        );
                        if header.ssrc == 1 {
                            if let Some(sender) = &sfu_rtp_packet_sender {
                                sender
                                    .send((header, payload.to_vec()))
                                    .expect("Send RTP packet to SFU");
                            }
                        } else {
                            for client in &clients {
                                if client.demux_id != local_demux_id {
                                    client.client.handle_rtp_received(header.clone(), payload)
                                }
                            }
                        }
                    }));
            });
        }

        fn set_remotes_and_wait_until_applied(&self, clients: &[&TestClient]) {
            let remote_devices = clients
                .iter()
                .map(|client| PeekDeviceInfo {
                    demux_id: client.demux_id,
                    user_id: Some(client.user_id.clone()),
                })
                .collect();
            // Need to clone to pass over to the actor and set in observer.
            let clients: Vec<TestClient> = clients.iter().copied().cloned().collect();
            self.observer.set_recipients(clients.clone());
            let peek_info = PeekInfo {
                devices: remote_devices,
                ..self.default_peek_info.clone()
            };
            self.client.set_peek_result(Ok(peek_info));
            self.set_up_rtp_with_remotes(clients);
            self.wait_for_client_to_process();
        }

        fn set_pending_clients_and_wait_until_applied(&self, clients: &[&TestClient]) {
            let remote_devices = clients
                .iter()
                .map(|client| PeekDeviceInfo {
                    demux_id: client.demux_id,
                    user_id: Some(client.user_id.clone()),
                })
                .collect();
            let peek_info = PeekInfo {
                pending_devices: remote_devices,
                ..self.default_peek_info.clone()
            };
            self.client.set_peek_result(Ok(peek_info));
            self.set_up_rtp_with_remotes(vec![]);
            self.wait_for_client_to_process();
        }

        fn wait_for_client_to_process(&self) {
            let event = Event::default();
            let cloned = event.clone();
            self.client.actor.send(move |_state| {
                cloned.set();
            });
            event.wait(Duration::from_secs(5));
        }

        fn encrypt_media(&mut self, is_audio: bool, plaintext: &[u8]) -> Result<Vec<u8>> {
            let mut ciphertext = vec![0; plaintext.len() + Client::FRAME_ENCRYPTION_FOOTER_LEN];
            assert_eq!(
                ciphertext.len(),
                Client::get_ciphertext_buffer_size(plaintext.len())
            );
            assert_eq!(
                ciphertext.len(),
                self.client
                    .encrypt_media(is_audio, plaintext, &mut ciphertext)?
            );
            Ok(ciphertext)
        }

        fn decrypt_media(
            &mut self,
            remote_demux_id: DemuxId,
            is_audio: bool,
            ciphertext: &[u8],
            has_encrypted_media_header: bool,
        ) -> Result<Vec<u8>> {
            let mut plaintext = vec![
                0;
                ciphertext
                    .len()
                    .saturating_sub(Client::FRAME_ENCRYPTION_FOOTER_LEN)
            ];
            assert_eq!(
                plaintext.len(),
                Client::get_plaintext_buffer_size(ciphertext.len())
            );
            assert_eq!(
                plaintext.len(),
                self.client.decrypt_media(
                    remote_demux_id,
                    is_audio,
                    ciphertext,
                    &mut plaintext,
                    has_encrypted_media_header
                )?
            );
            Ok(plaintext)
        }

        fn receive_speaker(&self, timestamp: u32, speaker_demux_id: DemuxId) {
            Client::handle_speaker_received(&self.client.actor, timestamp, speaker_demux_id);
            self.wait_for_client_to_process();
        }

        // DemuxIds sorted by speaker_time, then added_time, then demux_id.
        fn speakers(&self) -> Vec<DemuxId> {
            let mut devices = self.observer.remote_devices();
            devices.sort_by_key(|device| {
                (
                    std::cmp::Reverse(device.speaker_time_as_unix_millis()),
                    device.added_time_as_unix_millis(),
                    device.demux_id,
                )
            });
            devices.iter().map(|device| device.demux_id).collect()
        }

        fn disconnect_and_wait_until_ended(&self) {
            self.client.disconnect();
            self.observer.ended.wait(Duration::from_secs(5));
        }
    }

    #[allow(dead_code)]
    fn init_logging() {
        env_logger::builder()
            .is_test(true)
            .filter(None, log::LevelFilter::Debug)
            .init();
    }

    fn set_group_and_wait_until_applied(clients: &[&TestClient]) {
        for client in clients {
            client.set_remotes_and_wait_until_applied(clients);
        }
        for client in clients {
            client.wait_for_client_to_process();
        }
    }

    #[test]
    fn frame_encryption_normal() {
        let mut client1 = TestClient::new(vec![1], 1);
        client1.connect_join_and_wait_until_joined();

        let mut client2 = TestClient::new(vec![2], 2);
        client2.connect_join_and_wait_until_joined();

        client2.set_remotes_and_wait_until_applied(&[&client1]);

        // At this point, client2 knows about client1, so can receive encrypted media.
        // But client1 does not know about client1, so has not yet shared its encryption key
        // with it, so client2 cannot decrypt media from client1.
        // And while client2 has shared the key with client1, client1 has not yet learned
        // about client2 so can't decrypt either.

        let is_audio = true;
        let plaintext = &b"Fake Audio"[..];
        let ciphertext1 = client1.encrypt_media(is_audio, plaintext).unwrap();
        let ciphertext2 = client2.encrypt_media(is_audio, plaintext).unwrap();

        assert_ne!(plaintext, &ciphertext1[..plaintext.len()]);

        assert!(client1
            .decrypt_media(client2.demux_id, is_audio, &ciphertext2, true)
            .is_err());
        assert!(client2
            .decrypt_media(client1.demux_id, is_audio, &ciphertext1, true)
            .is_err());

        client1.set_remotes_and_wait_until_applied(&[&client2]);
        // We wait until client2 has processed the key from client1
        client2.wait_for_client_to_process();

        // At this point, both clients know about each other and have shared keys
        // and should be able to decrypt.

        // Because client1 just learned about client2, it advanced its key
        // and so we need to re-encrypt with that key.
        let mut ciphertext1 = client1.encrypt_media(is_audio, plaintext).unwrap();

        assert_eq!(
            plaintext,
            client2
                .decrypt_media(client1.demux_id, is_audio, &ciphertext1, true)
                .unwrap()
        );
        assert_eq!(
            plaintext,
            client1
                .decrypt_media(client2.demux_id, is_audio, &ciphertext2, true)
                .unwrap()
        );

        // But if the footer is too small, decryption should fail
        assert!(client1
            .decrypt_media(client2.demux_id, is_audio, b"small", true)
            .is_err());

        // And if the unencrypted media header has been modified, it should fail (bad mac)
        ciphertext1[0] = ciphertext1[0].wrapping_add(1);
        assert!(client2
            .decrypt_media(client1.demux_id, is_audio, &ciphertext1, true)
            .is_err());

        // Finally, let's make sure video works as well

        let is_audio = false;
        let plaintext = &b"Fake Video Needs To Be Bigger"[..];
        let ciphertext1 = client1.encrypt_media(is_audio, plaintext).unwrap();

        assert_ne!(plaintext, &ciphertext1[..plaintext.len()]);

        assert_eq!(
            plaintext,
            client2
                .decrypt_media(client1.demux_id, is_audio, &ciphertext1, true)
                .unwrap()
        );

        client1.disconnect_and_wait_until_ended();
        client2.disconnect_and_wait_until_ended();
    }

    #[test]
    #[ignore] // Because it's too slow
    fn frame_encryption_rotation_is_delayed() {
        let mut client1 = TestClient::new(vec![1], 1);
        client1.connect_join_and_wait_until_joined();

        let mut client2 = TestClient::new(vec![2], 2);
        client2.connect_join_and_wait_until_joined();

        let mut client3 = TestClient::new(vec![3], 3);
        client3.connect_join_and_wait_until_joined();

        let mut client4 = TestClient::new(vec![4], 4);
        client4.connect_join_and_wait_until_joined();

        let mut client5 = TestClient::new(vec![5], 5);
        client5.connect_join_and_wait_until_joined();

        set_group_and_wait_until_applied(&[&client1, &client2, &client3]);

        // client2 and client3 can decrypt client1
        // client4 can't yet
        let is_audio = true;
        let plaintext = &b"Fake Audio"[..];
        let ciphertext = client1.encrypt_media(is_audio, plaintext).unwrap();
        assert_eq!(
            plaintext,
            client2
                .decrypt_media(client1.demux_id, is_audio, &ciphertext, true)
                .unwrap()
        );
        assert_eq!(
            plaintext,
            client3
                .decrypt_media(client1.demux_id, is_audio, &ciphertext, true)
                .unwrap()
        );
        assert!(client4
            .decrypt_media(client1.demux_id, is_audio, &ciphertext, true)
            .is_err());

        // Add client4 and remove client3
        set_group_and_wait_until_applied(&[&client1, &client2, &client4]);

        // client2 and client4 can decrypt client1
        // client3 can as well, at least for a little while
        let ciphertext = client1.encrypt_media(is_audio, plaintext).unwrap();
        assert_eq!(
            plaintext,
            client2
                .decrypt_media(client1.demux_id, is_audio, &ciphertext, true)
                .unwrap()
        );
        assert_eq!(
            plaintext,
            client3
                .decrypt_media(client1.demux_id, is_audio, &ciphertext, true)
                .unwrap()
        );
        assert_eq!(
            plaintext,
            client4
                .decrypt_media(client1.demux_id, is_audio, &ciphertext, true)
                .unwrap()
        );

        std::thread::sleep(std::time::Duration::from_millis(2000));

        // client5 joins during the period between when the new key is generated
        // and when it is applied.  client 5 should receive this key and decrypt
        // both before and after the key is applied.
        // meanwhile, client2 leaves, which will cause another rotation after this
        // one.
        set_group_and_wait_until_applied(&[&client1, &client4, &client5]);

        let ciphertext = client1.encrypt_media(is_audio, plaintext).unwrap();
        assert_eq!(
            plaintext,
            client2
                .decrypt_media(client1.demux_id, is_audio, &ciphertext, true)
                .unwrap()
        );
        assert_eq!(
            plaintext,
            client3
                .decrypt_media(client1.demux_id, is_audio, &ciphertext, true)
                .unwrap()
        );
        assert_eq!(
            plaintext,
            client4
                .decrypt_media(client1.demux_id, is_audio, &ciphertext, true)
                .unwrap()
        );
        assert_eq!(
            plaintext,
            client5
                .decrypt_media(client1.demux_id, is_audio, &ciphertext, true)
                .unwrap()
        );

        std::thread::sleep(std::time::Duration::from_millis(2000));

        // client4 and client5 can still decrypt from client1
        // but client3 no longer can
        let ciphertext = client1.encrypt_media(is_audio, plaintext).unwrap();
        assert_eq!(
            plaintext,
            client2
                .decrypt_media(client1.demux_id, is_audio, &ciphertext, true)
                .unwrap()
        );
        assert!(client3
            .decrypt_media(client1.demux_id, is_audio, &ciphertext, true)
            .is_err());
        assert_eq!(
            plaintext,
            client4
                .decrypt_media(client1.demux_id, is_audio, &ciphertext, true)
                .unwrap()
        );
        assert_eq!(
            plaintext,
            client5
                .decrypt_media(client1.demux_id, is_audio, &ciphertext, true)
                .unwrap()
        );

        std::thread::sleep(std::time::Duration::from_millis(3000));

        // After the next key rotation is applied, now client2 cannot decrypt,
        // but client4 and client5 can.
        let ciphertext = client1.encrypt_media(is_audio, plaintext).unwrap();
        assert!(client2
            .decrypt_media(client1.demux_id, is_audio, &ciphertext, true)
            .is_err());
        assert!(client3
            .decrypt_media(client1.demux_id, is_audio, &ciphertext, true)
            .is_err());
        assert_eq!(
            plaintext,
            client4
                .decrypt_media(client1.demux_id, is_audio, &ciphertext, true)
                .unwrap()
        );
        assert_eq!(
            plaintext,
            client5
                .decrypt_media(client1.demux_id, is_audio, &ciphertext, true)
                .unwrap()
        );

        client1.disconnect_and_wait_until_ended();
        client2.disconnect_and_wait_until_ended();
        client3.disconnect_and_wait_until_ended();
        client4.disconnect_and_wait_until_ended();
        client5.disconnect_and_wait_until_ended();
    }

    #[test]
    fn frame_encryption_resend_keys() {
        let mut client1 = TestClient::new(vec![1], 1);
        client1.connect_join_and_wait_until_joined();

        let mut client2 = TestClient::new(vec![2], 2);
        client2.connect_join_and_wait_until_joined();

        // Prevent client1 from sharing keys with client2
        client1.observer.set_outgoing_signaling_blocked(true);
        set_group_and_wait_until_applied(&[&client1, &client2]);

        let remote_devices = client2.observer.remote_devices();
        assert_eq!(1, remote_devices.len());
        assert!(!remote_devices[0].media_keys_received);

        let is_audio = false;
        let plaintext = &b"Fake Video is big"[..];
        let ciphertext = client1.encrypt_media(is_audio, plaintext).unwrap();
        // We can't decrypt because the keys got dropped
        assert!(client2
            .decrypt_media(client1.demux_id, is_audio, &ciphertext, true)
            .is_err());

        client1.observer.set_outgoing_signaling_blocked(false);
        client1.client.resend_media_keys();
        client1.wait_for_client_to_process();
        client2.wait_for_client_to_process();

        let remote_devices = client2.observer.remote_devices();
        assert_eq!(1, remote_devices.len());
        assert!(remote_devices[0].media_keys_received);

        assert_eq!(
            plaintext,
            client2
                .decrypt_media(client1.demux_id, is_audio, &ciphertext, true)
                .unwrap()
        );
    }

    #[test]
    fn frame_encryption_send_advanced_key_to_same_user() {
        let mut client1a = TestClient::new(vec![1], 11);
        let mut client2a = TestClient::new(vec![2], 21);
        let mut client2b = TestClient::new(vec![2], 22);

        client1a.connect_join_and_wait_until_joined();
        client2a.connect_join_and_wait_until_joined();
        set_group_and_wait_until_applied(&[&client1a, &client2a]);

        let is_audio = true;
        let plaintext = &b"Fake Audio"[..];
        let ciphertext1a = client1a.encrypt_media(is_audio, plaintext).unwrap();
        assert_eq!(
            plaintext,
            client2a
                .decrypt_media(client1a.demux_id, is_audio, &ciphertext1a, true)
                .unwrap()
        );

        // Make sure the advanced key gets sent to client2b even though it's the same user as 2a.
        client2b.connect_join_and_wait_until_joined();
        set_group_and_wait_until_applied(&[&client1a, &client2a, &client2b]);
        let ciphertext1a = client1a.encrypt_media(is_audio, plaintext).unwrap();
        assert_eq!(
            plaintext,
            client2b
                .decrypt_media(client1a.demux_id, is_audio, &ciphertext1a, true)
                .unwrap()
        );
    }

    #[test]
    fn frame_encryption_someone_forging_demux_id() {
        let mut client1 = TestClient::new(vec![1], 1);
        client1.connect_join_and_wait_until_joined();

        let mut client2 = TestClient::new(vec![2], 2);
        client2.connect_join_and_wait_until_joined();

        // Client3 is pretending to have demux ID 1 when sending media keys
        let mut client3 = TestClient::with_sfu_client(vec![3], 3, FakeSfuClient::new(1, None));
        client3.client.connect();
        client3.client.join();

        set_group_and_wait_until_applied(&[&client1, &client2, &client3]);

        let is_audio = true;
        let plaintext = &b"Fake Audio"[..];
        let ciphertext1 = client1.encrypt_media(is_audio, plaintext).unwrap();
        let ciphertext3 = client3.encrypt_media(is_audio, plaintext).unwrap();
        // The forger doesn't mess anything up for the others
        assert_eq!(
            plaintext,
            client2
                .decrypt_media(client1.demux_id, is_audio, &ciphertext1, true)
                .unwrap()
        );
        // And you can't decrypt from the forger.
        assert!(client2
            .decrypt_media(client3.demux_id, is_audio, &ciphertext3, true)
            .is_err());

        client1.disconnect_and_wait_until_ended();
        client2.disconnect_and_wait_until_ended();
        client3.disconnect_and_wait_until_ended();
    }

    #[test]
    fn ask_for_group_membership_when_receiving_unknown_media_keys() {
        let client1 = TestClient::new(vec![1], 1);
        client1.connect_join_and_wait_until_joined();
        assert_eq!(1, client1.observer.request_group_members_invocation_count());

        let client2 = TestClient::new(vec![2], 2);
        client2.connect_join_and_wait_until_joined();

        let client3 = TestClient::new(vec![3], 3);
        client3.connect_join_and_wait_until_joined();

        assert_eq!(0, client1.observer.request_group_members_invocation_count());

        // Request group membership for the first unknown media key...
        client2.set_remotes_and_wait_until_applied(&[&client1]);
        client1.wait_for_client_to_process();
        assert_eq!(1, client1.observer.request_group_members_invocation_count());

        // ...but not any after that.
        client3.set_remotes_and_wait_until_applied(&[&client1]);
        client1.wait_for_client_to_process();
        assert_eq!(0, client1.observer.request_group_members_invocation_count());

        // Re-process (and maybe re-request) when the list of active devices changes.
        client1.set_remotes_and_wait_until_applied(&[]);
        assert_eq!(1, client1.observer.request_group_members_invocation_count());

        // Resolving one member results in a re-request, just in case.
        client1.set_remotes_and_wait_until_applied(&[&client2]);
        assert_eq!(1, client1.observer.request_group_members_invocation_count());

        // But resolving the other member is enough to clear the saved list,
        // showing that we already processed the first.
        client1.set_remotes_and_wait_until_applied(&[&client3]);
        assert_eq!(0, client1.observer.request_group_members_invocation_count());
    }

    #[test]
    fn do_not_ask_for_group_membership_when_receiving_known_media_keys() {
        let client1 = TestClient::new(vec![1], 1);
        client1.connect_join_and_wait_until_joined();
        assert_eq!(1, client1.observer.request_group_members_invocation_count());

        let client2 = TestClient::new(vec![2], 2);
        client2.connect_join_and_wait_until_joined();

        assert_eq!(0, client1.observer.request_group_members_invocation_count());

        // This time, the receiver finds out about the sender first...
        client1.set_remotes_and_wait_until_applied(&[&client2]);

        // ...so the media key sent here won't be unknown.
        client2.set_remotes_and_wait_until_applied(&[&client1]);
        client1.wait_for_client_to_process();
        assert_eq!(0, client1.observer.request_group_members_invocation_count());
    }

    #[test]
    #[rustfmt::skip] // The line wrapping makes this test hard to read.
    fn send_media_keys_to_recipients() {
        let client1 = TestClient::new(vec![1], 1);
        client1.connect_join_and_wait_until_joined();
        set_group_and_wait_until_applied(&[&client1]);

        // With only one client in the call, no media keys should have been sent.
        assert_eq!(0, client1.observer.send_signaling_message_invocation_count());
        assert_eq!(0, client1.observer.send_signaling_message_to_group_invocation_count());

        let client2 = TestClient::new(vec![2], 2);
        client2.connect_join_and_wait_until_joined();
        set_group_and_wait_until_applied(&[&client1, &client2]);

        // Sending media keys to each-other after adding.
        assert_eq!(1, client1.observer.send_signaling_message_invocation_count());
        assert_eq!(0, client1.observer.send_signaling_message_to_group_invocation_count());
        assert_eq!(1, client2.observer.send_signaling_message_invocation_count());
        assert_eq!(0, client2.observer.send_signaling_message_to_group_invocation_count());

        let client3 = TestClient::new(vec![3], 3);
        client3.connect_join_and_wait_until_joined();
        set_group_and_wait_until_applied(&[&client1, &client2, &client3]);

        // client1 and client2 add client3.
        assert_eq!(1, client1.observer.send_signaling_message_invocation_count());
        assert_eq!(0, client1.observer.send_signaling_message_to_group_invocation_count());
        assert_eq!(1, client2.observer.send_signaling_message_invocation_count());
        assert_eq!(0, client2.observer.send_signaling_message_to_group_invocation_count());

        // client3 must send to both client1 and client2 using the multi-recipient API.
        assert_eq!(0, client3.observer.send_signaling_message_invocation_count());
        assert_eq!(1, client3.observer.send_signaling_message_to_group_invocation_count());
        assert_eq!(2, client3.observer.multi_recipient_count());

        let client4 = TestClient::new(vec![4], 4);
        client4.connect_join_and_wait_until_joined();
        set_group_and_wait_until_applied(&[&client1, &client2, &client3, &client4]);

        // client1, client2, and client3 add client4.
        assert_eq!(1, client1.observer.send_signaling_message_invocation_count());
        assert_eq!(0, client1.observer.send_signaling_message_to_group_invocation_count());
        assert_eq!(1, client2.observer.send_signaling_message_invocation_count());
        assert_eq!(0, client2.observer.send_signaling_message_to_group_invocation_count());
        assert_eq!(1, client3.observer.send_signaling_message_invocation_count());
        assert_eq!(0, client3.observer.send_signaling_message_to_group_invocation_count());

        // client4 must send keys to all other clients using the multi-recipient API.
        assert_eq!(0, client4.observer.send_signaling_message_invocation_count());
        assert_eq!(1, client4.observer.send_signaling_message_to_group_invocation_count());
        assert_eq!(3, client4.observer.multi_recipient_count());

        // client3 leaves, and should send a leave message to other clients. Also, it will
        // send a leaving message to its user to let other devices know.
        client3.disconnect_and_wait_until_ended();
        assert_eq!(1, client3.observer.send_signaling_message_invocation_count());
        assert_eq!(1, client3.observer.send_signaling_message_to_group_invocation_count());
        assert_eq!(3, client3.observer.multi_recipient_count());

        // The other clients should all send rotated media keys to everyone else after
        // learning that client3 has left.
        set_group_and_wait_until_applied(&[&client1, &client2, &client4]);
        assert_eq!(0, client1.observer.send_signaling_message_invocation_count());
        assert_eq!(1, client1.observer.send_signaling_message_to_group_invocation_count());
        assert_eq!(2, client1.observer.multi_recipient_count());
        assert_eq!(0, client2.observer.send_signaling_message_invocation_count());
        assert_eq!(1, client2.observer.send_signaling_message_to_group_invocation_count());
        assert_eq!(2, client2.observer.multi_recipient_count());
        assert_eq!(0, client4.observer.send_signaling_message_invocation_count());
        assert_eq!(1, client4.observer.send_signaling_message_to_group_invocation_count());
        assert_eq!(2, client4.observer.multi_recipient_count());

        // client5 is another device from the user of client1.
        let client5 = TestClient::new(vec![1], 5);
        client5.connect_join_and_wait_until_joined();
        set_group_and_wait_until_applied(&[&client1, &client2, &client4, &client5]);

        // client1, client2, and client4 add client5 and sent it both their currently
        // advanced key *and* pending key because client3 just left.
        assert_eq!(2, client1.observer.send_signaling_message_invocation_count());
        assert_eq!(0, client1.observer.send_signaling_message_to_group_invocation_count());
        assert_eq!(2, client2.observer.send_signaling_message_invocation_count());
        assert_eq!(0, client2.observer.send_signaling_message_to_group_invocation_count());
        assert_eq!(2, client4.observer.send_signaling_message_invocation_count());
        assert_eq!(0, client4.observer.send_signaling_message_to_group_invocation_count());

        // client5 sends its key to client1 normally and to client2 and client4 using
        // the multi-recipient API.
        assert_eq!(1, client5.observer.send_signaling_message_invocation_count());
        assert_eq!(1, client5.observer.send_signaling_message_to_group_invocation_count());
        assert_eq!(2, client5.observer.multi_recipient_count());

        // Wait for keys to be fully rotated.
        std::thread::sleep(std::time::Duration::from_millis(
            MEDIA_SEND_KEY_ROTATION_DELAY_SECS * 1000 + 100,
        ));

        // client5 leaves the call.
        client5.disconnect_and_wait_until_ended();
        assert_eq!(1, client5.observer.send_signaling_message_invocation_count());
        assert_eq!(1, client5.observer.send_signaling_message_to_group_invocation_count());
        assert_eq!(2, client5.observer.multi_recipient_count());

        // The other clients don't react because the user is still in the call as client1.
        set_group_and_wait_until_applied(&[&client1, &client2, &client4]);
        assert_eq!(0, client1.observer.send_signaling_message_invocation_count());
        assert_eq!(0, client1.observer.send_signaling_message_to_group_invocation_count());
        assert_eq!(0, client2.observer.send_signaling_message_invocation_count());
        assert_eq!(0, client2.observer.send_signaling_message_to_group_invocation_count());
        assert_eq!(0, client4.observer.send_signaling_message_invocation_count());
        assert_eq!(0, client4.observer.send_signaling_message_to_group_invocation_count());

        // client4 leaves the call.
        client4.disconnect_and_wait_until_ended();
        assert_eq!(1, client4.observer.send_signaling_message_invocation_count());
        assert_eq!(1, client4.observer.send_signaling_message_to_group_invocation_count());
        assert_eq!(2, client4.observer.multi_recipient_count());

        // Nothing should have happened to client1 or client2 yet.
        assert_eq!(0, client1.observer.send_signaling_message_invocation_count());
        assert_eq!(0, client1.observer.send_signaling_message_to_group_invocation_count());
        assert_eq!(0, client2.observer.send_signaling_message_invocation_count());
        assert_eq!(0, client2.observer.send_signaling_message_to_group_invocation_count());

        // The other clients should all send rotated media keys to everyone else after
        // learning that client4 and client5 have left. No multi-recipient sends are
        // expected with just two clients remaining in the call.
        set_group_and_wait_until_applied(&[&client1, &client2]);
        assert_eq!(1, client1.observer.send_signaling_message_invocation_count());
        assert_eq!(0, client1.observer.send_signaling_message_to_group_invocation_count());
        assert_eq!(1, client2.observer.send_signaling_message_invocation_count());
        assert_eq!(0, client2.observer.send_signaling_message_to_group_invocation_count());
    }

    #[test]
    fn remote_heartbeat_state() {
        let client1 = TestClient::new(vec![1], 1);
        client1.connect_join_and_wait_until_joined();

        let client2 = TestClient::new(vec![2], 2);
        client2.connect_join_and_wait_until_joined();

        set_group_and_wait_until_applied(&[&client1, &client2]);

        let remote_devices2 = client2.observer.remote_devices();
        assert_eq!(1, remote_devices2.len());
        assert_eq!(client1.demux_id, remote_devices2[0].demux_id);
        assert_eq!(None, remote_devices2[0].heartbeat_state.audio_muted);
        assert_eq!(None, remote_devices2[0].heartbeat_state.video_muted);
        assert_eq!(None, remote_devices2[0].heartbeat_state.presenting);
        assert_eq!(None, remote_devices2[0].heartbeat_state.sharing_screen);

        client1.client.set_outgoing_audio_muted(true);
        client1.wait_for_client_to_process();
        client2.wait_for_client_to_process();

        let remote_devices2 = client2.observer.remote_devices();
        assert_eq!(1, remote_devices2.len());
        assert_eq!(client1.demux_id, remote_devices2[0].demux_id);
        assert_eq!(Some(true), remote_devices2[0].heartbeat_state.audio_muted);
        assert_eq!(None, remote_devices2[0].heartbeat_state.video_muted);
        assert_eq!(None, remote_devices2[0].heartbeat_state.presenting);
        assert_eq!(None, remote_devices2[0].heartbeat_state.sharing_screen);

        client1.client.set_outgoing_video_muted(false);
        client1.wait_for_client_to_process();
        client2.wait_for_client_to_process();

        let remote_devices2 = client2.observer.remote_devices();
        assert_eq!(1, remote_devices2.len());
        assert_eq!(client1.demux_id, remote_devices2[0].demux_id);
        assert_eq!(Some(true), remote_devices2[0].heartbeat_state.audio_muted);
        assert_eq!(Some(false), remote_devices2[0].heartbeat_state.video_muted);
        assert_eq!(None, remote_devices2[0].heartbeat_state.presenting);
        assert_eq!(None, remote_devices2[0].heartbeat_state.sharing_screen);

        client1.client.set_presenting(true);
        client1.wait_for_client_to_process();
        client2.wait_for_client_to_process();

        let remote_devices2 = client2.observer.remote_devices();
        assert_eq!(1, remote_devices2.len());
        assert_eq!(client1.demux_id, remote_devices2[0].demux_id);
        assert_eq!(Some(true), remote_devices2[0].heartbeat_state.audio_muted);
        assert_eq!(Some(false), remote_devices2[0].heartbeat_state.video_muted);
        assert_eq!(Some(true), remote_devices2[0].heartbeat_state.presenting);
        assert_eq!(None, remote_devices2[0].heartbeat_state.sharing_screen);

        client1.client.set_sharing_screen(true);
        client1.wait_for_client_to_process();
        client2.wait_for_client_to_process();

        let remote_devices2 = client2.observer.remote_devices();
        assert_eq!(1, remote_devices2.len());
        assert_eq!(client1.demux_id, remote_devices2[0].demux_id);
        assert_eq!(Some(true), remote_devices2[0].heartbeat_state.audio_muted);
        assert_eq!(Some(false), remote_devices2[0].heartbeat_state.video_muted);
        assert_eq!(Some(true), remote_devices2[0].heartbeat_state.presenting);
        assert_eq!(
            Some(true),
            remote_devices2[0].heartbeat_state.sharing_screen
        );
    }

    fn hash_set<T: std::hash::Hash + Eq + Clone>(vals: impl IntoIterator<Item = T>) -> HashSet<T> {
        vals.into_iter().collect()
    }

    #[test]
    fn reactions() {
        let client1 = TestClient::new(vec![1], 1);
        client1.connect_join_and_wait_until_joined();

        let client2 = TestClient::new(vec![2], 2);
        client2.connect_join_and_wait_until_joined();

        set_group_and_wait_until_applied(&[&client1, &client2]);

        let value = "hello".to_string();

        client1.client.react(value.clone());
        assert!(client2
            .observer
            .reactions_called
            .wait(Duration::from_secs(5)));
        assert_eq!(1, client2.observer.handle_reactions_invocation_count());
        assert_eq!(1, client2.observer.reactions_count());
        assert_eq!(1, client2.observer.reactions().len());
        assert_eq!(value, client2.observer.reactions()[0].value.to_string());
        assert_eq!(1, client2.observer.reactions()[0].demux_id)
    }

    #[test]
    fn ignore_devices_that_arent_members() {
        let client = TestClient::new(vec![1], 1);
        client.connect_join_and_wait_until_joined();

        assert!(client.observer.remote_devices().is_empty());

        let peek_info = PeekInfo {
            devices: vec![
                PeekDeviceInfo {
                    demux_id: 2,
                    user_id: Some(b"2".to_vec()),
                },
                PeekDeviceInfo {
                    demux_id: 3,
                    user_id: None,
                },
            ],
            pending_devices: vec![],
            creator: None,
            era_id: None,
            max_devices: None,
            call_link_state: None,
        };
        client.client.set_peek_result(Ok(peek_info));
        client.wait_for_client_to_process();

        let remote_devices = client.observer.remote_devices();
        assert_eq!(1, remote_devices.len());
        assert_eq!(2, remote_devices[0].demux_id);

        assert_eq!(vec![b"2".to_vec()], client.observer.joined_members());
    }

    #[test]
    fn fire_events_on_first_peek_info() {
        let client = TestClient::new(vec![1], 1);

        client.client.connect();
        client.client.set_peek_result(Ok(PeekInfo::default()));

        assert!(client.observer.peek_changed.wait(Duration::from_secs(5)));

        client.client.join();
        client.client.set_peek_result(Ok(PeekInfo {
            // This gets filtered out.  Make sure we still fire the event.
            devices: vec![PeekDeviceInfo {
                demux_id: 1,
                user_id: Some(b"1".to_vec()),
            }],
            pending_devices: vec![],
            creator: None,
            era_id: None,
            max_devices: None,
            call_link_state: None,
        }));

        assert!(client
            .observer
            .remote_devices_changed
            .wait(Duration::from_secs(5)));

        assert_eq!(1, client.observer.peek_state().device_count);
    }

    #[test]
    fn joined_members() {
        // The peeker doesn't join
        let peeker = TestClient::new(vec![42], 42);
        peeker.client.connect();
        peeker.wait_for_client_to_process();

        assert_eq!(0, peeker.observer.joined_members().len());

        let joiner1 = TestClient::new(vec![1], 1);
        let joiner2 = TestClient::new(vec![2], 2);

        // The peeker sees updates to the joined members before joining
        peeker.set_remotes_and_wait_until_applied(&[&joiner1]);
        assert_eq!(
            vec![joiner1.user_id.clone()],
            peeker.observer.joined_members()
        );

        peeker.set_remotes_and_wait_until_applied(&[&joiner2]);
        assert_eq!(
            vec![joiner2.user_id.clone()],
            peeker.observer.joined_members()
        );

        peeker.set_remotes_and_wait_until_applied(&[&joiner1, &joiner2]);
        assert_eq!(
            hash_set(&[joiner1.user_id.clone(), joiner2.user_id.clone()]),
            hash_set(&peeker.observer.joined_members())
        );

        // Clear the observer state so we can verify we don't get a callback when
        // nothing changes
        peeker.observer.handle_peek_changed(
            0,
            &PeekInfo {
                pending_devices: vec![],
                creator: None,
                era_id: None,
                devices: vec![],
                max_devices: None,
                call_link_state: None,
            },
            &HashSet::default(),
        );
        assert_eq!(0, peeker.observer.joined_members().len());
        peeker.set_remotes_and_wait_until_applied(&[&joiner1, &joiner2]);
        assert_eq!(0, peeker.observer.joined_members().len());
        peeker.observer.handle_peek_changed(
            0,
            &PeekInfo {
                pending_devices: vec![],
                creator: None,
                era_id: None,
                devices: vec![],
                max_devices: None,
                call_link_state: None,
            },
            &([joiner1.user_id.clone(), joiner2.user_id.clone()]
                .iter()
                .cloned()
                .collect()),
        );

        peeker.set_remotes_and_wait_until_applied(&[]);
        assert_eq!(0, peeker.observer.joined_members().len());

        // And the peeker sees updates to the joined members before joining
        peeker.connect_join_and_wait_until_joined();

        peeker.set_remotes_and_wait_until_applied(&[&joiner2]);
        assert_eq!(
            vec![joiner2.user_id.clone()],
            peeker.observer.joined_members()
        );

        peeker.set_remotes_and_wait_until_applied(&[&joiner1, &joiner2]);
        assert_eq!(
            hash_set(&[joiner1.user_id, joiner2.user_id]),
            hash_set(&peeker.observer.joined_members())
        );

        peeker.set_remotes_and_wait_until_applied(&[]);
        assert_eq!(0, peeker.observer.joined_members().len());

        peeker.disconnect_and_wait_until_ended();
    }

    #[test]
    fn pending_clients() {
        let peeker = TestClient::new(vec![42], 42);
        peeker.connect_join_and_wait_until_joined();

        assert_eq!(
            vec![peeker.user_id.clone()],
            peeker.observer.joined_members()
        );

        let joiner1 = TestClient::new(vec![1], 1);
        let joiner2 = TestClient::new(vec![2], 2);

        peeker.set_pending_clients_and_wait_until_applied(&[&joiner1]);
        assert!(peeker
            .observer
            .peek_changed
            .wait(Duration::from_millis(200)));

        peeker.set_pending_clients_and_wait_until_applied(&[&joiner1, &joiner2]);
        assert!(peeker
            .observer
            .peek_changed
            .wait(Duration::from_millis(200)));

        peeker.set_pending_clients_and_wait_until_applied(&[&joiner2, &joiner1]);
        assert!(!peeker
            .observer
            .peek_changed
            .wait(Duration::from_millis(200)));

        peeker.set_pending_clients_and_wait_until_applied(&[&joiner1]);
        assert!(peeker
            .observer
            .peek_changed
            .wait(Duration::from_millis(200)));

        peeker.disconnect_and_wait_until_ended();
    }

    #[test]
    #[ignore] // Because it's too slow
    fn smart_polling() {
        let client1 = TestClient::new(vec![1], 1);
        let client2 = TestClient::new(vec![2], 2);

        assert_eq!(0, client1.sfu_client.request_count());

        // We don't query until we get a membership proof
        client1.client.connect();
        client1.wait_for_client_to_process();
        assert_eq!(0, client1.sfu_client.request_count());

        // Once we get a proof, we query immediately
        client1.client.set_membership_proof(b"proof".to_vec());
        client1.wait_for_client_to_process();

        // And when we join(), but only if it's been a while.
        // since we asked before.
        client1.client.join();
        client1.observer.joined.wait(Duration::from_secs(5));
        assert_eq!(1, client1.sfu_client.request_count());
        client1.client.leave();
        std::thread::sleep(std::time::Duration::from_millis(1200));
        client1.client.join();
        // TODO: figure out a way to wait for a second join instead of sleeping.
        std::thread::sleep(std::time::Duration::from_millis(200));
        assert_eq!(2, client1.sfu_client.request_count());
        client1.set_remotes_and_wait_until_applied(&[]);

        // Client2 learns about client1 and sends client crypto keys,
        // which causes client1 to request again.
        client2.connect_join_and_wait_until_joined();
        client2.set_remotes_and_wait_until_applied(&[&client1]);
        client1.wait_for_client_to_process();
        assert_eq!(3, client1.sfu_client.request_count());
        client1.set_remotes_and_wait_until_applied(&[]);

        // Client2 sends a heartbeat to client1
        // which causes client1 to request again.
        std::thread::sleep(std::time::Duration::from_millis(1000));
        assert_eq!(4, client1.sfu_client.request_count());
        client1.set_remotes_and_wait_until_applied(&[&client2]);

        // Client2 sends a leave message to client1
        // which causes client1 to request again.
        // But the SFU hasn't been update yet.
        client2.disconnect_and_wait_until_ended();
        assert_eq!(5, client1.sfu_client.request_count());
        client1.set_remotes_and_wait_until_applied(&[]);

        // Just in case the SFU was old, we request again around 2 seconds
        // after the leave message.
        std::thread::sleep(std::time::Duration::from_millis(2500));
        assert_eq!(6, client1.sfu_client.request_count());
        client1.set_remotes_and_wait_until_applied(&[]);

        // Make sure getting an updated membership proof doesn't mess anything up
        client1.client.set_membership_proof(b"proof".to_vec());
        std::thread::sleep(std::time::Duration::from_millis(5000));
        assert_eq!(6, client1.sfu_client.request_count());

        // And again after around 10 more seconds (infrequent polling).
        std::thread::sleep(std::time::Duration::from_millis(6000));
        assert_eq!(7, client1.sfu_client.request_count());
        client1.set_remotes_and_wait_until_applied(&[]);

        client1.disconnect_and_wait_until_ended();
    }

    #[test]
    #[ignore]
    fn polling_error_handling() {
        init_logging();
        let client = TestClient::new(vec![1], 1);
        client.client.set_membership_proof(b"proof".to_vec());
        client.connect_join_and_wait_until_joined();

        std::thread::sleep(std::time::Duration::from_millis(1100));
        assert_eq!(1, client.sfu_client.request_count());

        std::thread::sleep(std::time::Duration::from_millis(1000));
        assert_eq!(1, client.sfu_client.request_count());

        std::thread::sleep(std::time::Duration::from_millis(1000));
        assert_eq!(1, client.sfu_client.request_count());

        std::thread::sleep(std::time::Duration::from_millis(1000));
        assert_eq!(1, client.sfu_client.request_count());

        // Eventually, we give up on the lack of a response and ask again.
        std::thread::sleep(std::time::Duration::from_millis(1000));
        assert_eq!(2, client.sfu_client.request_count());

        client.disconnect_and_wait_until_ended();
    }

    #[test]
    #[ignore]
    fn request_video() {
        use protobuf::group_call::{
            device_to_sfu::{
                video_request_message::VideoRequest as VideoRequestProto, VideoRequestMessage,
            },
            DeviceToSfu,
        };

        let mut client1 = TestClient::new(vec![1], 1);
        let client2 = TestClient::new(vec![2], 2);
        let client3 = TestClient::new(vec![3], 3);
        let client4 = TestClient::new(vec![4], 4);

        let (sender, receiver) = mpsc::channel();
        client1.sfu_rtp_packet_sender = Some(sender);
        client1.connect_join_and_wait_until_joined();
        client1.set_remotes_and_wait_until_applied(&[&client2, &client3, &client4]);

        let requests = vec![
            VideoRequest {
                demux_id: 2,
                width: 1920,
                height: 1080,
                framerate: None,
            },
            VideoRequest {
                demux_id: 3,
                // Rotated!
                width: 80,
                height: 120,
                framerate: Some(5),
            },
            VideoRequest {
                demux_id: 4,
                width: 0,
                height: 0,
                framerate: None,
            },
            // This should be filtered out
            VideoRequest {
                demux_id: 5,
                width: 1000,
                height: 1000,
                framerate: None,
            },
        ];
        client1.client.request_video(requests.clone(), 0);
        let (header, payload) = receiver
            .recv_timeout(Duration::from_secs(1))
            .expect("Get RTP packet to SFU");
        assert_eq!(1, header.ssrc);
        assert_eq!(
            DeviceToSfu {
                video_request: Some(VideoRequestMessage {
                    requests: vec![
                        VideoRequestProto {
                            demux_id: Some(2),
                            height: Some(1080),
                        },
                        VideoRequestProto {
                            demux_id: Some(3),
                            height: Some(80),
                        },
                        VideoRequestProto {
                            demux_id: Some(4),
                            height: Some(0),
                        },
                    ],
                    max_kbps: Some(NORMAL_MAX_RECEIVE_RATE.as_kbps() as u32),
                    active_speaker_height: Some(0),
                }),
                ..Default::default()
            },
            DeviceToSfu::decode(&payload[..]).unwrap()
        );

        client1.client.request_video(requests.clone(), 0);
        client1.client.request_video(requests.clone(), 0);
        client1.client.request_video(requests.clone(), 0);
        client1.client.request_video(requests.clone(), 0);

        let before = Instant::now();
        let _ = receiver
            .recv_timeout(Duration::from_secs(2))
            .expect("Get RTP packet to SFU");
        let elapsed = Instant::now() - before;
        assert!(elapsed > Duration::from_millis(980));
        assert!(elapsed < Duration::from_millis(1020));

        client1.client.request_video(requests.clone(), 1080);
        client1.client.request_video(requests.clone(), 1080);
        client1.client.request_video(requests.clone(), 1080);
        client1.client.request_video(requests, 1080);

        let before = Instant::now();
        let _ = receiver
            .recv_timeout(Duration::from_secs(2))
            .expect("Get RTP packet to SFU");
        let elapsed = Instant::now() - before;
        assert!(elapsed < Duration::from_millis(100));

        let before = Instant::now();
        let _ = receiver
            .recv_timeout(Duration::from_secs(2))
            .expect("Get RTP packet to SFU");
        let elapsed = Instant::now() - before;
        assert!(elapsed > Duration::from_millis(1000));

        client1.client.set_data_mode(DataMode::Low);
        let (header, payload) = receiver
            .recv_timeout(Duration::from_secs(2))
            .expect("Get RTP packet to SFU");
        assert_eq!(1, header.ssrc);
        assert_eq!(
            DeviceToSfu {
                video_request: Some(VideoRequestMessage {
                    requests: vec![
                        VideoRequestProto {
                            demux_id: Some(2),
                            height: Some(1080),
                        },
                        VideoRequestProto {
                            demux_id: Some(3),
                            height: Some(80),
                        },
                        VideoRequestProto {
                            demux_id: Some(4),
                            height: Some(0),
                        },
                    ],
                    max_kbps: Some(500),
                    active_speaker_height: Some(1080),
                }),
                ..Default::default()
            },
            DeviceToSfu::decode(&payload[..]).unwrap()
        );

        client1.client.set_data_mode(DataMode::Normal);
        let (header, payload) = receiver
            .recv_timeout(Duration::from_secs(2))
            .expect("Get RTP packet to SFU");
        assert_eq!(1, header.ssrc);
        assert_eq!(
            DeviceToSfu {
                video_request: Some(VideoRequestMessage {
                    requests: vec![
                        VideoRequestProto {
                            demux_id: Some(2),
                            height: Some(1080),
                        },
                        VideoRequestProto {
                            demux_id: Some(3),
                            height: Some(80),
                        },
                        VideoRequestProto {
                            demux_id: Some(4),
                            height: Some(0),
                        },
                    ],
                    max_kbps: Some(NORMAL_MAX_RECEIVE_RATE.as_kbps() as u32),
                    active_speaker_height: Some(1080),
                }),
                ..Default::default()
            },
            DeviceToSfu::decode(&payload[..]).unwrap()
        );

        client1.disconnect_and_wait_until_ended();
    }

    #[test]
    fn audio_level_polling() {
        let client1 = TestClient::new(vec![1], 1);
        assert_eq!(0, client1.observer.handle_audio_levels_invocation_count());
        client1.connect_join_and_wait_until_joined();
        assert_eq!(1, client1.observer.handle_audio_levels_invocation_count());
        std::thread::sleep(Duration::from_millis(250));
        assert_eq!(1, client1.observer.handle_audio_levels_invocation_count());
        std::thread::sleep(Duration::from_millis(200));
        assert_eq!(1, client1.observer.handle_audio_levels_invocation_count());
    }

    #[test]
    fn device_to_sfu_leave() {
        use protobuf::group_call::{device_to_sfu::LeaveMessage, DeviceToSfu};

        let mut client1 = TestClient::new(vec![1], 1);

        let (sender, receiver) = mpsc::channel();
        client1.sfu_rtp_packet_sender = Some(sender);
        client1.connect_join_and_wait_until_joined();
        client1.set_remotes_and_wait_until_applied(&[]);
        client1.client.leave();

        let (header, payload) = receiver
            .recv_timeout(Duration::from_secs(1))
            .expect("Get RTP packet to SFU");
        assert_eq!(1, header.ssrc);
        assert_eq!(
            DeviceToSfu {
                leave: Some(LeaveMessage {}),
                ..Default::default()
            },
            DeviceToSfu::decode(&payload[..]).unwrap()
        );
    }

    #[test]
    fn device_to_sfu_remove() {
        use protobuf::group_call::{
            device_to_sfu::{AdminAction, GenericAdminAction},
            DeviceToSfu,
        };

        let mut client1 = TestClient::new(vec![1], 1);

        let (sender, receiver) = mpsc::channel();
        client1.sfu_rtp_packet_sender = Some(sender);
        client1.connect_join_and_wait_until_joined();
        client1.set_remotes_and_wait_until_applied(&[]);
        client1.client.remove_client(32);

        let (header, payload) = receiver
            .recv_timeout(Duration::from_secs(1))
            .expect("Get RTP packet to SFU");
        assert_eq!(1, header.ssrc);
        assert_eq!(
            DeviceToSfu {
                admin_action: Some(AdminAction::Remove(GenericAdminAction {
                    target_demux_id: Some(32)
                })),
                mrp_header: Some(MrpHeader {
                    seqnum: Some(1),
                    ..Default::default()
                }),
                ..Default::default()
            },
            DeviceToSfu::decode(&payload[..]).unwrap()
        );

        client1.disconnect_and_wait_until_ended();
    }

    #[test]
    fn device_to_sfu_block() {
        use protobuf::group_call::{
            device_to_sfu::{AdminAction, GenericAdminAction},
            DeviceToSfu,
        };

        let mut client1 = TestClient::new(vec![1], 1);

        let (sender, receiver) = mpsc::channel();
        client1.sfu_rtp_packet_sender = Some(sender);
        client1.connect_join_and_wait_until_joined();
        client1.set_remotes_and_wait_until_applied(&[]);
        client1.client.block_client(32);

        let (header, payload) = receiver
            .recv_timeout(Duration::from_secs(1))
            .expect("Get RTP packet to SFU");
        assert_eq!(1, header.ssrc);
        assert_eq!(
            DeviceToSfu {
                admin_action: Some(AdminAction::Block(GenericAdminAction {
                    target_demux_id: Some(32)
                })),
                mrp_header: Some(MrpHeader {
                    seqnum: Some(1),
                    ..Default::default()
                }),
                ..Default::default()
            },
            DeviceToSfu::decode(&payload[..]).unwrap()
        );

        client1.disconnect_and_wait_until_ended();
    }

    #[test]
    fn device_to_sfu_approve() {
        use protobuf::group_call::{
            device_to_sfu::{AdminAction, GenericAdminAction},
            DeviceToSfu,
        };

        let mut client1 = TestClient::new(vec![1], 1);

        let remote1 = TestClient::new(vec![11], 16);
        let remote2a = TestClient::new(vec![22], 32);
        let remote2b = TestClient::new(vec![22], 48);

        let (sender, receiver) = mpsc::channel();
        client1.sfu_rtp_packet_sender = Some(sender);
        client1.connect_join_and_wait_until_joined();
        client1.set_pending_clients_and_wait_until_applied(&[&remote1, &remote2a, &remote2b]);
        client1.client.approve_user(vec![22]);

        let (header, payload) = receiver
            .recv_timeout(Duration::from_secs(1))
            .expect("Get RTP packet to SFU");
        assert_eq!(1, header.ssrc);
        assert_eq!(
            DeviceToSfu {
                admin_action: Some(AdminAction::Approve(GenericAdminAction {
                    target_demux_id: Some(32)
                })),
                mrp_header: Some(MrpHeader {
                    seqnum: Some(1),
                    ..Default::default()
                }),
                ..Default::default()
            },
            DeviceToSfu::decode(&payload[..]).unwrap()
        );

        client1.disconnect_and_wait_until_ended();
    }

    #[test]
    fn approve_not_found() {
        let mut client1 = TestClient::new(vec![1], 1);

        let remote1 = TestClient::new(vec![11], 16);
        let remote2a = TestClient::new(vec![22], 32);
        let remote2b = TestClient::new(vec![22], 48);

        let (sender, receiver) = mpsc::channel();
        client1.sfu_rtp_packet_sender = Some(sender);
        client1.connect_join_and_wait_until_joined();
        client1.set_pending_clients_and_wait_until_applied(&[&remote1, &remote2a, &remote2b]);
        client1.client.approve_user(vec![33]);

        receiver
            .recv_timeout(Duration::from_millis(200))
            .expect_err("No packets to send");
    }

    #[test]
    fn device_to_sfu_deny() {
        use protobuf::group_call::{
            device_to_sfu::{AdminAction, GenericAdminAction},
            DeviceToSfu,
        };

        let mut client1 = TestClient::new(vec![1], 1);

        let remote1 = TestClient::new(vec![11], 16);
        let remote2a = TestClient::new(vec![22], 32);
        let remote2b = TestClient::new(vec![22], 48);

        let (sender, receiver) = mpsc::channel();
        client1.sfu_rtp_packet_sender = Some(sender);
        client1.connect_join_and_wait_until_joined();
        client1.set_pending_clients_and_wait_until_applied(&[&remote1, &remote2a, &remote2b]);
        client1.client.deny_user(vec![22]);

        let (header, payload) = receiver
            .recv_timeout(Duration::from_secs(1))
            .expect("Get RTP packet to SFU");
        assert_eq!(1, header.ssrc);
        assert_eq!(
            DeviceToSfu {
                admin_action: Some(AdminAction::Deny(GenericAdminAction {
                    target_demux_id: Some(32)
                })),
                mrp_header: Some(MrpHeader {
                    seqnum: Some(1),
                    ..Default::default()
                }),
                ..Default::default()
            },
            DeviceToSfu::decode(&payload[..]).unwrap()
        );

        client1.disconnect_and_wait_until_ended();
    }

    #[test]
    fn carry_over_devices_from_peeking_to_joined() {
        let client1 = TestClient::new(vec![1], 1);
        let client2 = TestClient::new(vec![2], 2);
        let client3 = TestClient::new(vec![3], 3);

        client1.client.set_membership_proof(b"proof".to_vec());
        client1.client.connect();
        client1.wait_for_client_to_process();

        client1.set_remotes_and_wait_until_applied(&[&client1, &client2, &client3]);
        assert_eq!(
            hash_set(vec![
                client1.user_id.clone(),
                client2.user_id,
                client3.user_id
            ]),
            hash_set(client1.observer.joined_members())
        );

        client1.client.join();
        client1.observer.joined.wait(Duration::from_secs(5));
        client1.wait_for_client_to_process();
        let remote_devices = client1.observer.remote_devices();
        assert_eq!(2, remote_devices.len());
        assert_eq!(2, remote_devices[0].demux_id);
        assert_eq!(3, remote_devices[1].demux_id);
        assert_eq!(
            client1.observer.remote_devices(),
            client1.observer.remote_devices_at_join_time(),
        );

        client1.disconnect_and_wait_until_ended();
    }

    #[test]
    fn era_id_populated_after_join() {
        let mut client1 = TestClient::new(vec![1], 1);

        client1.client.set_membership_proof(b"proof".to_vec());
        client1.client.connect();
        client1.wait_for_client_to_process();
        assert_eq!(None, client1.observer.peek_state().era_id);

        client1.default_peek_info = PeekInfo {
            era_id: Some("update me".to_string()),
            ..PeekInfo::default()
        };
        client1.set_remotes_and_wait_until_applied(&[]);
        assert_eq!(
            Some("update me"),
            client1.observer.peek_state().era_id.as_deref()
        );
        client1.disconnect_and_wait_until_ended();
    }

    #[test]
    fn changing_group_members_triggers_poll() {
        let client1 = TestClient::new(vec![1], 1);
        client1.client.set_membership_proof(b"proof".to_vec());
        client1.client.connect();
        client1.wait_for_client_to_process();
        let initial_count = client1.sfu_client.request_count();
        let user_a = GroupMember {
            user_id: b"a".to_vec(),
            member_id: b"A".to_vec(),
        };
        let user_b = GroupMember {
            user_id: b"b".to_vec(),
            member_id: b"B".to_vec(),
        };
        client1.set_remotes_and_wait_until_applied(&[]);

        // Changing the list of group members triggers a poll
        client1
            .client
            .set_group_members(vec![user_a.clone(), user_b.clone()]);
        client1.wait_for_client_to_process();
        assert_eq!(initial_count + 1, client1.sfu_client.request_count());
        client1.set_remotes_and_wait_until_applied(&[]);

        // Setting the same list again - even in a different order - does not trigger a poll
        client1
            .client
            .set_group_members(vec![user_b, user_a.clone()]);
        client1.wait_for_client_to_process();
        assert_eq!(initial_count + 1, client1.sfu_client.request_count());

        // Setting a different list triggers a poll
        client1.client.set_group_members(vec![user_a]);
        client1.wait_for_client_to_process();
        assert_eq!(initial_count + 2, client1.sfu_client.request_count());

        client1.set_remotes_and_wait_until_applied(&[]);

        client1.disconnect_and_wait_until_ended();
    }

    #[test]
    fn full_call() {
        let client1 = TestClient::new(vec![1], 1);
        client1.client.connect();
        client1.client.set_peek_result(Ok(PeekInfo {
            devices: vec![PeekDeviceInfo {
                demux_id: 2,
                user_id: None,
            }],
            max_devices: Some(1),
            pending_devices: vec![],
            creator: None,
            era_id: None,
            call_link_state: None,
        }));
        client1.client.join();
        assert_eq!(
            Some(EndReason::HasMaxDevices),
            client1.observer.ended.wait(Duration::from_secs(5))
        );

        let client1 = TestClient::new(vec![1], 1);
        client1.client.set_peek_result(Ok(PeekInfo {
            devices: vec![PeekDeviceInfo {
                demux_id: 2,
                user_id: None,
            }],
            max_devices: Some(2),
            pending_devices: vec![],
            creator: None,
            era_id: None,
            call_link_state: None,
        }));
        client1.connect_join_and_wait_until_joined();
        client1.disconnect_and_wait_until_ended();
    }

    #[test]
    #[ignore] // Because it's too slow
    fn membership_proof_requests() {
        let client1 = TestClient::new(vec![1], 1);
        client1.client.set_peek_result(Ok(PeekInfo {
            devices: vec![PeekDeviceInfo {
                demux_id: 2,
                user_id: None,
            }],
            max_devices: Some(2),
            pending_devices: vec![],
            creator: None,
            era_id: None,
            call_link_state: None,
        }));
        assert_eq!(
            0,
            client1.observer.request_membership_proof_invocation_count()
        );

        // Expect a request for connect and join.
        client1.connect_join_and_wait_until_joined();
        assert_eq!(
            2,
            client1.observer.request_membership_proof_invocation_count()
        );

        std::thread::sleep(
            std::time::Duration::from_millis(2000) + MEMBERSHIP_PROOF_REQUEST_INTERVAL,
        );
        assert_eq!(
            1,
            client1.observer.request_membership_proof_invocation_count()
        );

        client1.disconnect_and_wait_until_ended();
        assert_eq!(
            0,
            client1.observer.request_membership_proof_invocation_count()
        );
    }

    #[test]
    fn speakers() {
        let client1 = TestClient::new(vec![1], 1);
        let client2 = TestClient::new(vec![2], 2);
        let client3 = TestClient::new(vec![3], 3);
        let client4 = TestClient::new(vec![4], 4);
        client1.connect_join_and_wait_until_joined();
        client1.wait_for_client_to_process();
        assert_eq!(
            1,
            client1
                .observer
                .handle_remote_devices_changed_invocation_count()
        );

        client1.set_remotes_and_wait_until_applied(&[&client1, &client3, &client4]);
        assert_eq!(vec![3, 4], client1.speakers());
        assert_eq!(
            1,
            client1
                .observer
                .handle_remote_devices_changed_invocation_count()
        );

        // New people put at the end regardless of DemuxId
        std::thread::sleep(std::time::Duration::from_millis(1));
        client1.set_remotes_and_wait_until_applied(&[&client2, &client4, &client3]);
        assert_eq!(vec![3, 4, 2], client1.speakers());
        assert_eq!(
            1,
            client1
                .observer
                .handle_remote_devices_changed_invocation_count()
        );

        // Changed
        std::thread::sleep(std::time::Duration::from_millis(1));
        client1.receive_speaker(1, 4);
        assert_eq!(vec![4, 3, 2], client1.speakers());
        assert_eq!(
            1,
            client1
                .observer
                .handle_remote_devices_changed_invocation_count()
        );

        // Didn't change
        std::thread::sleep(std::time::Duration::from_millis(1));
        client1.receive_speaker(2, 4);
        assert_eq!(vec![4, 3, 2], client1.speakers());
        assert_eq!(
            0,
            client1
                .observer
                .handle_remote_devices_changed_invocation_count()
        );

        // Changed back
        std::thread::sleep(std::time::Duration::from_millis(1));
        client1.receive_speaker(3, 3);
        assert_eq!(vec![3, 4, 2], client1.speakers());
        assert_eq!(
            1,
            client1
                .observer
                .handle_remote_devices_changed_invocation_count()
        );

        // Ignore unknown demux ID
        std::thread::sleep(std::time::Duration::from_millis(1));
        client1.receive_speaker(4, 5);
        assert_eq!(vec![3, 4, 2], client1.speakers());
        assert_eq!(
            0,
            client1
                .observer
                .handle_remote_devices_changed_invocation_count()
        );

        // Didn't change
        std::thread::sleep(std::time::Duration::from_millis(1));
        client1.receive_speaker(6, 3);
        assert_eq!(vec![3, 4, 2], client1.speakers());
        assert_eq!(
            0,
            client1
                .observer
                .handle_remote_devices_changed_invocation_count()
        );

        // Ignore old messages
        std::thread::sleep(std::time::Duration::from_millis(1));
        client1.receive_speaker(5, 4);
        assert_eq!(vec![3, 4, 2], client1.speakers());
        assert_eq!(
            0,
            client1
                .observer
                .handle_remote_devices_changed_invocation_count()
        );

        // Ignore when the local device is the current speaker
        std::thread::sleep(std::time::Duration::from_millis(1));
        client1.receive_speaker(7, 1);
        assert_eq!(vec![3, 4, 2], client1.speakers());
        assert_eq!(
            0,
            client1
                .observer
                .handle_remote_devices_changed_invocation_count()
        );

        // Finally give 2 a chance
        std::thread::sleep(std::time::Duration::from_millis(1));
        client1.receive_speaker(8, 2);
        assert_eq!(vec![2, 3, 4], client1.speakers());
        assert_eq!(
            1,
            client1
                .observer
                .handle_remote_devices_changed_invocation_count()
        );

        // Swap only the top two; leave the third alone
        std::thread::sleep(std::time::Duration::from_millis(1));
        client1.receive_speaker(9, 3);
        assert_eq!(vec![3, 2, 4], client1.speakers());
        assert_eq!(
            1,
            client1
                .observer
                .handle_remote_devices_changed_invocation_count()
        );

        // Unchanged
        std::thread::sleep(std::time::Duration::from_millis(1));
        client1.receive_speaker(10, 3);
        assert_eq!(vec![3, 2, 4], client1.speakers());
        assert_eq!(
            0,
            client1
                .observer
                .handle_remote_devices_changed_invocation_count()
        );

        client1.disconnect_and_wait_until_ended();
    }

    #[test]
    fn forwarding_video() {
        let get_forwarding_videos = |client: &TestClient| -> Vec<(DemuxId, Option<bool>, u16)> {
            client
                .observer
                .remote_devices()
                .iter()
                .map(|remote| {
                    (
                        remote.demux_id,
                        remote.forwarding_video,
                        remote.server_allocated_height,
                    )
                })
                .collect()
        };

        let client1 = TestClient::new(vec![1], 1);
        let client2 = TestClient::new(vec![2], 2);
        let client3 = TestClient::new(vec![3], 3);
        client1.connect_join_and_wait_until_joined();
        client1.set_remotes_and_wait_until_applied(&[&client2, &client3]);

        assert_eq!(
            vec![(2, None, 0), (3, None, 0)],
            get_forwarding_videos(&client1)
        );

        Client::handle_forwarding_video_received(&client1.client.actor, vec![2, 3], vec![240, 120]);
        client1.wait_for_client_to_process();

        assert_eq!(
            vec![(2, Some(true), 240), (3, Some(true), 120)],
            get_forwarding_videos(&client1)
        );

        Client::handle_forwarding_video_received(&client1.client.actor, vec![2], vec![120]);
        client1.wait_for_client_to_process();

        assert_eq!(
            vec![(2, Some(true), 120), (3, Some(false), 0)],
            get_forwarding_videos(&client1)
        );

        client1.disconnect_and_wait_until_ended();
    }

    #[test]
    fn client_decoded_height() {
        let get_client_decoded_height = |client: &TestClient| -> Option<u32> {
            client
                .observer
                .remote_devices()
                .iter()
                .map(|remote| remote.client_decoded_height)
                .next()
                .unwrap()
        };
        let set_client_decoded_height = |client: &TestClient, height: u32| {
            let mut remote_devices = client.observer.remote_devices.lock().unwrap();
            remote_devices.get_mut(0).unwrap().client_decoded_height = Some(height);
        };

        let client1 = TestClient::new(vec![1], 1);
        let client2 = TestClient::new(vec![2], 2);
        client1.connect_join_and_wait_until_joined();
        client1.set_remotes_and_wait_until_applied(&[&client2]);

        assert_eq!(None, get_client_decoded_height(&client1));

        Client::handle_forwarding_video_received(&client1.client.actor, vec![2], vec![480]);
        client1.wait_for_client_to_process();

        set_client_decoded_height(&client1, 480);

        // There is no video when forwarding stops, so the height is None
        Client::handle_forwarding_video_received(&client1.client.actor, vec![], vec![]);
        client1.wait_for_client_to_process();

        assert_eq!(None, get_client_decoded_height(&client1));

        client1.disconnect_and_wait_until_ended();
    }

    #[test]
    fn is_higher_resolution_pending() {
        let get_forwarding_videos = |client: &TestClient| -> Vec<(DemuxId, u16)> {
            client
                .observer
                .remote_devices()
                .iter()
                .map(|remote| (remote.demux_id, remote.server_allocated_height))
                .collect()
        };
        let set_client_decoded_height = |client: &TestClient, height: u32| {
            let mut remote_devices = client.observer.remote_devices.lock().unwrap();
            let device = remote_devices.get_mut(0).unwrap();
            device.client_decoded_height = Some(height);
            device.recalculate_higher_resolution_pending();
        };
        let is_higher_resolution_pending = |client: &TestClient| -> bool {
            let mut remote_devices = client.observer.remote_devices.lock().unwrap();
            remote_devices
                .get_mut(0)
                .unwrap()
                .is_higher_resolution_pending
        };

        let client1 = TestClient::new(vec![1], 1);
        let client2 = TestClient::new(vec![2], 2);
        client1.connect_join_and_wait_until_joined();
        client1.set_remotes_and_wait_until_applied(&[&client2]);

        assert_eq!(vec![(2, 0)], get_forwarding_videos(&client1));
        assert!(!is_higher_resolution_pending(&client1));

        Client::handle_forwarding_video_received(&client1.client.actor, vec![2], vec![240]);
        client1.wait_for_client_to_process();

        assert_eq!(vec![(2, 240)], get_forwarding_videos(&client1));

        // A higher resolution is pending because the server allocated a height of 240, but no
        // video has been decoded yet.
        assert!(is_higher_resolution_pending(&client1));

        // After receiving the higher resolution video, the pending status is cleared.
        set_client_decoded_height(&client1, 240);

        assert!(!is_higher_resolution_pending(&client1));

        client1.disconnect_and_wait_until_ended();
    }

    #[test]
    fn removal_before_approval() {
        let client1_demux_id = 1;
        let mut client1 = TestClient::new(vec![1], client1_demux_id);
        let client2 = TestClient::new(vec![2], 2);
        client1
            .sfu_client
            .set_response_join_state(JoinState::Pending(client1_demux_id));

        client1.client.connect();
        client1.client.join();
        client1.set_remotes_and_wait_until_applied(&[&client2]);

        Client::handle_removed_received(&client1.client.actor);
        assert_eq!(
            Some(EndReason::DeniedRequestToJoinCall),
            client1.observer.ended.wait(Duration::from_secs(5))
        );
    }

    #[test]
    fn removal_after_approval() {
        let client1 = TestClient::new(vec![1], 1);
        let client2 = TestClient::new(vec![2], 2);
        client1.client.connect();
        client1.client.join();
        client1.set_remotes_and_wait_until_applied(&[&client2, &client1]);

        Client::handle_removed_received(&client1.client.actor);
        assert_eq!(
            Some(EndReason::RemovedFromCall),
            client1.observer.ended.wait(Duration::from_secs(5))
        );
    }

    #[test]
    fn send_rates() {
        init_logging();
        let client1 = TestClient::new(b"1".to_vec(), 1);
        client1.connect_join_and_wait_until_joined();
        assert_eq!(
            Some(SendRates {
                min: None,
                start: None,
                max: Some(DataRate::from_kbps(1)),
            }),
            client1.observer.send_rates()
        );

        let devices: Vec<PeekDeviceInfo> = (1..=20)
            .map(|demux_id| {
                let user_id = format!("{}", demux_id);
                PeekDeviceInfo {
                    demux_id,
                    user_id: Some(user_id.as_bytes().to_vec()),
                }
            })
            .collect();
        client1.client.set_peek_result(Ok(PeekInfo {
            devices: vec![],
            max_devices: None,
            pending_devices: vec![],
            creator: None,
            era_id: None,
            call_link_state: None,
        }));
        client1.wait_for_client_to_process();
        assert_eq!(
            Some(SendRates {
                min: None,
                start: None,
                max: Some(DataRate::from_kbps(1)),
            }),
            client1.observer.send_rates()
        );

        client1.client.set_peek_result(Ok(PeekInfo {
            devices: devices[..1].to_vec(),
            max_devices: None,
            pending_devices: vec![],
            creator: None,
            era_id: None,
            call_link_state: None,
        }));
        client1.wait_for_client_to_process();
        assert_eq!(
            Some(SendRates {
                min: None,
                start: None,
                max: Some(DataRate::from_kbps(1)),
            }),
            client1.observer.send_rates()
        );

        client1.client.set_peek_result(Ok(PeekInfo {
            devices: devices[..2].to_vec(),
            max_devices: None,
            pending_devices: vec![],
            creator: None,
            era_id: None,
            call_link_state: None,
        }));
        client1.wait_for_client_to_process();
        assert_eq!(
            Some(SendRates {
                min: None,
                start: None,
                max: Some(DataRate::from_kbps(1000)),
            }),
            client1.observer.send_rates()
        );

        client1.client.set_peek_result(Ok(PeekInfo {
            devices: devices[..5].to_vec(),
            max_devices: None,
            pending_devices: vec![],
            creator: None,
            era_id: None,
            call_link_state: None,
        }));
        client1.wait_for_client_to_process();
        assert_eq!(
            Some(SendRates {
                min: None,
                start: None,
                max: Some(DataRate::from_kbps(1000)),
            }),
            client1.observer.send_rates()
        );

        client1.client.set_peek_result(Ok(PeekInfo {
            devices: devices[..20].to_vec(),
            max_devices: None,
            pending_devices: vec![],
            creator: None,
            era_id: None,
            call_link_state: None,
        }));
        client1.wait_for_client_to_process();
        assert_eq!(
            Some(SendRates {
                min: None,
                start: None,
                max: Some(DataRate::from_kbps(671)),
            }),
            client1.observer.send_rates()
        );

        client1.client.set_sharing_screen(true);
        client1.wait_for_client_to_process();
        assert_eq!(
            Some(SendRates {
                min: Some(DataRate::from_kbps(500)),
                start: Some(DataRate::from_kbps(1000)),
                max: Some(DataRate::from_kbps(2000)),
            }),
            client1.observer.send_rates()
        );

        client1.client.set_sharing_screen(false);
        client1.wait_for_client_to_process();
        assert_eq!(
            Some(SendRates {
                min: None,
                start: None,
                max: Some(DataRate::from_kbps(671)),
            }),
            client1.observer.send_rates()
        );

        client1.client.set_peek_result(Ok(PeekInfo {
            devices: devices[..1].to_vec(),
            max_devices: None,
            pending_devices: vec![],
            creator: None,
            era_id: None,
            call_link_state: None,
        }));
        client1.wait_for_client_to_process();
        assert_eq!(
            Some(SendRates {
                min: None,
                start: None,
                max: Some(DataRate::from_kbps(1)),
            }),
            client1.observer.send_rates()
        );

        client1.client.set_sharing_screen(true);
        client1.wait_for_client_to_process();
        assert_eq!(
            Some(SendRates {
                min: None,
                start: None,
                max: Some(DataRate::from_kbps(1)),
            }),
            client1.observer.send_rates()
        );

        client1.client.set_peek_result(Ok(PeekInfo {
            devices: devices[..20].to_vec(),
            max_devices: None,
            pending_devices: vec![],
            creator: None,
            era_id: None,
            call_link_state: None,
        }));
        client1.wait_for_client_to_process();
        assert_eq!(
            Some(SendRates {
                min: Some(DataRate::from_kbps(500)),
                start: Some(DataRate::from_kbps(1000)),
                max: Some(DataRate::from_kbps(2000)),
            }),
            client1.observer.send_rates()
        );

        client1.disconnect_and_wait_until_ended();
    }

    #[test]
    fn group_ring() {
        fn ring_once(era_id: &str) -> RingId {
            let user_id = vec![1];
            let demux_id = 1;

            let mut sfu_client = FakeSfuClient::new(demux_id, Some(user_id.clone()));
            sfu_client.era_id = era_id.to_string();

            let client1 = TestClient::with_sfu_client(user_id, demux_id, sfu_client);
            client1.connect_join_and_wait_until_joined();

            client1.client.ring(None);
            client1.wait_for_client_to_process();
            let sent_messages = std::mem::take(
                &mut *client1
                    .observer
                    .sent_group_signaling_messages
                    .lock()
                    .expect("finished processing"),
            );
            match &sent_messages[..] {
                [protobuf::signaling::CallMessage {
                    ring_intention: Some(ring),
                    ..
                }] => {
                    assert_eq!(
                        Some(protobuf::signaling::call_message::ring_intention::Type::Ring.into()),
                        ring.r#type,
                    );
                    ring.ring_id.expect("should have an ID").into()
                }
                _ => {
                    panic!(
                        "group messages not as expected; here's what we got: {:?}",
                        sent_messages
                    );
                }
            }
        }

        // Check that the ring IDs are derived from the era ID.
        let first_ring_id = ring_once("1122334455667788");
        let first_ring_id_again = ring_once("1122334455667788");
        assert_eq!(first_ring_id, first_ring_id_again);
        let second_ring_id = ring_once("99aabbccddeeff00");
        assert_ne!(first_ring_id, second_ring_id, "ring IDs were the same");

        // Check that non-hex era IDs are okay too, just in case.
        let non_hex_ring_id = ring_once("mesozoic");
        assert_ne!(first_ring_id, non_hex_ring_id, "ring IDs were the same");
    }

    #[test]
    fn group_ring_cancel() {
        let user_id = vec![1];
        let demux_id = 1;
        let client1 = TestClient::with_sfu_client(
            user_id.clone(),
            demux_id,
            FakeSfuClient::new(demux_id, Some(user_id)),
        );
        client1.connect_join_and_wait_until_joined();
        client1.client.ring(None);
        client1.client.leave();
        client1.wait_for_client_to_process();
        let sent_messages = std::mem::take(
            &mut *client1
                .observer
                .sent_group_signaling_messages
                .lock()
                .expect("finished processing"),
        );
        match &sent_messages[..] {
            [protobuf::signaling::CallMessage {
                ring_intention: Some(ring),
                ..
            }, protobuf::signaling::CallMessage {
                ring_intention: Some(cancel),
                ..
            }] => {
                assert_eq!(
                    Some(protobuf::signaling::call_message::ring_intention::Type::Ring.into()),
                    ring.r#type,
                );
                assert_eq!(
                    Some(protobuf::signaling::call_message::ring_intention::Type::Cancelled.into()),
                    cancel.r#type,
                );
                assert_eq!(ring.ring_id, cancel.ring_id, "ring IDs should be the same");
            }
            _ => {
                panic!(
                    "group messages not as expected; here's what we got: {:#?}",
                    sent_messages
                );
            }
        }
    }

    #[test]
    fn group_ring_no_cancel_if_someone_joins() {
        let user_id = vec![1];
        let demux_id = 1;
        let client1 = TestClient::with_sfu_client(
            user_id.clone(),
            demux_id,
            FakeSfuClient::new(demux_id, Some(user_id)),
        );
        client1.connect_join_and_wait_until_joined();
        client1.client.ring(None);

        let client2 = TestClient::new(vec![2], 2);
        client1.set_remotes_and_wait_until_applied(&[&client2]);

        client1.client.leave();
        client1.wait_for_client_to_process();
        let sent_messages = std::mem::take(
            &mut *client1
                .observer
                .sent_group_signaling_messages
                .lock()
                .expect("finished processing"),
        );
        match &sent_messages[..] {
            [protobuf::signaling::CallMessage {
                ring_intention: Some(ring),
                ..
            }] => {
                assert_eq!(
                    Some(protobuf::signaling::call_message::ring_intention::Type::Ring.into()),
                    ring.r#type,
                );
            }
            _ => {
                panic!(
                    "group messages not as expected; here's what we got: {:#?}",
                    sent_messages
                );
            }
        }
    }

    #[test]
    fn group_ring_no_cancel_if_call_was_not_empty() {
        let user_id = vec![1];
        let demux_id = 1;
        let client1 = TestClient::with_sfu_client(
            user_id.clone(),
            demux_id,
            FakeSfuClient::new(demux_id, Some(user_id)),
        );
        client1.connect_join_and_wait_until_joined();

        let client2 = TestClient::new(vec![2], 2);
        client1.set_remotes_and_wait_until_applied(&[&client2]);

        client1.client.ring(None);
        client1.client.leave();
        client1.wait_for_client_to_process();
        let sent_messages = std::mem::take(
            &mut *client1
                .observer
                .sent_group_signaling_messages
                .lock()
                .expect("finished processing"),
        );
        match &sent_messages[..] {
            [protobuf::signaling::CallMessage {
                ring_intention: Some(ring),
                ..
            }] => {
                assert_eq!(
                    Some(protobuf::signaling::call_message::ring_intention::Type::Ring.into()),
                    ring.r#type,
                );
            }
            _ => {
                panic!(
                    "group messages not as expected; here's what we got: {:#?}",
                    sent_messages
                );
            }
        }
    }

    #[test]
    fn group_ring_cancel_if_call_is_currently_empty() {
        let user_id = vec![1];
        let demux_id = 1;
        let client1 = TestClient::with_sfu_client(
            user_id.clone(),
            demux_id,
            FakeSfuClient::new(demux_id, Some(user_id)),
        );
        client1.connect_join_and_wait_until_joined();

        let client2 = TestClient::new(vec![2], 2);
        client1.set_remotes_and_wait_until_applied(&[&client2]);
        client1.set_remotes_and_wait_until_applied(&[]);

        client1.client.ring(None);
        client1.client.leave();
        client1.wait_for_client_to_process();
        let sent_messages = std::mem::take(
            &mut *client1
                .observer
                .sent_group_signaling_messages
                .lock()
                .expect("finished processing"),
        );
        match &sent_messages[..] {
            [protobuf::signaling::CallMessage {
                ring_intention: Some(ring),
                ..
            }, protobuf::signaling::CallMessage {
                ring_intention: Some(cancel),
                ..
            }] => {
                assert_eq!(
                    Some(protobuf::signaling::call_message::ring_intention::Type::Ring.into()),
                    ring.r#type,
                );
                assert_eq!(
                    Some(protobuf::signaling::call_message::ring_intention::Type::Cancelled.into()),
                    cancel.r#type,
                );
                assert_eq!(ring.ring_id, cancel.ring_id, "ring IDs should be the same");
            }
            _ => {
                panic!(
                    "group messages not as expected; here's what we got: {:#?}",
                    sent_messages
                );
            }
        }
    }

    #[test]
    fn group_ring_cancel_if_call_is_just_you() {
        let user_id = vec![1];
        let demux_id = 1;
        let client1 = TestClient::with_sfu_client(
            user_id.clone(),
            demux_id,
            FakeSfuClient::new(demux_id, Some(user_id)),
        );
        client1.connect_join_and_wait_until_joined();

        client1.set_remotes_and_wait_until_applied(&[&client1]);

        client1.client.ring(None);
        client1.client.leave();
        client1.wait_for_client_to_process();
        let sent_messages = std::mem::take(
            &mut *client1
                .observer
                .sent_group_signaling_messages
                .lock()
                .expect("finished processing"),
        );
        match &sent_messages[..] {
            [protobuf::signaling::CallMessage {
                ring_intention: Some(ring),
                ..
            }, protobuf::signaling::CallMessage {
                ring_intention: Some(cancel),
                ..
            }] => {
                assert_eq!(
                    Some(protobuf::signaling::call_message::ring_intention::Type::Ring.into()),
                    ring.r#type,
                );
                assert_eq!(
                    Some(protobuf::signaling::call_message::ring_intention::Type::Cancelled.into()),
                    cancel.r#type,
                );
                assert_eq!(ring.ring_id, cancel.ring_id, "ring IDs should be the same");
            }
            _ => {
                panic!(
                    "group messages not as expected; here's what we got: {:#?}",
                    sent_messages
                );
            }
        }
    }

    #[test]
    fn group_ring_not_sent_on_different_creator() {
        let user_id = vec![1];
        let demux_id = 1;
        let client1 = TestClient::with_sfu_client(
            user_id,
            demux_id,
            FakeSfuClient::new(demux_id, Some(vec![2])),
        );
        client1.connect_join_and_wait_until_joined();
        client1.client.ring(None);
        client1.wait_for_client_to_process();
        let sent_messages = std::mem::take(
            &mut *client1
                .observer
                .sent_group_signaling_messages
                .lock()
                .expect("finished processing"),
        );
        assert_eq!(&sent_messages, &[]);
    }

    #[test]
    fn group_ring_delayed_until_join() {
        let user_id = vec![1];
        let demux_id = 1;
        let client1 = TestClient::with_sfu_client(
            user_id.clone(),
            demux_id,
            FakeSfuClient::new(demux_id, Some(user_id)),
        );
        client1.client.connect();
        client1.client.ring(None);
        client1.wait_for_client_to_process();
        let sent_messages = std::mem::take(
            &mut *client1
                .observer
                .sent_group_signaling_messages
                .lock()
                .expect("finished processing"),
        );
        assert_eq!(&sent_messages, &[]);

        client1.connect_join_and_wait_until_joined();
        client1.wait_for_client_to_process();
        let sent_messages = std::mem::take(
            &mut *client1
                .observer
                .sent_group_signaling_messages
                .lock()
                .expect("finished processing"),
        );

        match &sent_messages[..] {
            [protobuf::signaling::CallMessage {
                ring_intention: Some(ring),
                ..
            }] => {
                assert_eq!(
                    Some(protobuf::signaling::call_message::ring_intention::Type::Ring.into()),
                    ring.r#type,
                );
            }
            _ => {
                panic!(
                    "group messages not as expected; here's what we got: {:#?}",
                    sent_messages
                );
            }
        }
    }

    #[test]
    fn group_ring_delayed_with_different_creator() {
        let user_id = vec![1];
        let demux_id = 1;
        let client1 = TestClient::with_sfu_client(
            user_id,
            demux_id,
            FakeSfuClient::new(demux_id, Some(vec![2])),
        );
        client1.client.connect();
        client1.client.ring(None);
        client1.wait_for_client_to_process();
        let sent_messages = std::mem::take(
            &mut *client1
                .observer
                .sent_group_signaling_messages
                .lock()
                .expect("finished processing"),
        );
        assert_eq!(&sent_messages, &[]);

        client1.connect_join_and_wait_until_joined();
        client1.wait_for_client_to_process();
        let sent_messages = std::mem::take(
            &mut *client1
                .observer
                .sent_group_signaling_messages
                .lock()
                .expect("finished processing"),
        );
        assert_eq!(&sent_messages, &[]);
    }
}

#[cfg(test)]
mod remote_devices_tests {
    use super::*;

    #[test]
    fn latest_speaker_of_empty_devices() {
        let remote_devices = RemoteDevices::default();
        assert_eq!(None, remote_devices.latest_speaker_demux_id());
    }

    #[test]
    fn latest_speaker_of_zero_speaking_devices() {
        let device_1 = remote_device_state(1, None);
        let device_2 = remote_device_state(2, None);
        let device_3 = remote_device_state(3, None);
        let remote_devices = RemoteDevices::from_iter(vec![device_1, device_2, device_3]);
        assert_eq!(None, remote_devices.latest_speaker_demux_id());
    }

    #[test]
    fn latest_speaker_of_multiple_speaking_devices() {
        let device_1 = remote_device_state(1, Some(time(100)));
        let device_2 = remote_device_state(2, Some(time(101)));
        let device_3 = remote_device_state(3, None);
        let remote_devices = RemoteDevices::from_iter(vec![device_1, device_2, device_3]);
        assert_eq!(Some(2), remote_devices.latest_speaker_demux_id());
    }

    #[test]
    fn find_by_demux_id_when_key_is_not_found() {
        let device_1 = remote_device_state(1, None);
        let device_2 = remote_device_state(2, None);
        let device_3 = remote_device_state(3, None);
        let absent_id = 4;
        let remote_devices = RemoteDevices::from_iter(vec![device_1, device_2, device_3]);
        let device_state = remote_devices.find_by_demux_id(absent_id);
        assert_eq!(None, device_state);
    }

    #[test]
    fn find_by_demux_id() {
        let device_1 = remote_device_state(1, None);
        let device_2 = remote_device_state(2, None);
        let device_3 = remote_device_state(3, None);
        let remote_devices = RemoteDevices::from_iter(vec![device_1, device_2.clone(), device_3]);
        assert_eq!(
            Some(&device_2),
            remote_devices.find_by_demux_id(device_2.demux_id)
        );
    }

    #[test]
    fn find_by_demux_id_mut_when_key_is_not_found() {
        let device_1 = remote_device_state(1, None);
        let device_2 = remote_device_state(2, None);
        let device_3 = remote_device_state(3, None);
        let absent_id = 4;
        let mut remote_devices = RemoteDevices::from_iter(vec![device_1, device_2, device_3]);
        let device_state = remote_devices.find_by_demux_id_mut(absent_id);
        assert_eq!(None, device_state);
    }

    #[test]
    fn find_by_demux_id_mut_and_edit_is_persisted() {
        let device_1 = remote_device_state(1, None);
        let device_2 = remote_device_state(2, None);
        let device_3 = remote_device_state(3, None);
        let device_2_demux_id = device_2.demux_id;
        let mut remote_devices = RemoteDevices::from_iter(vec![device_1, device_2, device_3]);
        let device_state = remote_devices
            .find_by_demux_id_mut(device_2_demux_id)
            .unwrap();
        device_state.speaker_time = Some(time(300));
        let device_state = remote_devices
            .find_by_demux_id_mut(device_2_demux_id)
            .unwrap();
        assert_eq!(Some(time(300)), device_state.speaker_time);
    }

    #[test]
    fn demux_id_set() {
        let device_1 = remote_device_state(1, None);
        let device_2 = remote_device_state(2, None);
        let device_3 = remote_device_state(3, None);
        let remote_devices = RemoteDevices::from_iter(vec![device_1, device_2, device_3]);
        assert_eq!(
            vec![1, 2, 3].into_iter().collect::<HashSet<_>>(),
            remote_devices.demux_id_set()
        );
    }

    fn time(timestamp: u64) -> SystemTime {
        SystemTime::UNIX_EPOCH + Duration::from_secs(timestamp)
    }

    fn remote_device_state(id: u32, spoken_at: Option<SystemTime>) -> RemoteDeviceState {
        let mut remote_device_state =
            RemoteDeviceState::new(id, id.to_be_bytes().to_vec(), time(1));

        remote_device_state.speaker_time = spoken_at;

        remote_device_state
    }

    #[test]
    fn srtp_keys_from_master_key_material() {
        assert_eq!(
            SrtpKeys {
                client: SrtpKey {
                    suite: SrtpCryptoSuite::AeadAes128Gcm,
                    key: (1..=16).collect(),
                    salt: (17..=28).collect(),
                },
                server: SrtpKey {
                    suite: SrtpCryptoSuite::AeadAes128Gcm,
                    key: (29..=44).collect(),
                    salt: (45..=56).collect(),
                }
            },
            SrtpKeys::from_master_key_material(
                &((1..=56).collect::<Vec<u8>>().try_into().unwrap())
            )
        )
    }

    #[test]
    fn dhe_state() {
        struct NotCryptoRng<T: rand::RngCore>(T);

        impl<T: rand::RngCore> rand::RngCore for NotCryptoRng<T> {
            fn next_u32(&mut self) -> u32 {
                self.0.next_u32()
            }

            fn next_u64(&mut self) -> u64 {
                self.0.next_u64()
            }

            fn fill_bytes(&mut self, dest: &mut [u8]) {
                self.0.fill_bytes(dest)
            }

            fn try_fill_bytes(&mut self, dest: &mut [u8]) -> std::result::Result<(), rand::Error> {
                self.0.try_fill_bytes(dest)
            }
        }

        impl<T: rand::RngCore> rand::CryptoRng for NotCryptoRng<T> {}

        let mut rand = NotCryptoRng(rand::rngs::mock::StepRng::new(1, 1));
        let client_secret = EphemeralSecret::random_from_rng(&mut rand);
        let server_secret = EphemeralSecret::random_from_rng(&mut rand);
        let client_pub_key = PublicKey::from(&client_secret);
        let server_pub_key = PublicKey::from(&server_secret);
        let server_cert = &b"server_cert"[..];

        let mut state = DheState::default();
        assert!(matches!(state, DheState::NotYetStarted));
        state.negotiate_in_place(&server_pub_key, server_cert);
        assert!(matches!(state, DheState::NotYetStarted));

        state = DheState::start(client_secret);
        assert!(matches!(state, DheState::WaitingForServerPublicKey { .. }));
        state.negotiate_in_place(&server_pub_key, server_cert);
        assert!(matches!(state, DheState::Negotiated { .. }));
        if let DheState::Negotiated { srtp_keys } = state {
            let server_master_key_material = {
                // Code copied from the server
                let shared_secret = server_secret.diffie_hellman(&client_pub_key);
                let mut master_key_material = [0u8; 56];
                Hkdf::<Sha256>::new(Some(&[0u8; 32]), shared_secret.as_bytes())
                    .expand_multi_info(
                        &[
                            b"Signal_Group_Call_20211105_SignallingDH_SRTPKey_KDF",
                            server_cert,
                        ],
                        &mut master_key_material,
                    )
                    .unwrap();
                master_key_material
            };
            let expected_srtp_keys =
                SrtpKeys::from_master_key_material(&server_master_key_material);
            assert_eq!(expected_srtp_keys, srtp_keys);
        };
    }
}<|MERGE_RESOLUTION|>--- conflicted
+++ resolved
@@ -49,15 +49,10 @@
         media::{
             AudioEncoderConfig, AudioTrack, VideoFrame, VideoFrameMetadata, VideoSink, VideoTrack,
         },
-<<<<<<< HEAD
-        peer_connection::{AudioLevel, PeerConnection, ReceivedAudioLevel, SendRates},
+        peer_connection::{AudioLevel, PeerConnection, Protocol, ReceivedAudioLevel, SendRates},
         peer_connection_factory::{
             self as pcf, AudioJitterBufferConfig, PeerConnectionFactory, ProxyInfo,
         },
-=======
-        peer_connection::{AudioLevel, PeerConnection, Protocol, ReceivedAudioLevel, SendRates},
-        peer_connection_factory::{self as pcf, AudioJitterBufferConfig, PeerConnectionFactory},
->>>>>>> ab599113
         peer_connection_observer::{
             IceConnectionState, NetworkRoute, PeerConnectionObserver, PeerConnectionObserverTrait,
         },
