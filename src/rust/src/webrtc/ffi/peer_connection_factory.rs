--- conflicted
+++ resolved
@@ -8,11 +8,6 @@
 
 #[cfg(feature = "injectable_network")]
 use crate::webrtc::injectable_network::RffiInjectableNetwork;
-<<<<<<< HEAD
-use crate::webrtc::peer_connection_factory::{
-    RffiAudioConfig, RffiAudioJitterBufferConfig, RffiIceServers, RffiPeerConnectionKind,
-    RffiProxyInfo,
-=======
 use crate::{
     webrtc,
     webrtc::{
@@ -23,9 +18,9 @@
         },
         peer_connection_factory::{
             RffiAudioConfig, RffiAudioJitterBufferConfig, RffiIceServers, RffiPeerConnectionKind,
+            RffiProxyInfo,
         },
     },
->>>>>>> e9652f57
 };
 
 /// Incomplete type for C++ PeerConnectionFactoryOwner.
