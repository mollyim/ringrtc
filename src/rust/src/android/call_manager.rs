--- conflicted
+++ resolved
@@ -42,22 +42,10 @@
     webrtc::{
         media,
         peer_connection::PeerConnection,
-        peer_connection_factory::{self as pcf, PeerConnectionFactory},
+        peer_connection_factory::{self as pcf, PeerConnectionFactory, ProxyInfo, RffiProxyType},
         peer_connection_observer::PeerConnectionObserver,
     },
 };
-<<<<<<< HEAD
-use crate::lite::sfu::{self, Delegate};
-use crate::lite::{http, sfu::GroupMember};
-use crate::webrtc;
-use crate::webrtc::media;
-use crate::webrtc::peer_connection::PeerConnection;
-use crate::webrtc::peer_connection_factory::{
-    self as pcf, PeerConnectionFactory, ProxyInfo, RffiProxyType,
-};
-use crate::webrtc::peer_connection_observer::PeerConnectionObserver;
-=======
->>>>>>> e9652f57
 
 /// Public type for Android CallManager
 pub type AndroidCallManager = CallManager<AndroidPlatform>;
