//
// Copyright 2019-2021 Signal Messenger, LLC
// SPDX-License-Identifier: AGPL-3.0-only
//

//! Android CallManager Interface.

use std::{borrow::Cow, convert::TryFrom, panic, sync::Arc, time::Duration};

use jni::{
    objects::{GlobalRef, JByteArray, JClass, JObject, JString, JValueOwned},
    sys::{jint, jlong},
    JNIEnv,
};
use log::Level;

use crate::{
    android::{
        android_platform::{AndroidCallContext, AndroidPlatform},
        error::AndroidError,
        jni_util::*,
        logging::init_logging,
        webrtc_peer_connection_factory::*,
    },
    common::{CallConfig, CallId, CallMediaType, DataMode, DeviceId, Result},
    core::{
        call_manager::CallManager,
        connection::Connection,
        group_call, signaling,
        util::{ptr_as_box, ptr_as_mut},
    },
    error::RingRtcError,
    lite::{
        call_links::{
            self, CallLinkDeleteRequest, CallLinkEpoch, CallLinkMemberResolver,
            CallLinkRestrictions, CallLinkUpdateRequest,
        },
        http,
        sfu::{self, Delegate, GroupMember},
    },
    webrtc,
    webrtc::{
        media,
        peer_connection::PeerConnection,
        peer_connection_factory::{self as pcf, PeerConnectionFactory, ProxyInfo, RffiProxyType},
        peer_connection_observer::PeerConnectionObserver,
    },
};

/// Public type for Android CallManager
pub type AndroidCallManager = CallManager<AndroidPlatform>;

/// CMI request for build time information
pub fn get_build_info<'a>(env: &mut JNIEnv<'a>) -> Result<JObject<'a>> {
    #[cfg(all(debug_assertions, not(test)))]
    let debug = true;
    #[cfg(any(not(debug_assertions), test))]
    let debug = false;

    let result = jni_new_object(
        env,
        jni_class_name!(org.signal.ringrtc.BuildInfo),
        jni_args!((debug => boolean) -> void),
    )?;

    Ok(result)
}

/// Library initialization routine.
///
/// Sets up the logging infrastructure.
pub fn initialize(env: &mut JNIEnv) -> Result<()> {
    init_logging(env, Level::Debug)?;

    // Set a custom panic handler that uses the logger instead of
    // stderr, which is of no use on Android.
    panic::set_hook(Box::new(|panic_info| {
        error!("Critical error: {}", panic_info);
    }));

    Ok(())
}

/// Creates a new AndroidCallManager object.
pub fn create_call_manager(env: &mut JNIEnv, jni_call_manager: JObject) -> Result<jlong> {
    let platform = AndroidPlatform::new(env, env.new_global_ref(jni_call_manager)?)?;

    let http_client = http::DelegatingClient::new(platform.try_clone()?);

    let call_manager = AndroidCallManager::new(platform, http_client)?;

    let call_manager_box = Box::new(call_manager);
    Ok(Box::into_raw(call_manager_box) as jlong)
}

/// Create a org.webrtc.PeerConnection object
pub fn create_peer_connection(
    env: &mut JNIEnv,
    peer_connection_factory: jlong,
    native_connection: webrtc::ptr::Borrowed<Connection<AndroidPlatform>>,
    jni_rtc_config: JObject,
    jni_media_constraints: JObject,
) -> Result<jlong> {
    let connection = unsafe { native_connection.as_mut() }.ok_or_else(|| {
        RingRtcError::NullPointer(
            "create_peer_connection".to_owned(),
            "native_connection".to_owned(),
        )
    })?;

    // native_connection is an un-boxed Connection<AndroidPlatform> on the heap.
    // pass ownership of it to the PeerConnectionObserver.
    let pc_observer = PeerConnectionObserver::new(
        native_connection,
        false, /* enable_frame_encryption */
        false, /* enable_video_frame_event */
        false, /* enable_video_frame_content */
    )?;

    // construct JNI OwnedPeerConnection object
    let jni_owned_pc = unsafe {
        Java_org_webrtc_PeerConnectionFactory_nativeCreatePeerConnection(
            env.unsafe_clone(),
            JClass::from(JObject::null()),
            peer_connection_factory,
            jni_rtc_config,
            jni_media_constraints,
            pc_observer.into_rffi().into_owned().as_ptr() as jlong,
            JObject::null(),
        )
    };
    debug!("jni_owned_pc: {}", jni_owned_pc);

    if jni_owned_pc == 0 {
        return Err(AndroidError::CreateJniPeerConnection.into());
    }

    let rffi_pc = unsafe {
        webrtc::Arc::from_borrowed(Rust_borrowPeerConnectionFromJniOwnedPeerConnection(
            jni_owned_pc,
        ))
    };
    if rffi_pc.is_null() {
        return Err(AndroidError::ExtractNativePeerConnection.into());
    }

    // Note: We have to make sure the PeerConnectionFactory outlives this PC because we're not getting
    // any help from the type system when passing in a None for the PeerConnectionFactory here.
    // We can't "webrtc::Arc::from_borrowed(peer_connection_factory)" here because
    // peer_connection_factory is actually an OwnedFactoryAndThreads, not a PeerConnectionFactory.
    // We'd need to unwrap it with something like Rust_borrowPeerConnectionFromJniOwnedPeerConnection.
    let peer_connection = PeerConnection::new(rffi_pc, None, None);

    connection.set_peer_connection(peer_connection)?;

    debug!("connection: {:?}", connection);

    Ok(jni_owned_pc)
}

/// Application notification updating the current user's UUID
pub fn set_self_uuid(
    env: &JNIEnv,
    call_manager: *mut AndroidCallManager,
    uuid: JByteArray,
) -> Result<()> {
    let call_manager = unsafe { ptr_as_mut(call_manager)? };
    call_manager.set_self_uuid(env.convert_byte_array(uuid)?)
}

/// Application notification to start a new call
pub fn call(
    env: &JNIEnv,
    call_manager: *mut AndroidCallManager,
    jni_remote: JObject,
    call_media_type: CallMediaType,
    local_device_id: DeviceId,
) -> Result<()> {
    let call_manager = unsafe { ptr_as_mut(call_manager)? };
    let app_remote_peer = env.new_global_ref(jni_remote)?;
    call_manager.call(app_remote_peer, call_media_type, local_device_id)
}

/// Application notification to proceed with a new call
pub fn proceed(
    env: &JNIEnv,
    call_manager: *mut AndroidCallManager,
    call_id: jlong,
    jni_call_context: JObject,
    call_config: CallConfig,
    audio_levels_interval: Option<Duration>,
) -> Result<()> {
    let call_manager = unsafe { ptr_as_mut(call_manager)? };
    let call_id = CallId::from(call_id);
    let platform = call_manager.platform()?.try_clone()?;
    let android_call_context =
        AndroidCallContext::new(platform, env.new_global_ref(jni_call_context)?);

    call_manager.proceed(
        call_id,
        android_call_context,
        call_config,
        audio_levels_interval,
    )
}

/// Application notification that signal message was sent successfully
pub fn message_sent(call_manager: *mut AndroidCallManager, call_id: jlong) -> Result<()> {
    let call_manager = unsafe { ptr_as_mut(call_manager)? };
    let call_id = CallId::from(call_id);
    call_manager.message_sent(call_id)
}

/// Application notification that signal message was not sent successfully
pub fn message_send_failure(call_manager: *mut AndroidCallManager, call_id: jlong) -> Result<()> {
    let call_manager = unsafe { ptr_as_mut(call_manager)? };
    let call_id = CallId::from(call_id);
    call_manager.message_send_failure(call_id)
}

/// Application notification of local hangup
pub fn hangup(call_manager: *mut AndroidCallManager) -> Result<()> {
    let call_manager = unsafe { ptr_as_mut(call_manager)? };
    call_manager.hangup()
}

/// Application notification cancelling a group call ring
pub fn cancel_group_ring(
    env: &JNIEnv,
    call_manager: *mut AndroidCallManager,
    group_id: JByteArray,
    ring_id: jlong,
    reason: jint,
) -> Result<()> {
    let call_manager = unsafe { ptr_as_mut(call_manager)? };

    let reason = if reason == -1 {
        None
    } else {
        Some(group_call::RingCancelReason::try_from(reason)?)
    };
    call_manager.cancel_group_ring(
        env.convert_byte_array(group_id)?,
        group_call::RingId::from(ring_id),
        reason,
    )
}

/// Application notification of received answer message
#[allow(clippy::too_many_arguments)]
pub fn received_answer(
    env: &JNIEnv,
    call_manager: *mut AndroidCallManager,
    call_id: jlong,
    sender_device_id: DeviceId,
    opaque: JByteArray,
    sender_identity_key: JByteArray,
    receiver_identity_key: JByteArray,
) -> Result<()> {
    let call_manager = unsafe { ptr_as_mut(call_manager)? };
    let call_id = CallId::from(call_id);

    let opaque = if opaque.is_null() {
        return Err(RingRtcError::OptionValueNotSet(
            "received_answer()".to_owned(),
            "opaque".to_owned(),
        )
        .into());
    } else {
        env.convert_byte_array(opaque)?
    };

    let sender_identity_key = env.convert_byte_array(sender_identity_key)?;
    let receiver_identity_key = env.convert_byte_array(receiver_identity_key)?;
    call_manager.received_answer(
        call_id,
        signaling::ReceivedAnswer {
            answer: signaling::Answer::new(opaque)?,
            sender_device_id,
            sender_identity_key,
            receiver_identity_key,
        },
    )
}

/// Application notification of received offer message
#[allow(clippy::too_many_arguments)]
pub fn received_offer(
    env: &JNIEnv,
    call_manager: *mut AndroidCallManager,
    call_id: jlong,
    remote_peer: JObject,
    sender_device_id: DeviceId,
    opaque: JByteArray,
    age_sec: u64,
    call_media_type: CallMediaType,
    receiver_device_id: DeviceId,
    sender_identity_key: JByteArray,
    receiver_identity_key: JByteArray,
) -> Result<()> {
    let call_manager = unsafe { ptr_as_mut(call_manager)? };
    let call_id = CallId::from(call_id);
    let remote_peer = env.new_global_ref(remote_peer)?;

    let opaque = if opaque.is_null() {
        return Err(RingRtcError::OptionValueNotSet(
            "received_offer()".to_owned(),
            "opaque".to_owned(),
        )
        .into());
    } else {
        env.convert_byte_array(opaque)?
    };

    let sender_identity_key = env.convert_byte_array(sender_identity_key)?;
    let receiver_identity_key = env.convert_byte_array(receiver_identity_key)?;
    call_manager.received_offer(
        remote_peer,
        call_id,
        signaling::ReceivedOffer {
            offer: signaling::Offer::new(call_media_type, opaque)?,
            age: Duration::from_secs(age_sec),
            sender_device_id,
            receiver_device_id,
            sender_identity_key,
            receiver_identity_key,
        },
    )
}

/// Application notification to add ICE candidates to a Connection
pub fn received_ice(
    env: &mut JNIEnv,
    call_manager: *mut AndroidCallManager,
    call_id: jlong,
    sender_device_id: DeviceId,
    candidates: JObject,
) -> Result<()> {
    let call_manager = unsafe { ptr_as_mut(call_manager)? };
    let call_id = CallId::from(call_id);

    // Convert Java list of byte[] into Rust Vector of IceCandidate
    let jni_ice_candidates = env.get_list(&candidates)?;
    let mut ice_candidates = Vec::new();
    let mut iterator = jni_ice_candidates.iter(env)?;
    while let Some(jni_ice_candidate) = iterator.next(env)? {
        let jni_ice_candidate: JByteArray<'_> = jni_ice_candidate.into();
        let opaque = env.convert_byte_array(jni_ice_candidate)?;
        ice_candidates.push(signaling::IceCandidate::new(opaque));
    }

    call_manager.received_ice(
        call_id,
        signaling::ReceivedIce {
            ice: signaling::Ice {
                candidates: ice_candidates,
            },
            sender_device_id,
        },
    )
}

/// Application notification of received Hangup message
pub fn received_hangup(
    call_manager: *mut AndroidCallManager,
    call_id: jlong,
    sender_device_id: DeviceId,
    hangup_type: signaling::HangupType,
    hangup_device_id: DeviceId,
) -> Result<()> {
    let call_manager = unsafe { ptr_as_mut(call_manager)? };
    let call_id = CallId::from(call_id);
    call_manager.received_hangup(
        call_id,
        signaling::ReceivedHangup {
            sender_device_id,
            hangup: signaling::Hangup::from_type_and_device_id(hangup_type, hangup_device_id),
        },
    )
}

/// Application notification of received Busy message
pub fn received_busy(
    call_manager: *mut AndroidCallManager,
    call_id: jlong,
    sender_device_id: DeviceId,
) -> Result<()> {
    let call_manager = unsafe { ptr_as_mut(call_manager)? };
    let call_id = CallId::from(call_id);
    call_manager.received_busy(call_id, signaling::ReceivedBusy { sender_device_id })
}

/// Application notification of received call message.
pub fn received_call_message(
    env: &JNIEnv,
    call_manager: *mut AndroidCallManager,
    sender_uuid: JByteArray,
    sender_device_id: DeviceId,
    local_device_id: DeviceId,
    message: JByteArray,
    message_age_sec: u64,
) -> Result<()> {
    let call_manager = unsafe { ptr_as_mut(call_manager)? };

    let sender_uuid = if sender_uuid.is_null() {
        error!("Invalid sender_uuid");
        return Ok(());
    } else {
        env.convert_byte_array(sender_uuid)?
    };

    let message = if message.is_null() {
        error!("Invalid message");
        return Ok(());
    } else {
        env.convert_byte_array(message)?
    };

    call_manager.received_call_message(
        sender_uuid,
        sender_device_id,
        local_device_id,
        message,
        Duration::from_secs(message_age_sec),
    )
}

/// Application notification of received HTTP response.
pub fn received_http_response(
    env: &JNIEnv,
    call_manager: *mut AndroidCallManager,
    request_id: jlong,
    status_code: jint,
    body: JByteArray,
) -> Result<()> {
    let call_manager = unsafe { ptr_as_mut(call_manager)? };

    let body = if body.is_null() {
        error!("Invalid body");
        return Ok(());
    } else {
        env.convert_byte_array(body)?
    };

    let response = http::Response {
        status: (status_code as u16).into(),
        body,
    };

    call_manager.received_http_response(request_id as u32, Some(response));
    Ok(())
}

/// Application notification of failed HTTP request.
pub fn http_request_failed(call_manager: *mut AndroidCallManager, request_id: jlong) -> Result<()> {
    let call_manager = unsafe { ptr_as_mut(call_manager)? };
    call_manager.received_http_response(request_id as u32, None);
    Ok(())
}

/// Application notification to accept the incoming call
pub fn accept_call(call_manager: *mut AndroidCallManager, call_id: jlong) -> Result<()> {
    let call_id = CallId::from(call_id);
    let call_manager = unsafe { ptr_as_mut(call_manager)? };
    call_manager.accept_call(call_id)
}

/// CMI request for the active Connection object
pub fn get_active_connection(call_manager: *mut AndroidCallManager) -> Result<GlobalRef> {
    let call_manager = unsafe { ptr_as_mut(call_manager)? };
    let connection = call_manager.active_connection()?;
    let android_connection = connection.app_connection()?;

    Ok(android_connection.to_jni())
}

/// CMI request for the active CallContext object
pub fn get_active_call_context(call_manager: *mut AndroidCallManager) -> Result<GlobalRef> {
    let call_manager = unsafe { ptr_as_mut(call_manager)? };
    let call = call_manager.active_call()?;
    let android_call_context = call.call_context()?;

    Ok(android_call_context.to_jni())
}

/// CMI request to set the audio status
pub fn set_audio_enable(call_manager: *mut AndroidCallManager, enable: bool) -> Result<()> {
    let call_manager = unsafe { ptr_as_mut(call_manager)? };

    if let Ok(mut active_connection) = call_manager.active_connection() {
        active_connection.update_sender_status(signaling::SenderStatus {
            audio_enabled: Some(enable),
            ..Default::default()
        })
    } else {
        Ok(())
    }
}

/// CMI request to set the video status
pub fn set_video_enable(call_manager: *mut AndroidCallManager, enable: bool) -> Result<()> {
    let call_manager = unsafe { ptr_as_mut(call_manager)? };

    if let Ok(mut active_connection) = call_manager.active_connection() {
        active_connection.update_sender_status(signaling::SenderStatus {
            video_enabled: Some(enable),
            ..Default::default()
        })
    } else {
        Ok(())
    }
}

/// Request to update the data mode on the direct connection
pub fn update_data_mode(call_manager: *mut AndroidCallManager, data_mode: DataMode) -> Result<()> {
    let call_manager = unsafe { ptr_as_mut(call_manager)? };
    let mut active_connection = call_manager.active_connection()?;
    active_connection.inject_update_data_mode(data_mode)
}

/// CMI request to drop the active call
pub fn drop_call(call_manager: *mut AndroidCallManager, call_id: jlong) -> Result<()> {
    let call_id = CallId::from(call_id);
    let call_manager = unsafe { ptr_as_mut(call_manager)? };
    call_manager.drop_call(call_id)
}

/// CMI request to reset the Call Manager
pub fn reset(call_manager: *mut AndroidCallManager) -> Result<()> {
    let call_manager = unsafe { ptr_as_mut(call_manager)? };
    call_manager.reset()
}

/// CMI request to close down the Call Manager.
///
/// This is a blocking call.
pub fn close(call_manager: *mut AndroidCallManager) -> Result<()> {
    // Convert the raw pointer back into a Box and let it go out of
    // scope when this function exits.
    let mut call_manager = unsafe { ptr_as_box(call_manager)? };
    call_manager.close()
}

// Call Links

pub fn read_call_link(
    env: &mut JNIEnv,
    call_manager: *mut AndroidCallManager,
    sfu_url: JString,
    auth_credential_presentation: JByteArray,
    root_key: JByteArray,
    epoch: JObject,
    request_id: jlong,
) -> Result<()> {
    let sfu_url = env.get_string(&sfu_url)?;
    let auth_credential_presentation = env.convert_byte_array(auth_credential_presentation)?;
    let root_key =
        call_links::CallLinkRootKey::try_from(env.convert_byte_array(root_key)?.as_slice())?;

    let call_manager = unsafe { ptr_as_mut(call_manager)? };
    let platform = call_manager.platform()?.try_clone()?;
    let epoch = jobject_to_call_link_epoch(env, epoch)?;
    call_links::read_call_link(
        call_manager.http_client(),
        &Cow::from(&sfu_url),
        root_key,
        epoch,
        &auth_credential_presentation,
        Box::new(move |result| {
            platform.handle_call_link_result(request_id as u32, result);
        }),
    );

    Ok(())
}

#[allow(clippy::too_many_arguments)]
pub fn create_call_link(
    env: &mut JNIEnv,
    call_manager: *mut AndroidCallManager,
    sfu_url: JString,
    create_credential_presentation: JByteArray,
    root_key: JByteArray,
    admin_passkey: JByteArray,
    call_link_public_params: JByteArray,
    restrictions: jint,
    request_id: jlong,
) -> Result<()> {
    let sfu_url = env.get_string(&sfu_url)?;
    let create_credential_presentation = env.convert_byte_array(create_credential_presentation)?;
    let root_key =
        call_links::CallLinkRootKey::try_from(env.convert_byte_array(root_key)?.as_slice())?;
    let admin_passkey = env.convert_byte_array(admin_passkey)?;
    let call_link_public_params = env.convert_byte_array(call_link_public_params)?;
    let restrictions = jint_to_restrictions(restrictions);

    let call_manager = unsafe { ptr_as_mut(call_manager)? };
    let platform = call_manager.platform()?.try_clone()?;
    call_links::create_call_link(
        call_manager.http_client(),
        &Cow::from(&sfu_url),
        root_key,
        &create_credential_presentation,
        &admin_passkey,
        &call_link_public_params,
        restrictions,
        Box::new(move |result| {
            platform.handle_call_link_result(request_id as u32, result);
        }),
    );

    Ok(())
}

#[allow(clippy::too_many_arguments)]
pub fn update_call_link(
    env: &mut JNIEnv,
    call_manager: *mut AndroidCallManager,
    sfu_url: JString,
    auth_credential_presentation: JByteArray,
    root_key: JByteArray,
    epoch: JObject,
    admin_passkey: JByteArray,
    new_name: JString,
    new_restrictions: jint,
    new_revoked: jint,
    request_id: jlong,
) -> Result<()> {
    let sfu_url = env.get_string(&sfu_url)?;
    let auth_credential_presentation = env.convert_byte_array(auth_credential_presentation)?;
    let root_key =
        call_links::CallLinkRootKey::try_from(env.convert_byte_array(root_key)?.as_slice())?;
    let admin_passkey = env.convert_byte_array(admin_passkey)?;
    let new_name = if new_name.is_null() {
        None
    } else {
        Some(env.get_string(&new_name)?)
    };
    let encrypted_name = new_name.map(|name| {
        let name = Cow::from(&name);
        if name.is_empty() {
            vec![]
        } else {
            root_key.encrypt(name.as_bytes(), rand::rngs::OsRng)
        }
    });
    let new_restrictions = jint_to_restrictions(new_restrictions);
    let new_revoked = match new_revoked {
        0 => Some(false),
        1 => Some(true),
        _ => None,
    };

    let call_manager = unsafe { ptr_as_mut(call_manager)? };
    let platform = call_manager.platform()?.try_clone()?;
    let epoch = jobject_to_call_link_epoch(env, epoch)?;
    call_links::update_call_link(
        call_manager.http_client(),
        &Cow::from(&sfu_url),
        root_key,
        epoch,
        &auth_credential_presentation,
        &CallLinkUpdateRequest {
            admin_passkey: &admin_passkey,
            encrypted_name: encrypted_name.as_deref(),
            restrictions: new_restrictions,
            revoked: new_revoked,
        },
        Box::new(move |result| {
            platform.handle_call_link_result(request_id as u32, result);
        }),
    );

    Ok(())
}

#[allow(clippy::too_many_arguments)]
pub fn delete_call_link(
    env: &mut JNIEnv,
    call_manager: *mut AndroidCallManager,
    sfu_url: JString,
    auth_credential_presentation: JByteArray,
    root_key: JByteArray,
    epoch: JObject,
    admin_passkey: JByteArray,
    request_id: jlong,
) -> Result<()> {
    let sfu_url = env.get_string(&sfu_url)?;
    let auth_credential_presentation = env.convert_byte_array(auth_credential_presentation)?;
    let root_key =
        call_links::CallLinkRootKey::try_from(env.convert_byte_array(root_key)?.as_slice())?;
    let admin_passkey = env.convert_byte_array(admin_passkey)?;

    let call_manager = unsafe { ptr_as_mut(call_manager)? };
    let platform = call_manager.platform()?.try_clone()?;
    let epoch = jobject_to_call_link_epoch(env, epoch)?;
    call_links::delete_call_link(
        call_manager.http_client(),
        &Cow::from(&sfu_url),
        root_key,
        epoch,
        &auth_credential_presentation,
        &CallLinkDeleteRequest {
            admin_passkey: &admin_passkey,
        },
        Box::new(move |result| {
            platform.handle_empty_result(request_id as u32, result);
        }),
    );

    Ok(())
}

// Group Calls

/// Convert a byte[] with 32-byte chunks in to a GroupMember struct vector.
fn deserialize_to_group_member_info(
    mut serialized_group_members: Vec<u8>,
) -> Result<Vec<GroupMember>> {
    if serialized_group_members.len() % 81 != 0 {
        error!(
            "Serialized buffer is not a multiple of 81: {}",
            serialized_group_members.len()
        );
        return Err(AndroidError::JniInvalidSerializedBuffer.into());
    }

    let mut group_members = Vec::new();
    for chunk in serialized_group_members.chunks_exact_mut(81) {
        group_members.push(GroupMember {
            user_id: chunk[..16].into(),
            member_id: chunk[16..].into(),
        })
    }

    Ok(group_members)
}

pub fn peek_group_call(
    env: &mut JNIEnv,
    call_manager: *mut AndroidCallManager,
    request_id: jlong,
    sfu_url: JString,
    membership_proof: JByteArray,
    jni_serialized_group_members: JByteArray,
) -> Result<()> {
    let request_id = request_id as u32;

    let sfu_url = env.get_string(&sfu_url)?.into();

    let membership_proof = env.convert_byte_array(membership_proof)?;

    let group_members =
        deserialize_to_group_member_info(env.convert_byte_array(jni_serialized_group_members)?)?;

    let call_manager = unsafe { ptr_as_mut(call_manager)? };
    call_manager.peek_group_call(request_id, sfu_url, membership_proof, group_members);
    Ok(())
}

pub fn peek_call_link_call(
    env: &mut JNIEnv,
    call_manager: *mut AndroidCallManager,
    request_id: jlong,
    sfu_url: JString,
    auth_credential_presentation: JByteArray,
    root_key: JByteArray,
    epoch: JObject,
) -> Result<()> {
    let request_id = request_id as u32;

    let sfu_url = env.get_string(&sfu_url)?;

    let auth_credential_presentation = env.convert_byte_array(auth_credential_presentation)?;
    let root_key =
        call_links::CallLinkRootKey::try_from(env.convert_byte_array(root_key)?.as_slice())?;

    let call_manager = unsafe { ptr_as_mut(call_manager)? };
    let platform = call_manager.platform()?.try_clone()?;
    let epoch = jobject_to_call_link_epoch(env, epoch)?.map(|epoch| epoch.to_string());
    sfu::peek(
        call_manager.http_client(),
        &Cow::from(&sfu_url),
        Some(hex::encode(root_key.derive_room_id())),
        epoch,
        call_links::auth_header_from_auth_credential(&auth_credential_presentation),
        Arc::new(CallLinkMemberResolver::from(&root_key)),
        Some(root_key),
        Box::new(move |result| platform.handle_peek_result(request_id, result)),
    );
    Ok(())
}

fn jni_get_proxy_info(env: &mut JNIEnv, jni_proxy_info: &JObject) -> Result<ProxyInfo> {
    const STRING_TYPE: &str = jni_signature!(java.lang.String);
    const INT_TYPE: &str = jni_signature!(int);
    const PROXYTYPE_TYPE: &str = jni_signature!(org.webrtc.PeerConnection::ProxyType);
    const HOSTNAME_FIELD: &str = "hostname";
    const USERNAME_FIELD: &str = "username";
    const PASSWORD_FIELD: &str = "password";
    const PORT_FIELD: &str = "port";
    const TYPE_FIELD: &str = "type";
    let hostname = jni_get_field(env, jni_proxy_info, HOSTNAME_FIELD, STRING_TYPE)?.l()?;
    let username = jni_get_field(env, jni_proxy_info, USERNAME_FIELD, STRING_TYPE)?.l()?;
    let password = jni_get_field(env, jni_proxy_info, PASSWORD_FIELD, STRING_TYPE)?.l()?;
    let port = jni_get_field(env, jni_proxy_info, PORT_FIELD, INT_TYPE)?.i()? as u16;
    let proxy_type_enum = jni_get_field(env, jni_proxy_info, TYPE_FIELD, PROXYTYPE_TYPE)?.l()?;
    let proxy_type = RffiProxyType::from_u8(
        env.call_method(proxy_type_enum, "ordinal", jni_signature!(() -> int), &[])?
            .i()? as u8,
    );
    Ok(ProxyInfo::new(
        proxy_type,
        env.get_string(&JString::from(hostname))?.to_str()?,
        env.get_string(&JString::from(username))?.to_str()?,
        env.get_string(&JString::from(password))?.to_str()?,
        port,
    ))
}

#[allow(clippy::too_many_arguments)]
pub fn create_group_call_client(
    env: &mut JNIEnv,
    call_manager: *mut AndroidCallManager,
    group_id: JByteArray,
    sfu_url: JString,
    jni_proxy_info: JObject,
    hkdf_extra_info: JByteArray,
    audio_levels_interval_millis: jint,
    native_pcf_borrowed_rc: jlong,
    native_audio_track_borrowed_rc: jlong,
    native_video_track_borrowed_rc: jlong,
) -> Result<group_call::ClientId> {
    let group_id = env.convert_byte_array(group_id)?;
    let sfu_url = env.get_string(&sfu_url)?.into();
    let hkdf_extra_info = env.convert_byte_array(hkdf_extra_info)?;

    let peer_connection_factory = unsafe {
        PeerConnectionFactory::from_native_factory(webrtc::Arc::from_borrowed(
            webrtc::ptr::BorrowedRc::from_ptr(
                native_pcf_borrowed_rc as *const pcf::RffiPeerConnectionFactoryInterface,
            ),
        ))
    };

    // This is safe because the track given to us should still be alive.
    let outgoing_audio_track = media::AudioTrack::new(
        unsafe {
            webrtc::Arc::from_borrowed(webrtc::ptr::BorrowedRc::from_ptr(
                native_audio_track_borrowed_rc as *const media::RffiAudioTrack,
            ))
        },
        Some(peer_connection_factory.rffi().clone()),
    );

    // This is safe because the track given to us should still be alive.
    let outgoing_video_track = media::VideoTrack::new(
        unsafe {
            webrtc::Arc::from_borrowed(webrtc::ptr::BorrowedRc::from_ptr(
                native_video_track_borrowed_rc as *const media::RffiVideoTrack,
            ))
        },
        Some(peer_connection_factory.rffi().clone()),
    );

    let audio_levels_interval = if audio_levels_interval_millis <= 0 {
        None
    } else {
        Some(Duration::from_millis(audio_levels_interval_millis as u64))
    };

    let proxy_info = if jni_proxy_info.is_null() {
        None
    } else {
        Some(jni_get_proxy_info(env, &jni_proxy_info)?)
    };

    let call_manager = unsafe { ptr_as_mut(call_manager)? };
    call_manager.create_group_call_client(
        group_id,
        sfu_url,
        proxy_info,
        hkdf_extra_info,
        audio_levels_interval,
        Some(peer_connection_factory),
        outgoing_audio_track,
        outgoing_video_track,
        None,
    )
}

#[allow(clippy::too_many_arguments)]
pub fn create_call_link_call_client(
    env: &mut JNIEnv,
    call_manager: *mut AndroidCallManager,
    sfu_url: JString,
<<<<<<< HEAD
    jni_proxy_info: JObject,
=======
    endorsement_public_key: JByteArray,
>>>>>>> 6862564e
    auth_presentation: JByteArray,
    root_key: JByteArray,
    epoch: JObject,
    admin_passkey: JByteArray,
    hkdf_extra_info: JByteArray,
    audio_levels_interval_millis: jint,
    native_pcf_borrowed_rc: jlong,
    native_audio_track_borrowed_rc: jlong,
    native_video_track_borrowed_rc: jlong,
) -> Result<group_call::ClientId> {
    let sfu_url = env.get_string(&sfu_url)?.into();
    let endorsement_public_key = env.convert_byte_array(endorsement_public_key)?;
    let auth_presentation = env.convert_byte_array(auth_presentation)?;
    let root_key =
        call_links::CallLinkRootKey::try_from(env.convert_byte_array(root_key)?.as_slice())?;
    let admin_passkey = if admin_passkey.is_null() {
        None
    } else {
        Some(env.convert_byte_array(admin_passkey)?)
    };
    let hkdf_extra_info = env.convert_byte_array(hkdf_extra_info)?;

    let peer_connection_factory = unsafe {
        PeerConnectionFactory::from_native_factory(webrtc::Arc::from_borrowed(
            webrtc::ptr::BorrowedRc::from_ptr(
                native_pcf_borrowed_rc as *const pcf::RffiPeerConnectionFactoryInterface,
            ),
        ))
    };

    // This is safe because the track given to us should still be alive.
    let outgoing_audio_track = media::AudioTrack::new(
        unsafe {
            webrtc::Arc::from_borrowed(webrtc::ptr::BorrowedRc::from_ptr(
                native_audio_track_borrowed_rc as *const media::RffiAudioTrack,
            ))
        },
        Some(peer_connection_factory.rffi().clone()),
    );

    // This is safe because the track given to us should still be alive.
    let outgoing_video_track = media::VideoTrack::new(
        unsafe {
            webrtc::Arc::from_borrowed(webrtc::ptr::BorrowedRc::from_ptr(
                native_video_track_borrowed_rc as *const media::RffiVideoTrack,
            ))
        },
        Some(peer_connection_factory.rffi().clone()),
    );

    let audio_levels_interval = if audio_levels_interval_millis <= 0 {
        None
    } else {
        Some(Duration::from_millis(audio_levels_interval_millis as u64))
    };

    let proxy_info = if jni_proxy_info.is_null() {
        None
    } else {
        Some(jni_get_proxy_info(env, &jni_proxy_info)?)
    };

    let call_manager = unsafe { ptr_as_mut(call_manager)? };
    let epoch = jobject_to_call_link_epoch(env, epoch)?;
    call_manager.create_call_link_call_client(
        sfu_url,
<<<<<<< HEAD
        proxy_info,
=======
        &endorsement_public_key,
>>>>>>> 6862564e
        &auth_presentation,
        root_key,
        epoch,
        admin_passkey,
        hkdf_extra_info,
        audio_levels_interval,
        Some(peer_connection_factory),
        outgoing_audio_track,
        outgoing_video_track,
        None,
    )
}

pub fn delete_group_call_client(
    call_manager: *mut AndroidCallManager,
    client_id: group_call::ClientId,
) -> Result<()> {
    let call_manager = unsafe { ptr_as_mut(call_manager)? };
    call_manager.delete_group_call_client(client_id);
    Ok(())
}

pub fn connect(
    call_manager: *mut AndroidCallManager,
    client_id: group_call::ClientId,
) -> Result<()> {
    let call_manager = unsafe { ptr_as_mut(call_manager)? };
    call_manager.connect(client_id);
    Ok(())
}

pub fn join(call_manager: *mut AndroidCallManager, client_id: group_call::ClientId) -> Result<()> {
    let call_manager = unsafe { ptr_as_mut(call_manager)? };
    call_manager.join(client_id);
    Ok(())
}

pub fn leave(call_manager: *mut AndroidCallManager, client_id: group_call::ClientId) -> Result<()> {
    let call_manager = unsafe { ptr_as_mut(call_manager)? };
    call_manager.leave(client_id);
    Ok(())
}

pub fn disconnect(
    call_manager: *mut AndroidCallManager,
    client_id: group_call::ClientId,
) -> Result<()> {
    let call_manager = unsafe { ptr_as_mut(call_manager)? };
    call_manager.disconnect(client_id);
    Ok(())
}

pub fn set_outgoing_audio_muted(
    call_manager: *mut AndroidCallManager,
    client_id: group_call::ClientId,
    muted: bool,
) -> Result<()> {
    let call_manager = unsafe { ptr_as_mut(call_manager)? };
    call_manager.set_outgoing_audio_muted(client_id, muted);
    Ok(())
}

pub fn set_outgoing_audio_muted_remotely(
    call_manager: *mut AndroidCallManager,
    client_id: group_call::ClientId,
    source_demux_id: jlong,
) -> Result<()> {
    let call_manager = unsafe { ptr_as_mut(call_manager)? };
    call_manager.set_outgoing_audio_muted_remotely(client_id, source_demux_id as u32);
    Ok(())
}

pub fn send_remote_mute_request(
    call_manager: *mut AndroidCallManager,
    client_id: group_call::ClientId,
    target_demux_id: jlong,
) -> Result<()> {
    let call_manager = unsafe { ptr_as_mut(call_manager)? };
    call_manager.send_remote_mute_request(client_id, target_demux_id as u32);
    Ok(())
}

pub fn set_outgoing_video_muted(
    call_manager: *mut AndroidCallManager,
    client_id: group_call::ClientId,
    muted: bool,
) -> Result<()> {
    let call_manager = unsafe { ptr_as_mut(call_manager)? };
    call_manager.set_outgoing_video_muted(client_id, muted);
    Ok(())
}

pub fn group_ring(
    env: &JNIEnv,
    call_manager: *mut AndroidCallManager,
    client_id: group_call::ClientId,
    recipient: JByteArray,
) -> Result<()> {
    let recipient = if recipient.is_null() {
        None
    } else {
        Some(env.convert_byte_array(recipient)?)
    };

    let call_manager = unsafe { ptr_as_mut(call_manager)? };
    call_manager.group_ring(client_id, recipient);
    Ok(())
}

pub fn resend_media_keys(
    call_manager: *mut AndroidCallManager,
    client_id: group_call::ClientId,
) -> Result<()> {
    let call_manager = unsafe { ptr_as_mut(call_manager)? };
    call_manager.resend_media_keys(client_id);
    Ok(())
}

pub fn set_data_mode(
    call_manager: *mut AndroidCallManager,
    client_id: group_call::ClientId,
    data_mode: DataMode,
) -> Result<()> {
    let call_manager = unsafe { ptr_as_mut(call_manager)? };
    call_manager.set_data_mode(client_id, data_mode);
    Ok(())
}

pub fn request_video(
    env: &mut JNIEnv,
    call_manager: *mut AndroidCallManager,
    client_id: group_call::ClientId,
    jni_rendered_resolutions: JObject,
    active_speaker_height: jint,
) -> Result<()> {
    // Convert Java list of VideoRequest into Rust Vec<group_call::VideoRequest>.
    let jni_rendered_resolution_list = env.get_list(&jni_rendered_resolutions)?;
    let mut rendered_resolutions: Vec<group_call::VideoRequest> = Vec::new();

    let mut iterator = jni_rendered_resolution_list.iter(env)?;
    while let Some(jni_rendered_resolution) = iterator.next(env)? {
        const LONG_TYPE: &str = jni_signature!(long);
        const INT_TYPE: &str = jni_signature!(int);
        const NULLABLE_INT_TYPE: &str = jni_signature!(java.lang.Integer);

        const DEMUX_ID_FIELD: &str = "demuxId";
        let demux_id =
            jni_get_field(env, &jni_rendered_resolution, DEMUX_ID_FIELD, LONG_TYPE)?.j()?;
        let demux_id = demux_id as u32;

        const WIDTH_FIELD: &str = "width";
        let width = jni_get_field(env, &jni_rendered_resolution, WIDTH_FIELD, INT_TYPE)?.i()?;
        let width = width as u16;

        const HEIGHT_FIELD: &str = "height";
        let height = jni_get_field(env, &jni_rendered_resolution, HEIGHT_FIELD, INT_TYPE)?.i()?;
        let height = height as u16;

        const FRAMERATE_FIELD: &str = "framerate";
        let framerate = jni_get_field(
            env,
            &jni_rendered_resolution,
            FRAMERATE_FIELD,
            NULLABLE_INT_TYPE,
        )?
        .l()?;
        let framerate = if framerate.is_null() {
            None
        } else {
            // We have java.lang.Integer, so we need to invoke the function to get the actual
            // int value that is attached to it.
            match env.call_method(framerate, "intValue", jni_signature!(() -> int), &[]) {
                Ok(jvalue) => {
                    match jvalue.i() {
                        Ok(int) => Some(int.to_owned() as u16),
                        Err(_) => {
                            // The framerate can be ignored.
                            None
                        }
                    }
                }
                Err(_) => {
                    // The framerate can be ignored.
                    None
                }
            }
        };

        let rendered_resolution = group_call::VideoRequest {
            demux_id,
            width,
            height,
            framerate,
        };

        rendered_resolutions.push(rendered_resolution);
    }

    let call_manager = unsafe { ptr_as_mut(call_manager)? };
    call_manager.request_video(
        client_id,
        rendered_resolutions,
        active_speaker_height as u16,
    );
    Ok(())
}

pub fn approve_user(
    env: &JNIEnv,
    call_manager: *mut AndroidCallManager,
    client_id: group_call::ClientId,
    other_user_id: JByteArray,
) -> Result<()> {
    let other_user_id = env.convert_byte_array(other_user_id)?;
    let call_manager = unsafe { ptr_as_mut(call_manager)? };
    call_manager.approve_user(client_id, other_user_id);
    Ok(())
}

pub fn deny_user(
    env: &JNIEnv,
    call_manager: *mut AndroidCallManager,
    client_id: group_call::ClientId,
    other_user_id: JByteArray,
) -> Result<()> {
    let other_user_id = env.convert_byte_array(other_user_id)?;
    let call_manager = unsafe { ptr_as_mut(call_manager)? };
    call_manager.deny_user(client_id, other_user_id);
    Ok(())
}

pub fn remove_client(
    call_manager: *mut AndroidCallManager,
    client_id: group_call::ClientId,
    other_client_demux_id: jlong,
) -> Result<()> {
    let call_manager = unsafe { ptr_as_mut(call_manager)? };
    call_manager.remove_client(client_id, other_client_demux_id as u32);
    Ok(())
}

pub fn block_client(
    call_manager: *mut AndroidCallManager,
    client_id: group_call::ClientId,
    other_client_demux_id: jlong,
) -> Result<()> {
    let call_manager = unsafe { ptr_as_mut(call_manager)? };
    call_manager.block_client(client_id, other_client_demux_id as u32);
    Ok(())
}

pub fn set_group_members(
    env: &JNIEnv,
    call_manager: *mut AndroidCallManager,
    client_id: group_call::ClientId,
    jni_serialized_group_members: JByteArray,
) -> Result<()> {
    let group_members =
        deserialize_to_group_member_info(env.convert_byte_array(jni_serialized_group_members)?)?;
    let call_manager = unsafe { ptr_as_mut(call_manager)? };
    call_manager.set_group_members(client_id, group_members);
    Ok(())
}

pub fn set_membership_proof(
    env: &JNIEnv,
    call_manager: *mut AndroidCallManager,
    client_id: group_call::ClientId,
    proof: JByteArray,
) -> Result<()> {
    let proof = env.convert_byte_array(proof)?;
    let call_manager = unsafe { ptr_as_mut(call_manager)? };
    call_manager.set_membership_proof(client_id, proof);
    Ok(())
}

pub fn react(
    env: &mut JNIEnv,
    call_manager: *mut AndroidCallManager,
    client_id: group_call::ClientId,
    value: JString,
) -> Result<()> {
    let value = env.get_string(&value)?.into();
    let call_manager = unsafe { ptr_as_mut(call_manager)? };
    call_manager.react(client_id, value);
    Ok(())
}

pub fn raise_hand(
    call_manager: *mut AndroidCallManager,
    client_id: group_call::ClientId,
    raise: bool,
) -> Result<()> {
    let call_manager = unsafe { ptr_as_mut(call_manager)? };
    call_manager.raise_hand(client_id, raise);
    Ok(())
}

fn jint_to_restrictions(raw_restrictions: jint) -> Option<CallLinkRestrictions> {
    match raw_restrictions {
        0 => Some(CallLinkRestrictions::None),
        1 => Some(CallLinkRestrictions::AdminApproval),
        _ => None,
    }
}

fn jobject_to_call_link_epoch(env: &mut JNIEnv, epoch: JObject) -> Result<Option<CallLinkEpoch>> {
    const CALL_LINK_EPOCH_FIELD_NAME: &str = "epoch";
    const CALL_LINK_EPOCH_FIELD_TYPE: &str = jni_signature!(int);

    if epoch.is_null() {
        Ok(None)
    } else {
        let wrapped_value = jni_get_field(
            env,
            epoch,
            CALL_LINK_EPOCH_FIELD_NAME,
            CALL_LINK_EPOCH_FIELD_TYPE,
        )?;
        if let JValueOwned::Int(value) = wrapped_value {
            Ok(Some(CallLinkEpoch::from(value as u32)))
        } else {
            Err(AndroidError::JniGetField(
                CALL_LINK_EPOCH_FIELD_NAME.to_string(),
                CALL_LINK_EPOCH_FIELD_TYPE.to_string(),
            )
            .into())
        }
    }
}<|MERGE_RESOLUTION|>--- conflicted
+++ resolved
@@ -894,11 +894,8 @@
     env: &mut JNIEnv,
     call_manager: *mut AndroidCallManager,
     sfu_url: JString,
-<<<<<<< HEAD
     jni_proxy_info: JObject,
-=======
     endorsement_public_key: JByteArray,
->>>>>>> 6862564e
     auth_presentation: JByteArray,
     root_key: JByteArray,
     epoch: JObject,
@@ -965,11 +962,8 @@
     let epoch = jobject_to_call_link_epoch(env, epoch)?;
     call_manager.create_call_link_call_client(
         sfu_url,
-<<<<<<< HEAD
         proxy_info,
-=======
         &endorsement_public_key,
->>>>>>> 6862564e
         &auth_presentation,
         root_key,
         epoch,
