--- conflicted
+++ resolved
@@ -815,11 +815,8 @@
     _cls: JClass,
     call_manager: jlong,
     sfu_url: JString,
-<<<<<<< HEAD
     jni_proxy_info: JObject,
-=======
     endorsement_public_key: JByteArray,
->>>>>>> 6862564e
     auth_presentation: JByteArray,
     call_link_bytes: JByteArray,
     epoch: JObject,
@@ -834,11 +831,8 @@
         &mut env,
         call_manager as *mut AndroidCallManager,
         sfu_url,
-<<<<<<< HEAD
         jni_proxy_info,
-=======
         endorsement_public_key,
->>>>>>> 6862564e
         auth_presentation,
         call_link_bytes,
         epoch,
