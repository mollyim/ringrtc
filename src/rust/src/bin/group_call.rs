//
// Copyright 2020-2021 Signal Messenger, LLC
// SPDX-License-Identifier: AGPL-3.0-only
//

use ringrtc::lite::http::sim as sim_http;

use log::info;
use std::collections::{HashMap, HashSet};
use std::sync::{Arc, Mutex};

use ringrtc::core::group_call::{Reaction, SpeechEvent};
use ringrtc::{
    common::units::DataRate,
    core::{
        call_mutex::CallMutex,
        group_call::{
            self, ClientId, ConnectionState, EndReason, HttpSfuClient, JoinState,
            RemoteDeviceState, RemoteDevicesChangedReason,
        },
    },
    lite::sfu::{DemuxId, PeekInfo, UserId},
    protobuf,
    webrtc::{
        media::{VideoFrame, VideoFrameMetadata, VideoPixelFormat, VideoSink, VideoTrack},
        peer_connection::{AudioLevel, ReceivedAudioLevel, SendRates},
        peer_connection_factory::{self, PeerConnectionFactory},
    },
};

#[derive(Clone, Default)]
struct Observer {
    remote_devices: Arc<Mutex<Vec<group_call::RemoteDeviceState>>>,
    last_frame_metadata_by_demux_id: Arc<Mutex<HashMap<DemuxId, VideoFrameMetadata>>>,
}

impl group_call::Observer for Observer {
    fn request_membership_proof(&self, _client_id: ClientId) {
        // Should be done before starting
    }

    fn request_group_members(&self, _client_id: ClientId) {
        // Done via handle_peek_changed
    }

    fn handle_connection_state_changed(
        &self,
        _client_id: ClientId,
        connection_state: ConnectionState,
    ) {
        info!("Connection state changed to {:?}", connection_state);
    }

    fn handle_join_state_changed(&self, _client_id: ClientId, join_state: JoinState) {
        info!("Join state changed to {:?}", join_state);
    }

    fn handle_remote_devices_changed(
        &self,
        _client_id: ClientId,
        remote_devices: &[RemoteDeviceState],
        _reason: RemoteDevicesChangedReason,
    ) {
        info!("Remote devices changed to {:?}", remote_devices);
        *self.remote_devices.lock().unwrap() = remote_devices.to_vec();
    }

    fn handle_peek_changed(
        &self,
        _client_id: ClientId,
        peek_info: &PeekInfo,
        _joined_members: &HashSet<UserId>,
    ) {
        info!(
            "Peek info changed to creator: {:?}, era: {:?} devices: {:?}/{:?} {:?}",
            peek_info.creator,
            peek_info.era_id,
            peek_info.device_count_including_pending_devices(),
            peek_info.max_devices,
            peek_info.devices,
        );
    }

    fn send_signaling_message(
        &mut self,
        _recipient_id: UserId,
        _message: ringrtc::protobuf::signaling::CallMessage,
        _urgency: ringrtc::core::group_call::SignalingMessageUrgency,
    ) {
        // This isn't going to work :(.  Better turn off frame crypto.
    }

    fn send_signaling_message_to_group(
        &mut self,
        _group: group_call::GroupId,
        _message: protobuf::signaling::CallMessage,
        _urgency: group_call::SignalingMessageUrgency,
        _recipients_override: HashSet<UserId>,
    ) {
        unimplemented!()
    }

    fn handle_incoming_video_track(
        &mut self,
        _client_id: ClientId,
        sender_demux_id: DemuxId,
        _incoming_video_track: VideoTrack,
    ) {
        info!("Got a video track for {}", sender_demux_id);
    }

    fn handle_ended(&self, _client_id: ClientId, reason: EndReason) {
        info!("Ended with reason {:?}", reason);
    }

    fn handle_network_route_changed(
        &self,
        _client_id: ClientId,
        _network_route: ringrtc::webrtc::peer_connection_observer::NetworkRoute,
    ) {
        // ignore
    }

    fn handle_speaking_notification(&mut self, _client_id: ClientId, event: SpeechEvent) {
        info!("Speaking {:?}", event);
    }

    fn handle_audio_levels(
        &self,
        _client_id: group_call::ClientId,
        _captured_level: AudioLevel,
        _received_levels: Vec<ReceivedAudioLevel>,
    ) {
        // ignore
    }

    fn handle_low_bandwidth_for_video(&self, _client_id: ClientId, _recovered: bool) {
        // ignore
    }

    fn handle_reactions(&self, _client_id: ClientId, _reactions: Vec<Reaction>) {
        // ignore
    }

    fn handle_raised_hands(&self, _client_id: ClientId, raised_hands: Vec<DemuxId>) {
        info!("Raised hands changed to {:?}", raised_hands);
    }

    fn handle_rtc_stats_report(&self, _report_json: String) {
        // ignore
    }
}

impl VideoSink for Observer {
    fn on_video_frame(&self, demux_id: DemuxId, frame: VideoFrame) {
        self.last_frame_metadata_by_demux_id
            .lock()
            .unwrap()
            .insert(demux_id, frame.metadata());
    }

    fn box_clone(&self) -> Box<dyn VideoSink> {
        Box::new(self.clone())
    }
}

struct Log;

static LOG: Log = Log;

impl log::Log for Log {
    fn enabled(&self, metadata: &log::Metadata) -> bool {
        metadata.level() <= log::Level::Debug
    }

    fn log(&self, record: &log::Record) {
        if self.enabled(record.metadata()) {
            println!("{} - {}", record.level(), record.args());
        }
    }

    fn flush(&self) {}
}

fn main() {
    let args: Vec<String> = std::env::args().collect();
    let url = args
        .get(1)
        .map(String::as_str)
        .unwrap_or("https://sfu.voip.signal.org");
    let membership_proof = args
        .get(2)
        .map(String::as_str)
        .unwrap_or("757365725f6964:67726f75705f6964:1:"); // Hex of "user_id:group_id:timestamp:" with empty MAC
    let hkdf_extra_info = vec![1, 2, 3];

    log::set_logger(&LOG).expect("set logger");
    log::set_max_level(log::LevelFilter::Info);
    ringrtc::webrtc::logging::set_logger(log::LevelFilter::Info);

    let group_id = b"Test Group".to_vec();
    let http_client = sim_http::HttpClient::start();
    let sfu_client = Box::new(HttpSfuClient::new(
        Box::new(http_client),
        url.to_string(),
        None,
        None,
        hkdf_extra_info,
    ));
    let observer = Observer::default();
    let peer_connection_factory =
        PeerConnectionFactory::new(&peer_connection_factory::AudioConfig::default(), false)
            .unwrap();
    let outgoing_audio_track = peer_connection_factory
        .create_outgoing_audio_track()
        .unwrap();
    let outgoing_video_source = peer_connection_factory
        .create_outgoing_video_source()
        .unwrap();
    let outgoing_video_track = peer_connection_factory
        .create_outgoing_video_track(&outgoing_video_source)
        .unwrap();
    let busy = Arc::new(CallMutex::new(false, "busy"));
    let self_uuid = Arc::new(CallMutex::new(None, "self_uuid"));

    let client = group_call::Client::start(group_call::ClientStartParams {
        group_id,
        client_id: 1,
        kind: group_call::GroupCallKind::SignalGroup,
        sfu_client,
<<<<<<< HEAD
        None,
        Box::new(observer.clone()),
=======
        observer: Box::new(observer.clone()),
>>>>>>> ca378f24
        busy,
        self_uuid,
        peer_connection_factory: None,
        outgoing_audio_track,
        outgoing_video_track: Some(outgoing_video_track.clone()),
        incoming_video_sink: Some(Box::new(observer.clone())),
        ring_id: None,
        audio_levels_interval: None,
    })
    .unwrap();

    let send_rate_override = DataRate::from_mbps(10);
    client.override_send_rates(SendRates {
        min: Some(send_rate_override),
        start: Some(send_rate_override),
        max: Some(send_rate_override),
    });
    client.set_membership_proof(membership_proof.as_bytes().to_vec());
    client.connect();
    client.join();
    outgoing_video_track.set_enabled(true);

    std::thread::spawn(move || {
        for index in 0u64.. {
            let width = 1280;
            let height = 720;
            let rgba_data: Vec<u8> = (0..(width * height * 4))
                .map(|i: u32| i.wrapping_add(index as u32) as u8)
                .collect();
            outgoing_video_source.push_frame(VideoFrame::copy_from_slice(
                width,
                height,
                VideoPixelFormat::Rgba,
                &rgba_data,
            ));
            std::thread::sleep(std::time::Duration::from_secs_f32(1.0 / 30.0));
        }
    });

    let mut request_big_next_time = true;
    std::thread::sleep(std::time::Duration::from_secs(1));
    loop {
        let (width, height) = if request_big_next_time {
            (10000, 10000)
        } else {
            (1, 1)
        };
        request_big_next_time = !request_big_next_time;
        let requests = observer
            .remote_devices
            .lock()
            .unwrap()
            .iter()
            .map(|remote| {
                group_call::VideoRequest {
                    demux_id: remote.demux_id,
                    width,
                    height,
                    framerate: None, // Unrestrained
                }
            })
            .collect();
        info!("Request video of size {}x{}", width, height);
        info!("Requests: {:?}", requests);
        info!(
            "Current videos: {}",
            observer
                .last_frame_metadata_by_demux_id
                .lock()
                .unwrap()
                .len()
        );
        for (demux_id, metadata) in observer
            .last_frame_metadata_by_demux_id
            .lock()
            .unwrap()
            .iter()
        {
            info!("  {} {:?}", demux_id, metadata);
        }
        client.request_video(requests, height);
        std::thread::sleep(std::time::Duration::from_secs(10));
    }
}<|MERGE_RESOLUTION|>--- conflicted
+++ resolved
@@ -228,12 +228,8 @@
         client_id: 1,
         kind: group_call::GroupCallKind::SignalGroup,
         sfu_client,
-<<<<<<< HEAD
-        None,
-        Box::new(observer.clone()),
-=======
+        proxy_info: None,
         observer: Box::new(observer.clone()),
->>>>>>> ca378f24
         busy,
         self_uuid,
         peer_connection_factory: None,
