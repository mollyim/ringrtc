#!/bin/sh

#
# Copyright 2019-2021 Signal Messenger, LLC
# SPDX-License-Identifier: AGPL-3.0-only
#

# Allow non-exported environment variables
# shellcheck disable=SC2034

# Specify WebRTC version.  This corresponds to the
# branch or tag of the signalapp/webrtc repository.
<<<<<<< HEAD
WEBRTC_VERSION=4896d-1
=======
WEBRTC_VERSION=4896f
>>>>>>> 19c095d6

RINGRTC_MAJOR_VERSION=2
RINGRTC_MINOR_VERSION=20
RINGRTC_REVISION=12

# Specify RingRTC version to publish.
RINGRTC_VERSION="${RINGRTC_MAJOR_VERSION}.${RINGRTC_MINOR_VERSION}.${RINGRTC_REVISION}"

# Release candidate -- for pre-release versions.  Uncomment to use.
# RC_VERSION="alpha"

# Project version is the combination of the two
PROJECT_VERSION="${OVERRIDE_VERSION:-${RINGRTC_VERSION}}${RC_VERSION:+-$RC_VERSION}"<|MERGE_RESOLUTION|>--- conflicted
+++ resolved
@@ -10,11 +10,7 @@
 
 # Specify WebRTC version.  This corresponds to the
 # branch or tag of the signalapp/webrtc repository.
-<<<<<<< HEAD
-WEBRTC_VERSION=4896d-1
-=======
-WEBRTC_VERSION=4896f
->>>>>>> 19c095d6
+WEBRTC_VERSION=4896f-1
 
 RINGRTC_MAJOR_VERSION=2
 RINGRTC_MINOR_VERSION=20
