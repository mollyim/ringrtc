--- conflicted
+++ resolved
@@ -10,11 +10,7 @@
 
 # Specify WebRTC version.  This corresponds to the
 # branch or tag of the signalapp/webrtc repository.
-<<<<<<< HEAD
-WEBRTC_VERSION="4389k-1"
-=======
-WEBRTC_VERSION="4638c"
->>>>>>> 9b09b787
+WEBRTC_VERSION="4638c-1"
 
 RINGRTC_MAJOR_VERSION=2
 RINGRTC_MINOR_VERSION=14
