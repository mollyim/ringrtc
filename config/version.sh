#!/bin/sh

#
# Copyright 2019-2021 Signal Messenger, LLC
# SPDX-License-Identifier: AGPL-3.0-only
#

# Allow non-exported environment variables
# shellcheck disable=SC2034

# Specify WebRTC version.  This corresponds to the
# branch or tag of the signalapp/webrtc repository.
<<<<<<< HEAD
WEBRTC_VERSION=4896b-1
=======
WEBRTC_VERSION=4896d
>>>>>>> a7dd6eca

RINGRTC_MAJOR_VERSION=2
RINGRTC_MINOR_VERSION=20
RINGRTC_REVISION=10

# Specify RingRTC version to publish.
RINGRTC_VERSION="${RINGRTC_MAJOR_VERSION}.${RINGRTC_MINOR_VERSION}.${RINGRTC_REVISION}"

# Release candidate -- for pre-release versions.  Uncomment to use.
# RC_VERSION="alpha"

# Project version is the combination of the two
PROJECT_VERSION="${OVERRIDE_VERSION:-${RINGRTC_VERSION}}${RC_VERSION:+-$RC_VERSION}"<|MERGE_RESOLUTION|>--- conflicted
+++ resolved
@@ -10,11 +10,7 @@
 
 # Specify WebRTC version.  This corresponds to the
 # branch or tag of the signalapp/webrtc repository.
-<<<<<<< HEAD
-WEBRTC_VERSION=4896b-1
-=======
-WEBRTC_VERSION=4896d
->>>>>>> a7dd6eca
+WEBRTC_VERSION=4896d-1
 
 RINGRTC_MAJOR_VERSION=2
 RINGRTC_MINOR_VERSION=20
