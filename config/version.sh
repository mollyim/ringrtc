#!/bin/sh

#
# Copyright 2019-2021 Signal Messenger, LLC
# SPDX-License-Identifier: AGPL-3.0-only
#

# Allow non-exported environment variables
# shellcheck disable=SC2034

# Specify WebRTC version.  This corresponds to the
# branch or tag of the signalapp/webrtc repository.
<<<<<<< HEAD
WEBRTC_VERSION="4638h-1"
=======
WEBRTC_VERSION="4638i"
>>>>>>> 43441a36

RINGRTC_MAJOR_VERSION=2
RINGRTC_MINOR_VERSION=20
RINGRTC_REVISION=0

# Specify RingRTC version to publish.
RINGRTC_VERSION="${RINGRTC_MAJOR_VERSION}.${RINGRTC_MINOR_VERSION}.${RINGRTC_REVISION}"

# Release candidate -- for pre-release versions.  Uncomment to use.
# RC_VERSION="alpha"

# Project version is the combination of the two
PROJECT_VERSION="${OVERRIDE_VERSION:-${RINGRTC_VERSION}}${RC_VERSION:+-$RC_VERSION}"<|MERGE_RESOLUTION|>--- conflicted
+++ resolved
@@ -10,11 +10,7 @@
 
 # Specify WebRTC version.  This corresponds to the
 # branch or tag of the signalapp/webrtc repository.
-<<<<<<< HEAD
-WEBRTC_VERSION="4638h-1"
-=======
-WEBRTC_VERSION="4638i"
->>>>>>> 43441a36
+WEBRTC_VERSION="4638i-1"
 
 RINGRTC_MAJOR_VERSION=2
 RINGRTC_MINOR_VERSION=20
