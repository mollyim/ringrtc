--- conflicted
+++ resolved
@@ -26,27 +26,14 @@
 }
 
 subprojects {
-<<<<<<< HEAD
 
     ext.version_number       = project.hasProperty('ci') ? (getCommitTag() - ~/^v/) : (ringrtcVersion ?: "0.0.1-SNAPSHOT")
-=======
-    ext.version_number       = project.hasProperty("ringrtcVersion") ? ringrtcVersion : "0.0.1-SNAPSHOT"
-    ext.isReleaseVersion     = ext.version_number.indexOf("-") == -1;
->>>>>>> 83bd6e7d
     ext.group_info           = "org.signal"
 
     ext.debug_jni_lib_dirs   = project.hasProperty("debugRingrtcLibDirs") ? Eval.me(debugRingrtcLibDirs) : []
     ext.debug_output_dir     = project.hasProperty("debugOutputDir") ? debugOutputDir : "/tmp/debug"
     ext.release_jni_lib_dirs = project.hasProperty("releaseRingrtcLibDirs") ? Eval.me(releaseRingrtcLibDirs) : []
-<<<<<<< HEAD
-    ext.release_output_dir   = project.hasProperty("releaseOutputDir") ? releaseOutputDir : "/tmp"
-=======
     ext.release_output_dir   = project.hasProperty("releaseOutputDir") ? releaseOutputDir : "/tmp/release"
-    ext.releaseRepoUrl       = project.hasProperty("sonatypeRepo") ? sonatypeRepo
-        : "https://oss.sonatype.org/service/local/staging/deploy/maven2/"
-    ext.releaseRepoUsername  = project.hasProperty("signalSonatypeUsername") ? signalSonatypeUsername : ""
-    ext.releaseRepoPassword  = project.hasProperty("signalSonatypePassword") ? signalSonatypePassword : ""
->>>>>>> 83bd6e7d
 
     ext.proguard_file = rootDir.getAbsolutePath() + '/proguard-rules.pro'
 
