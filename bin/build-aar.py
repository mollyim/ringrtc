--- conflicted
+++ resolved
@@ -304,15 +304,10 @@
                     '--install-local. Remove --install-local and build again to '
                     'have a debug AAR created in the Gradle output directory.')
 
-        gradle_args.append('publishToMavenLocal')
-
-<<<<<<< HEAD
+        gradle_args.append('installArchives')
+
     if publish is True:
         gradle_args.append('uploadArchives')
-=======
-    if sonatype_repo is not None:
-        gradle_args.append(':publishMavenJavaPublicationToMavenRepository')
->>>>>>> 19c095d6
 
     gradle_args.extend(extra_gradle_args)
 
